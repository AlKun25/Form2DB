import numpy as np
import math, os, random
import utils.img_f as img_f
from skimage import color, io
from PIL import Image
from PIL import ImageFont
from PIL import ImageDraw
from utils.forms_annotations import calcCorners
import torch

def getCorners(xyrhw):
    xc=xyrhw[0].item()
    yc=xyrhw[1].item()
    rot=xyrhw[2].item()
    h=xyrhw[3].item()
    w=xyrhw[4].item()
    h = min(30000,h)
    w = min(30000,w)
    #tr = ( int(w*math.cos(rot)-h*math.sin(rot) + xc),  int(w*math.sin(rot)+h*math.cos(rot) + yc) )
    #tl = ( int(-w*math.cos(rot)-h*math.sin(rot) + xc), int(-w*math.sin(rot)+h*math.cos(rot) + yc) )
    #br = ( int(w*math.cos(rot)+h*math.sin(rot) + xc),  int(w*math.sin(rot)-h*math.cos(rot) + yc) )
    #bl = ( int(-w*math.cos(rot)+h*math.sin(rot) + xc), int(-w*math.sin(rot)-h*math.cos(rot) + yc) )
    #return tr,tl,br,bl
    tl,tr,br,bl= calcCorners(xc,yc,rot,h,w)
    return [int(x) for x in tl],[int(x) for x in tr],[int(x) for x in br],[int(x) for x in bl]

def plotRect(img,color,xyrhw,lineWidth=1):
    tl,tr,br,bl=getCorners(xyrhw)

    img_f.line(img,tl,tr,color,lineWidth)
    img_f.line(img,tr,br,color,lineWidth)
    img_f.line(img,br,bl,color,lineWidth)
    img_f.line(img,bl,tl,color,lineWidth)


def draw_graph(outputBoxes,bb_thresh,nodePred,edgePred,edgeIndexes,predGroups,image,predTypes,missedRels,targetBoxes,classMap,path,verbosity=2,bbTrans=None,useTextLines=False,targetGroups=None,targetPairs=None):
    #for graphIteration,(outputBoxes,nodePred,edgePred,edgeIndexes,predGroups) in zip(allOutputBoxes,allNodePred,allEdgePred,allEdgeIndexes,allPredGroups):
        if bbTrans is not None:
            transPath = path[:-3]+'txt'
            transOut = open(transPath,'w')
        if not useTextLines and outputBoxes is not None and not useTextLines:
            outputBoxes = outputBoxes.data.numpy()
        image = image.cpu().numpy()
        b=0
        image = (1-((1+np.transpose(image[b][:,:,:],(1,2,0)))/2.0))
        if image.shape[2]==1:
            image = img_f.gray2rgb(image)
            #image = img_f.gray2rgb(image*255)/255
        #if name=='text_start_gt':

        if verbosity>1 and targetBoxes is not None:
            #Draw GT bbs
            for j in range(targetBoxes.size(1)):
                plotRect(image,(1,0.5,0),targetBoxes[0,j,0:5])
        if verbosity>1 and targetGroups is not None:
            color=(0.99,0,0.3)
            lineWidth=1
            groupCenters=[]
            for group in targetGroups:
                xs=[]
                ys=[]
                for bbId in group:
                    corners = getCorners(targetBoxes[0,bbId,0:5])
                    xs+=[c[0] for c in corners]
                    ys+=[c[1] for c in corners]
                maxX = max(xs)+1
                minX = min(xs)-1
                maxY = max(ys)+1
                minY = min(ys)-1
                if len(group)>1:
                    img_f.line(image,(minX,minY),(maxX,minY),color,lineWidth)
                    img_f.line(image,(maxX,maxY),(maxX,minY),color,lineWidth)
                    img_f.line(image,(minX,maxY),(maxX,maxY),color,lineWidth)
                    img_f.line(image,(minX,minY),(minX,maxY),color,lineWidth)
                groupCenters.append((round((minX+maxX)/2),round((minY+maxY)/2)))

            #now to pairs
            #for pair in targetPairs:
            #if len(predTypes)==1:
            #    print('num missing: {}'.format(len(missedRels)))
            for pair in missedRels:
                img_f.line(image,groupCenters[pair[0]],groupCenters[pair[1]],(1,0,0.1),3,draw='mult')
                #if len(predTypes)==1:
                #    print('{} -- {}'.format(groupCenters[pair[0]],groupCenters[pair[1]]))

        to_write_text=[]
        if verbosity>1 and outputBoxes is not None:
            #Draw pred bbs
            bbs = outputBoxes
            numClasses=len(classMap)
            if 'blank' in classMap:
                blank=True
                numClasses-=1
                for cls,idx in classMap.items():
                    if cls!='blank':
                        assert(idx<classMap['blank'])
            else:
                blank=False
            for j in range(len(bbs)):
                #circle aligned predictions
                if useTextLines:
                    conf = bbs[j].getConf()
                    maxIndex = np.argmax(bbs[j].getCls()[:numClasses])
                    if 'gI0' in path:
                        assert(len(bbs[j].all_primitive_rects)==1)
                    if blank:
                        is_blank = bbs[j].getCls()[-1]>0.5
                else:
                    conf = bbs[j,0]
                    maxIndex =np.argmax(bbs[j,6:6+numClasses])
                    if blank:
                        is_blank = bbs[j,-1]>0.5
                shade = conf#(conf-bb_thresh)/(1-bb_thresh)
                #print(shade)
                #if name=='text_start_gt' or name=='field_end_gt':
                #    img_f.bb(bbImage[:,:,1],p1,p2,shade,2)
                #if name=='text_end_gt':
                #    img_f.bb(bbImage[:,:,2],p1,p2,shade,2)
                #elif name=='field_end_gt' or name=='field_start_gt':
                #    img_f.bb(bbImage[:,:,0],p1,p2,shade,2)
                if maxIndex==0:
                    color=(0,0,shade) #header
                elif maxIndex==1:
                    color=(0,shade,shade) #question
                elif maxIndex==2:
                    color=(shade,shade,0) #answer
                elif maxIndex==3:
                    color=(shade,0,shade) #other
                else:
                    raise NotImplementedError('Only 4 colors/classes implemented for drawing')
                lineWidth=1
                
                if useTextLines:
                    pts = bbs[j].polyPoints()
                    pts = pts.reshape((-1,1,2))
                    img_f.polylines(image,pts.astype(np.int),'transparent',color,lineWidth)
                    x,y = bbs[j].getCenterPoint()
                    x=int(x)
                    y=int(y)
                else:
                    plotRect(image,color,bbs[j,1:6],lineWidth)
                    x=int(bbs[j,1])
                    y=int(bbs[j,2])

                if blank and is_blank:
                    #draw a B at center of box
                    if x-4<0:
                        x=4
                    if y-4<0:
                        y=4
                    if x+4>=image.shape[1]:
                        x=image.shape[1]-5
                    if y+4>=image.shape[0]:
                        y=image.shape[0]-5
                    image[y-2:y+3,x-1]=color
                    image[y-2,x]=color
                    image[y-1,x+1]=color
                    image[y,x]=color
                    image[y+1,x+1]=color
                    image[y+2,x]=color

                    image[y-4:y+5,x-4]=color
                    image[y-4:y+5,x+4]=color
                    image[y-4,x-4:x+5]=color
                    image[y+4,x-4:x+5]=color


                if verbosity>3 and predNN is not None:
                    targ_j = bbAlignment[j].item()
                    if targ_j>=0:
                        gtNN = target_num_neighbors[0,targ_j].item()
                    else:
                        gtNN = 0
                    pred_nn = predNN[j].item()
                    color2 = min(abs(pred_nn-gtNN),1)#*0.5
                    img_f.putText(image,'{:.2}/{}'.format(pred_nn,gtNN),(x,y), cv2.FONT_HERSHEY_SIMPLEX, 0.5,(color2,0,0),2,cv2.LINE_AA)
                if bbTrans is not None:
                    to_write_text.append(('{}'.format(j),(x,y),(round(color[0]*255),round(color[1]*255),round(color[2]*255))))
                    #img_f.putText(image,'{}'.format(j),(x,y), cv2.FONT_HERSHEY_SIMPLEX, 0.5,color,2,cv2.LINE_AA)
                    transOut.write('{}: {}\n'.format(j,bbTrans[j]))
        if bbTrans is not None:
            transOut.close()
            if len(to_write_text)>0:
                pil_image = Image.fromarray((image*255).astype(np.uint8))
                pil_draw = ImageDraw.Draw(pil_image)
                try:
                    font = ImageFont.truetype("UbuntuMono-R.ttf", 9)
                    for text,loc,color in to_write_text:
                        pil_draw.text(loc,text,color,font=font)
                except OSError:
                    try:
                        font = ImageFont.truetype("google-roboto", 9)
                        for text,loc,color in to_write_text:
                            pil_draw.text(loc,text,color,font=font)
                    except OSError:
                        pass

                image = np.array(pil_image).astype(np.float32)/255


        #Draw pred groups (based on bb pred)
        groupCenters=[]
        if predGroups is not None:
            for group in predGroups:
                maxX=maxY=0
                minY=minX=99999999
                idColor = [random.random()/2+0.5 for i in range(3)]
                for j in group:
                    if useTextLines:
                        pts = outputBoxes[j].polyPoints()
                        for pt in pts:
                            image[int(pt[1]):int(pt[1])+2,int(pt[0]):int(pt[0])+2]=idColor
                        maxX = max(maxX,*outputBoxes[j].polyXs())
                        minX = min(minX,*outputBoxes[j].polyXs())
                        maxY = max(maxY,*outputBoxes[j].polyYs())
                        minY = min(minY,*outputBoxes[j].polyYs())
                    else:
                        tr,tl,br,bl=getCorners(outputBoxes[j,1:6])
                        image[tl[1]:tl[1]+2,tl[0]:tl[0]+2]=idColor
                        image[tr[1]:tr[1]+1,tr[0]:tr[0]+1]=idColor
                        image[bl[1]:bl[1]+1,bl[0]:bl[0]+1]=idColor
                        image[br[1]:br[1]+1,br[0]:br[0]+1]=idColor
                        maxX=max(maxX,tr[0],tl[0],br[0],bl[0])
                        minX=min(minX,tr[0],tl[0],br[0],bl[0])
                        maxY=max(maxY,tr[1],tl[1],br[1],bl[1])
                        minY=min(minY,tr[1],tl[1],br[1],bl[1])
                if useTextLines:
                    maxX=int(maxX)
                    minX=int(minX)
                    maxY=int(maxY)
                    minY=int(minY)
                minX-=2
                minY-=2
                maxX+=2
                maxY+=2
                lineWidth=2
                color=(0.5,0,1)
                if len(group)>1:
                    img_f.line(image,(minX,minY),(maxX,minY),color,lineWidth)
                    img_f.line(image,(maxX,minY),(maxX,maxY),color,lineWidth)
                    img_f.line(image,(maxX,maxY),(minX,maxY),color,lineWidth)
                    img_f.line(image,(minX,maxY),(minX,minY),color,lineWidth)
                    image[minY:minY+3,minX:minX+3]=idColor
                image[maxY:maxY+1,minX:minX+1]=idColor
                image[maxY:maxY+1,maxX:maxX+1]=idColor
                image[minY:minY+1,maxX:maxX+1]=idColor
                groupCenters.append(((minX+maxX)//2,(minY+maxY)//2))



        #Draw pred pairings
        #draw_rel_thresh = relPred.max() * draw_rel_thresh_over
        numrelpred=0
        #hits = [False]*len(adjacency)
        edgesToDraw=[]
        if edgeIndexes is not None:
            for i,(g1,g2) in enumerate(edgeIndexes):
                
                #if score>draw_rel_thresh:
                x1,y1 = groupCenters[g1]
                x2,y2 = groupCenters[g2]
                if predTypes is not None and all([predType[i]=='TN' or predType[i]=='UN' for predType in predTypes[:4]]):
                    lineColor = (0,0,edgePred[i,-1,0].item()) #BLUE
                    img_f.line(image,(x1,y1),(x2,y2),lineColor,1)
                else:
                    edgesToDraw.append((i,x1,y1,x2,y2))

<<<<<<< HEAD
        if predTypes is not None and predTypes[0] is not None and len(predTypes[0])==len(edgeIndexes):
=======
        if predTypes is not None:
>>>>>>> f39d8f78
            if edgePred is None:
                edgePred = torch.FloatTensor(len(predTypes[0]),1,1).fill_(1)
            if edgePred.size(2)>=len(predTypes):
                edgeClassification = [(predTypes[i],edgePred[:,-1,i]) for i in range(len(predTypes))]
            else:
                edgeClassification = [
                        (predTypes[0],torch.ones_like(edgePred[:,-1,0])),
                        (predTypes[1],edgePred[:,-1,0]),
                        (predTypes[2],edgePred[:,-1,1]),
                        (predTypes[3],edgePred[:,-1,2])
                        ]

            for i,x1,y1,x2,y2 in edgesToDraw:
                    if edgeClassification[0][0][i]=='TP':
                        lineColor = (0,edgePred[i,-1,0].item(),0)
                    elif edgeClassification[0][0][i]=='UP':
                        lineColor = (edgePred[i,-1,0].item(),0,edgePred[i,-1,0].item())
                    elif edgeClassification[0][0][i]=='FN':
                        lineColor = (edgePred[i,-1,0].item(),0,0)
                    else: #is false positive
                        #assert(edgeClassification[0][0][i]=='FP')
                        if edgeClassification[0][0][i]!='FP':
                            print('ERROR, edge classsification is {}, but expected to be FP'.format(edgeClassification[0][0][i]))
                            #import pdb;pdb.set_trace()
                        lineColor = (edgePred[i,-1,0].item(),edgePred[i,-1,0].item(),0)
                    boxColors=[]
                    for predType,pred in edgeClassification:
                        if predType[i]=='TP':
                            color = (0,pred[i].item(),0) #Green
                        elif predType[i]=='FP':
                            color = (pred[i].item(),pred[i].item()*0.5,0) #Orange
                        elif predType[i]=='TN':
                            color = (0,0,1-pred[i].item()) #Blue
                        elif predType[i]=='TN':
                            color = (1-pred[i].item(),0,0) #Red
                        else: #We don;t know the GT
                            color = (pred[i].item(),pred[i].item(),pred[i].item())
                        boxColors.append(color)
                    img_f.line(image,(x1,y1),(x2,y2),lineColor,2)
                    cX = (x1+x2)//2
                    cY = (y1+y2)//2
                    #print('{} {},  {} {},  > {} {}'.format(x1,y1,x2,y2,cX,cY))
                    for i,(offsetX,offsetY,s) in enumerate([(-2,-2,3),(1,-2,3),(1,1,3),(-2,1,3)]):
                        if i>=len(boxColors):
                            break
                        tX=cX+offsetX
                        tY=cY+offsetY
                        image[tY:tY+s,tX:tX+s]=boxColors[i]
                    #error
                    if len(boxColors)==5 and cY-3>=0 and cY+4<image.shape[0] and cX-3>=0 and cX+4<image.shape[1]:
                        image[cY-3,cX-2:cX+4]=boxColors[4]
                        image[cY-2:cY+4,cX-3]=boxColors[4]
        else:
            lineColor = (0,0.8,0)
            for i,x1,y1,x2,y2 in edgesToDraw:
                img_f.line(image,(x1,y1),(x2,y2),lineColor,2)


        #Draw alginment between gt and pred bbs
        if verbosity>3:
            raise NotImplementedError('alginment lines not implemented')
            for predI in range(bbs.shape[0]):
                targI=bbAlignment[predI].item()
                if useTextLines:
                    x1,y1 = bbs[predI].getCenterPoint()
                    x1 = int(round(x1))
                    y1 = int(round(y1))
                else:
                    x1 = int(round(bbs[predI,1]))
                    y1 = int(round(bbs[predI,2]))
                if targI>0:

                    x2 = round(targetBoxes[0,targI,0].item())
                    y2 = round(targetBoxes[0,targI,1].item())
                    img_f.line(image,(x1,y1),(x2,y2),(1,0,1),1)
                else:
                    #draw 'x', indicating not match
                    img_f.line(image,(x1-5,y1-5),(x1+5,y1+5),(.1,0,.1),1)
                    img_f.line(image,(x1+5,y1-5),(x1-5,y1+5),(.1,0,.1),1)
        #Draw GT pairings
        #TODO
        #if not pretty:
        #    gtcolor=(0.5,0,0.5)
        #    wth=3
        #else:
        #    #gtcolor=(1,0,0.6)
        #    gtcolor=(1,0.6,0)
        #    wth=3
        #for aId,(i,j) in enumerate(adjacency):
        #    if not pretty or not hits[aId]:
        #        x1 = round(targetBoxes[0,i,0].item())
        #        y1 = round(targetBoxes[0,i,1].item())
        #        x2 = round(targetBoxes[0,j,0].item())
        #        y2 = round(targetBoxes[0,j,1].item())
        #        img_f.line(image,(x1,y1),(x2,y2),gtcolor,wth)

    

        #io.imsave(path,image)
        image*=255
        img_f.imwrite(path,image)

<|MERGE_RESOLUTION|>--- conflicted
+++ resolved
@@ -265,11 +265,7 @@
                 else:
                     edgesToDraw.append((i,x1,y1,x2,y2))
 
-<<<<<<< HEAD
         if predTypes is not None and predTypes[0] is not None and len(predTypes[0])==len(edgeIndexes):
-=======
-        if predTypes is not None:
->>>>>>> f39d8f78
             if edgePred is None:
                 edgePred = torch.FloatTensor(len(predTypes[0]),1,1).fill_(1)
             if edgePred.size(2)>=len(predTypes):
