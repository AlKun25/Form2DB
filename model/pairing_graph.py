from base import BaseModel
import torch
import torch.nn as nn
import torch.nn.functional as F
import numpy as np
from model import *
from model.graph_net import GraphNet
from model.binary_pair_net import BinaryPairNet
from model.binary_pair_real import BinaryPairReal
#from model.roi_align.roi_align import RoIAlign
from model.roi_align import ROIAlign as RoIAlign
from skimage import draw
from model.net_builder import make_layers, getGroupSize
from utils.yolo_tools import non_max_sup_iou, non_max_sup_dist
import math
import random
import json

import timeit
import cv2

MAX_CANDIDATES=325 #450
MAX_GRAPH_SIZE=370
#max seen 428, so why'd it crash on 375?

class PairingGraph(BaseModel):
    def __init__(self, config):
        super(PairingGraph, self).__init__(config)

        if 'detector_checkpoint' in config:
            checkpoint = torch.load(config['detector_checkpoint'])
            detector_config = json.load(open(config['detector_config']))['model'] if 'detector_config' in config else checkpoint['config']['model']
            if 'state_dict' in checkpoint:
                self.detector = eval(checkpoint['config']['arch'])(detector_config)
                self.detector.load_state_dict(checkpoint['state_dict'])
            else:
                self.detector = checkpoint['model']
        else:
            detector_config = config['detector_config']
            self.detector = eval(detector_config['arch'])(detector_config)
        useBeginningOfLast = config['use_beg_det_feats'] if 'use_beg_det_feats' in config else False
        useFeatsLayer = config['use_detect_layer_feats'] if 'use_detect_layer_feats' in config else -1
        useFeatsScale = config['use_detect_scale_feats'] if 'use_detect_scale_feats' in config else -2
        useFLayer2 = config['use_2nd_detect_layer_feats'] if 'use_2nd_detect_layer_feats' in config else None
        useFScale2 = config['use_2nd_detect_scale_feats'] if 'use_2nd_detect_scale_feats' in config else None
        detectorSavedFeatSize = config['use_detect_feats_size'] if 'use_detect_feats_size' in config else self.detector.last_channels
        assert((useFeatsScale==-2) or ('use_detect_feats_size' in config))
        detectorSavedFeatSize2 = config['use_2nd_detect_feats_size'] if 'use_2nd_detect_feats_size' in config else None
        
        #splitScaleDiff = config['split_features_scale_diff'] if 'split_features_scale_diff' in config else None
        self.splitFeatures= config['split_features_scale'] if 'split_features_scale' in config else False

        self.use2ndFeatures = useFLayer2 is not None
        if self.use2ndFeatures and not self.splitFeatures:
            detectorSavedFeatSize += detectorSavedFeatSize2
            
        self.detector.setForGraphPairing(useBeginningOfLast,useFeatsLayer,useFeatsScale,useFLayer2,useFScale2)


        self.no_grad_feats = config['no_grad_feats'] if 'no_grad_feats' in config else False

        if (config['start_frozen'] if 'start_frozen' in config else False):
            for param in self.detector.parameters(): 
                param.will_use_grad=param.requires_grad 
                param.requires_grad=False 
            self.detector_frozen=True
        else:
            self.detector_frozen=False


        self.numBBTypes = self.detector.numBBTypes
        self.rotation = self.detector.rotation
        self.scale = self.detector.scale
        self.anchors = self.detector.anchors
        self.confThresh = config['conf_thresh'] if 'conf_thresh' in config else 0.5
        self.predNN = config['pred_nn'] if 'pred_nn' in config else False
        self.predClass = config['pred_class'] if 'pred_class' in config else False


        graph_in_channels = config['graph_config']['in_channels'] if 'in_channels' in config['graph_config'] else 1
        self.useBBVisualFeats=True
        if config['graph_config']['arch'][:10]=='BinaryPair' and not self.predNN:
            self.useBBVisualFeats=False
        self.includeRelRelEdges= config['use_rel_rel_edges'] if 'use_rel_rel_edges' in config else True
        #rel_channels = config['graph_config']['rel_channels']
        self.pool_h = config['featurizer_start_h']
        self.pool_w = config['featurizer_start_w']
        self.poolBB_h = config['featurizer_bb_start_h'] if 'featurizer_bb_start_h' in config else 2
        self.poolBB_w = config['featurizer_bb_start_w'] if 'featurizer_bb_start_w' in config else 3

        self.pool2_h=self.pool_h
        self.pool2_w=self.pool_w
        self.poolBB2_h=self.poolBB_h
        self.poolBB2_w=self.poolBB_w


        if 'use_rel_shape_feats' in config:
             config['use_shape_feats'] =  config['use_rel_shape_feats']
        self.useShapeFeats= config['use_shape_feats'] if 'use_shape_feats' in config else False
        self.usePositionFeature = config['use_position_feats'] if 'use_position_feats' in config else False
        assert(not self.usePositionFeature or self.useShapeFeats)
        #TODO HACK, fixed values
        self.normalizeHorz=400
        self.normalizeVert=50
        self.normalizeDist=(self.normalizeHorz+self.normalizeVert)/2

        assert(self.detector.scale[0]==self.detector.scale[1])
        if useBeginningOfLast:
            detect_save_scale = self.detector.scale[0]
        else:
            detect_save_scale = self.detector.save_scale
        if self.use2ndFeatures:
            detect_save2_scale = self.detector.save2_scale

        if self.useShapeFeats:
           self.numShapeFeats=8+2*self.numBBTypes #we'll append some extra feats
           self.numShapeFeatsBB=3+self.numBBTypes
           if self.useShapeFeats!='old':
               self.numShapeFeats+=4
           if self.detector.predNumNeighbors:
               self.numShapeFeats+=2
               self.numShapeFeatsBB+=1
           if self.usePositionFeature:
               self.numShapeFeats+=4
               self.numShapeFeatsBB+=2
        else:
           self.numShapeFeats=0
           self.numShapeFeatsBB=0
        config['graph_config']['num_shape_feats']=self.numShapeFeats
        featurizer_fc = config['featurizer_fc'] if 'featurizer_fc' in config else []
        if self.useShapeFeats!='only':

            self.expandedRelContext = config['expand_rel_context'] if 'expand_rel_context' in config else None
            if self.expandedRelContext is not None:
                bbMasks=3
            else:
                bbMasks=2
            self.expandedBBContext = config['expand_bb_context'] if 'expand_bb_context' in config else None
            if self.expandedBBContext is not None:
                bbMasks_bb=2
            else:
                bbMasks_bb=0

            self.use_fixed_masks = config['use_fixed_masks'] if 'use_fixed_masks' in config else False
            self.splitFeatureRes = config['split_feature_res'] if 'split_feature_res' in config else False

            feat_norm = detector_config['norm_type'] if 'norm_type' in detector_config else None
            feat_norm_fc = detector_config['norm_type_fc'] if 'norm_type_fc' in detector_config else None
            featurizer_conv = config['featurizer_conv'] if 'featurizer_conv' in config else [512,'M',512]
            if self.splitFeatures:
                featurizer_conv2 = config['featurizer_conv_first'] if 'featurizer_conv_first' in config else None
                featurizer_conv2 = [detectorSavedFeatSize2+bbMasks] + featurizer_conv2 #bbMasks are appended
                scaleX=1
                scaleY=1
                for a in featurizer_conv2:
                    if a=='M' or (type(a) is str and a[0]=='D'):
                        scaleX*=2
                        scaleY*=2
                    elif type(a) is str and a[0]=='U':
                        scaleX/=2
                        scaleY/=2
                    elif type(a) is str and a[0:4]=='long': #long pool
                        scaleX*=3
                        scaleY*=2
                assert(scaleX==scaleY)
                splitScaleDiff=scaleX
                self.pool_h = self.pool_h//splitScaleDiff
                self.pool_w = self.pool_w//splitScaleDiff
                layers, last_ch_relC = make_layers(featurizer_conv2,norm=feat_norm,dropout=True)
                self.relFeaturizerConv2 = nn.Sequential(*layers)

                featurizer_conv = [detectorSavedFeatSize+last_ch_relC] + featurizer_conv
            else:
                featurizer_conv = [detectorSavedFeatSize+bbMasks] + featurizer_conv #bbMasks are appended
            scaleX=1
            scaleY=1
            for a in featurizer_conv:
                if a=='M' or (type(a) is str and a[0]=='D'):
                    scaleX*=2
                    scaleY*=2
                elif type(a) is str and a[0]=='U':
                    scaleX/=2
                    scaleY/=2
                elif type(a) is str and a[0:4]=='long': #long pool
                    scaleX*=3
                    scaleY*=2
            #self.scale=(scaleX,scaleY) this holds scale for detector
            fsizeX = self.pool_w//scaleX
            fsizeY = self.pool_h//scaleY
            layers, last_ch_relC = make_layers(featurizer_conv,norm=feat_norm,dropout=True) 
            if featurizer_fc is None: #we don't have a FC layer, so channels need to be the same as graph model expects
                if last_ch_relC+self.numShapeFeats!=graph_in_channels:
                    new_layer = [last_ch_relC,'k1-{}'.format(graph_in_channels-self.numShapeFeats)]
                    print('WARNING: featurizer_conv did not line up with graph_in_channels, adding layer k1-{}'.format(graph_in_channels-self.numShapeFeats))
                    new_layer, last_ch_relC = make_layers(new_layer,norm=feat_norm,dropout=True) 
                    layers+=new_layer
            layers.append( nn.AvgPool2d((fsizeY,fsizeX)) )
            self.relFeaturizerConv = nn.Sequential(*layers)

            self.roi_align = RoIAlign(self.pool_h,self.pool_w,1.0/detect_save_scale)
            if self.use2ndFeatures:
                self.roi_align2 = RoIAlign(self.pool2_h,self.pool2_w,1.0/detect_save2_scale)
        else:
            last_ch_relC=0

        #if config['graph_config']['arch'][:10]=='BinaryPair' or self.useShapeFeats=='only':
        #    feat_norm_fc=None
        if featurizer_fc is not None:
            featurizer_fc = [last_ch_relC+self.numShapeFeats] + featurizer_fc + ['FCnR{}'.format(graph_in_channels)]
            layers, last_ch_rel = make_layers(featurizer_fc,norm=feat_norm_fc,dropout=True) 
            self.relFeaturizerFC = nn.Sequential(*layers)
        else:
            self.relFeaturizerFC = None

        if self.useBBVisualFeats:
            featurizer = config['bb_featurizer_conv'] if 'bb_featurizer_conv' in config else None
            featurizer_fc = config['bb_featurizer_fc'] if 'bb_featurizer_fc' in config else None
            if self.useShapeFeats!='only':
                if featurizer_fc is None:
                    convOut=graph_in_channels-self.numShapeFeatsBB
                else:
                    convOut=featurizer_fc[0]-self.numShapeFeatsBB
                if featurizer is None:
                    convlayers = [ nn.Conv2d(detectorSavedFeatSize+bbMasks_bb,convOut,kernel_size=(2,3)) ]
                    if featurizer_fc is not None:
                        convlayers+=[   nn.GroupNorm(getGroupSize(convOut),convOut),
                                        nn.Dropout2d(p=0.1,inplace=True),
                                        nn.ReLU(inplace=True)
                                    ]
                else:
                    if self.splitFeatures:
                        featurizer_conv2 = config['bb_featurizer_conv_first'] if 'bb_featurizer_conv_first' in config else None
                        featurizer_conv2 = [detectorSavedFeatSize2+bbMasks_bb] + featurizer_conv2 #bbMasks are appended
                        scaleX=1
                        scaleY=1
                        for a in featurizer_conv2:
                            if a=='M' or (type(a) is str and a[0]=='D'):
                                scaleX*=2
                                scaleY*=2
                            elif type(a) is str and a[0]=='U':
                                scaleX/=2
                                scaleY/=2
                            elif type(a) is str and a[0:4]=='long': #long pool
                                scaleX*=3
                                scaleY*=2
                        assert(scaleX==scaleY)
                        splitScaleDiff=scaleX
                        self.poolBB_h = self.poolBB_h//splitScaleDiff
                        self.poolBB_w = self.poolBB_w//splitScaleDiff
                        layers, last_ch_relC = make_layers(featurizer_conv2,norm=feat_norm,dropout=True)
                        self.bbFeaturizerConv2 = nn.Sequential(*layers)

                        featurizer_conv = [detectorSavedFeatSize+last_ch_relC] + featurizer_conv
                    else:
                        featurizer_conv = [detectorSavedFeatSize+bbMasks_bb] + featurizer
                    if featurizer_fc is None:
                         featurizer_conv += ['C3-{}'.format(convOut)]
                    else:
                         featurizer_conv += [convOut]
                    convlayers, _  = make_layers(featurizer_conv,norm=feat_norm,dropout=True)
                    scaleX=1
                    scaleY=1
                    for a in featurizer_conv:
                        if a=='M' or (type(a) is str and a[0]=='D'):
                            scaleX*=2
                            scaleY*=2
                        elif type(a) is str and a[0]=='U':
                            scaleX/=2
                            scaleY/=2
                        elif type(a) is str and a[0:4]=='long': #long pool
                            scaleX*=3
                            scaleY*=2
                    #self.scale=(scaleX,scaleY) this holds scale for detector
                    fsizeX = self.poolBB_w//scaleX
                    fsizeY = self.poolBB_h//scaleY
                    convlayers.append( nn.AvgPool2d((fsizeY,fsizeX)) )
                self.bbFeaturizerConv = nn.Sequential(*convlayers)

                self.roi_alignBB = RoIAlign(self.poolBB_h,self.poolBB_w,1.0/detect_save_scale)
                if self.use2ndFeatures:
                    self.roi_alignBB2 = RoIAlign(self.poolBB2_h,self.poolBB2_w,1.0/detect_save2_scale)
            else:
                featurizer_fc = [self.numShapeFeatsBB]+featurizer_fc
            if featurizer_fc is not None:
                featurizer_fc = featurizer_fc + ['FCnR{}'.format(graph_in_channels)]
                layers, last_ch_node = make_layers(featurizer_fc,norm=feat_norm_fc)
                self.bbFeaturizerFC = nn.Sequential(*layers)
            else:
                self.bbFeaturizerFC = None


        #self.pairer = GraphNet(config['graph_config'])
        self.pairer = eval(config['graph_config']['arch'])(config['graph_config'])


        self.useOldDecay = config['use_old_len_decay'] if 'use_old_len_decay' in config else False

        if 'DEBUG' in config:
            self.detector.setDEBUG()
            self.setDEBUG()
            self.debug=True
        else:
            self.debug=False
        if type(self.pairer) is BinaryPairReal and type(self.pairer.shape_layers) is not nn.Sequential:
            print("Shape feats aligned to feat dataset.")

 
    def unfreeze(self): 
        if self.detector_frozen:
            for param in self.detector.parameters(): 
                param.requires_grad=param.will_use_grad 
            self.detector_frozen=False
            print('Unfroze detector')
        

    def forward(self, image, gtBBs=None, gtNNs=None, useGTBBs=False, otherThresh=None, otherThreshIntur=None, hard_detect_limit=300, debug=False):
        ##tic=timeit.default_timer()
        bbPredictions, offsetPredictions, _,_,_,_ = self.detector(image)
        _=None
        saved_features=self.detector.saved_features
        self.detector.saved_features=None
        if self.use2ndFeatures:
            saved_features2=self.detector.saved_features2
        else:
            saved_features2=None
        ##print('detector: {}'.format(timeit.default_timer()-tic))

        if saved_features is None:
            print('ERROR:no saved features!')
            import pdb;pdb.set_trace()

        
        ##tic=timeit.default_timer()
        maxConf = bbPredictions[:,:,0].max().item()
        if otherThreshIntur is None:
            confThreshMul = self.confThresh
        else:
            confThreshMul = self.confThresh*(1-otherThreshIntur) + otherThresh*otherThreshIntur
        threshConf = max(maxConf*confThreshMul,0.5)
        if self.rotation:
            bbPredictions = non_max_sup_dist(bbPredictions.cpu(),threshConf,2.5,hard_detect_limit)
        else:
            bbPredictions = non_max_sup_iou(bbPredictions.cpu(),threshConf,0.4,hard_detect_limit)
        #I'm assuming batch size of one
        assert(len(bbPredictions)==1)
        bbPredictions=bbPredictions[0]
        if self.no_grad_feats:
            bbPredictions=bbPredictions.detach()
        ##print('process boxes: {}'.format(timeit.default_timer()-tic))
        #bbPredictions should be switched for GT for training? Then we can easily use BCE loss. 
        #Otherwise we have to to alignment first
        if not useGTBBs:
            if bbPredictions.size(0)==0:
                return bbPredictions, offsetPredictions, None, None, None
            useBBs = bbPredictions[:,1:] #remove confidence score
<<<<<<< HEAD

=======
        elif useGTBBs=='saved':
            useBBs = gtBBs[:,1:]
>>>>>>> 0323618a
        else:
            if gtBBs is None:
                return bbPredictions, offsetPredictions, None, None, None
            useBBs = gtBBs[0,:,0:5]
            if self.useShapeFeats:
                classes = gtBBs[0,:,13:]
                #pos = random.uniform(0.51,0.99)
                #neg = random.uniform(0.01,0.49)
                #classes = torch.where(classes==0,torch.tensor(neg).to(classes.device),torch.tensor(pos).to(classes.device))
                pos = torch.rand_like(classes)/2 +0.5
                neg = torch.rand_like(classes)/2
                classes = torch.where(classes==0,neg,pos)
                if self.detector.predNumNeighbors:
                    nns = gtNNs.float()[0,:,None]
                    nns += torch.rand_like(nns)/1.5
                    useBBs = torch.cat((useBBs,nns,classes),dim=1)
                else:
                    useBBs = torch.cat((useBBs,classes),dim=1)
        if useBBs.size(0)>1:
            #bb_features, adjacencyMatrix, rel_features = self.createGraph(useBBs,final_features)
            if self.training: #0.3987808480 0.398469038200 not a big difference, but it's "the right" thing to do
                if debug:
                    import pdb;pdb.set_trace()
                bbAndRel_features, adjacencyMatrix, numBBs, numRel, relIndexes = self.createGraph(useBBs,saved_features,saved_features2,image.size(-2),image.size(-1))# ,debug_image=image)
                if bbAndRel_features is None:
                    return bbPredictions, offsetPredictions, None, None, None

                ##tic=timeit.default_timer()
                #nodeOuts, relOuts = self.pairer(bb_features, adjacencyMatrix, rel_features)
                bbOuts, relOuts = self.pairer(bbAndRel_features, adjacencyMatrix, numBBs)
            else:
                #If evaluating, force the masks of relationships to be the two ways and average
                bbAndRel_features, adjacencyMatrix, numBBs, numRel, relIndexes = self.createGraph(useBBs,saved_features,saved_features2,image.size(-2),image.size(-1),flip=False)
                if bbAndRel_features is None:
                    return bbPredictions, offsetPredictions, None, None, None

                bbAndRel_features_B, adjacencyMatrix_B, numBBs_B, numRel_B, relIndexes_B = self.createGraph(useBBs,saved_features,saved_features2,image.size(-2),image.size(-1),flip=True)

                assert(numBBs==numBBs_B and numRel==numRel_B)
                for i,(n1,n2) in enumerate(relIndexes):
                    assert(relIndexes_B[i][0]==n1 and relIndexes_B[i][1]==n2)
                bbOuts, relOuts = self.pairer(bbAndRel_features, adjacencyMatrix, numBBs)
                bbOuts_B, relOuts_B = self.pairer(bbAndRel_features_B, adjacencyMatrix, numBBs)
                #Average results together
                if bbOuts is not None:
                    bbOuts = (bbOuts+bbOuts_B)/2
                    relOuts = (relOuts+relOuts_B)/2
            #bbOuts = graphOut[:numBBs]
            #relOuts = graphOut[numBBs:]
            ##print('pairer: {}'.format(timeit.default_timer()-tic))

            #adjacencyMatrix = torch.zeros((bbPredictions.size(1),bbPredictions.size(1)))
            #for rel in relOuts:
            #    i,j,a=graphToDetectionsMap(
            if self.predNN:
                if bbOuts.size(1)>1:
                    #bbOuts[:,0]+=1 #make pred range -1 (to pred o nieghbors)
                    bbOuts = torch.cat((bbOuts[:,0:1]+1,bbOuts[:,1:]),dim=1) #remove inplace operation?
                else:
                    bbOuts=bbOuts+1
                if self.detector.predNumNeighbors and not useGTBBs:
                    bbPredictions[:,6]=bbOuts[:,0].detach()
            if self.predClass:
                startIndex = 6+self.detector.predNumNeighbors
                if not useGTBBs:
                    bbPredictions[:,startIndex:startIndex+self.numBBTypes] = torch.sigmoid(bbOuts[:,self.predNN:self.predNN+self.numBBTypes].detach())
            return bbPredictions, offsetPredictions, relOuts, relIndexes, bbOuts
        else:
            return bbPredictions, offsetPredictions, None, None, None

    def createGraph(self,bbs,features,features2,imageHeight,imageWidth,flip=None,debug_image=None):
        ##tic=timeit.default_timer()
        candidates = self.selectCandidateEdges(bbs,imageHeight,imageWidth)
        ##print('  candidate: {}'.format(timeit.default_timer()-tic))
        if len(candidates)==0:
            return None,None,None,None,None
        ##tic=timeit.default_timer()

        #stackedEdgeFeatWindows = torch.FloatTensor((len(candidates),features.size(1)+2,self.relWindowSize,self.relWindowSize)).to(features.device())

        #get corners from bb predictions
        x = bbs[:,0]
        y = bbs[:,1]
        r = bbs[:,2]
        h = bbs[:,3]
        w = bbs[:,4]
        cos_r = torch.cos(r)
        sin_r = torch.sin(r)
        tlX = -w*cos_r + -h*sin_r +x
        tlY =  w*sin_r + -h*cos_r +y
        trX =  w*cos_r + -h*sin_r +x
        trY = -w*sin_r + -h*cos_r +y
        brX =  w*cos_r + h*sin_r +x
        brY = -w*sin_r + h*cos_r +y
        blX = -w*cos_r + h*sin_r +x
        blY =  w*sin_r + h*cos_r +y

        tlX = tlX.cpu()
        tlY = tlY.cpu()
        trX = trX.cpu()
        trY = trY.cpu()
        blX = blX.cpu()
        blY = blY.cpu()
        brX = brX.cpu()
        brY = brY.cpu()

        if debug_image is not None:
            debug_images=[]
            debug_masks=[]

        if self.useShapeFeats!='only':
            #get axis aligned rectangle from corners
            rois = torch.zeros((len(candidates),5)) #(batchIndex,x1,y1,x2,y2) as expected by ROI Align
            for i,(index1, index2) in enumerate(candidates):
                maxX = max(tlX[index1],tlX[index2],trX[index1],trX[index2],blX[index1],blX[index2],brX[index1],brX[index2])
                minX = min(tlX[index1],tlX[index2],trX[index1],trX[index2],blX[index1],blX[index2],brX[index1],brX[index2])
                maxY = max(tlY[index1],tlY[index2],trY[index1],trY[index2],blY[index1],blY[index2],brY[index1],brY[index2])
                minY = min(tlY[index1],tlY[index2],trY[index1],trY[index2],blY[index1],blY[index2],brY[index1],brY[index2])
                if self.expandedRelContext is not None:
                    maxX = min(maxX.item()+self.expandedRelContext,imageWidth-1)
                    minX = max(minX.item()-self.expandedRelContext,0)
                    maxY = min(maxY.item()+self.expandedRelContext,imageHeight-1)
                    minY = max(minY.item()-self.expandedRelContext,0)
                rois[i,1]=minX
                rois[i,2]=minY
                rois[i,3]=maxX
                rois[i,4]=maxY




                ###DEBUG
                if debug_image is not None and i<5:
                    assert(self.rotation==False)
                    #print('crop {}: ({},{}), ({},{})'.format(i,minX.item(),maxX.item(),minY.item(),maxY.item()))
                    #print(bbs[index1])
                    #print(bbs[index2])
                    crop = debug_image[0,:,int(minY):int(maxY),int(minX):int(maxX)+1].cpu()
                    crop = (2-crop)/2
                    if crop.size(0)==1:
                        crop = crop.expand(3,crop.size(1),crop.size(2))
                    crop[0,int(tlY[index1].item()-minY):int(brY[index1].item()-minY)+1,int(tlX[index1].item()-minX):int(brX[index1].item()-minX)+1]*=0.5
                    crop[1,int(tlY[index2].item()-minY):int(brY[index2].item()-minY)+1,int(tlX[index2].item()-minX):int(brX[index2].item()-minX)+1]*=0.5
                    crop = crop.numpy().transpose([1,2,0])
                    #cv2.imshow('crop {}'.format(i),crop)
                    debug_images.append(crop)
                    #import pdb;pdb.set_trace()
                ###
            #if debug_image is not None:
            #    cv2.waitKey()

            #crop from feats, ROI pool
            stackedEdgeFeatWindows = self.roi_align(features,rois.to(features.device))
            if features2 is not None:
                stackedEdgeFeatWindows2 = self.roi_align2(features2,rois.to(features.device))
                if not self.splitFeatures:
                    stackedEdgeFeatWindows = torch.cat( (stackedEdgeFeatWindows,stackedEdgeFeatWindows2), dim=1)
                    stackedEdgeFeatWindows2=None

            #create and add masks
            if self.expandedRelContext is not None:
                #We're going to add a third mask for all bbs, which we'll precompute here
                numMasks=3
                allMasks = torch.zeros(imageHeight,imageWidth)
                if self.use_fixed_masks:
                    for bbIdx in range(bbs.size(0)):
                        rr, cc = draw.polygon([tlY[bbIdx],trY[bbIdx],brY[bbIdx],blY[bbIdx]],[tlX[bbIdx],trX[bbIdx],brX[bbIdx],blX[bbIdx]], [imageHeight,imageWidth])
                        allMasks[rr,cc]=1
            else:
                numMasks=2
            masks = torch.zeros(stackedEdgeFeatWindows.size(0),numMasks,self.pool2_h,self.pool2_w)
        if self.useShapeFeats:
            shapeFeats = torch.FloatTensor(len(candidates),self.numShapeFeats)
        if self.detector.predNumNeighbors:
            extraPred=1
        else:
            extraPred=0

        for i,(index1, index2) in enumerate(candidates):
            if self.useShapeFeats!='only':
                #... or make it so index1 is always to top-left one
                #TODO, not random for eval
                if (random.random()<0.5 and flip is None and  not self.debug) or flip:
                    temp=index1
                    index1=index2
                    index2=temp
                
                #warp to roi space
                feature_w = rois[i,3]-rois[i,1] +1
                feature_h = rois[i,4]-rois[i,2] +1
                w_m = self.pool2_w/feature_w
                h_m = self.pool2_h/feature_h

                tlX1 = round(((tlX[index1]-rois[i,1])*w_m).item())
                trX1 = round(((trX[index1]-rois[i,1])*w_m).item())
                brX1 = round(((brX[index1]-rois[i,1])*w_m).item())
                blX1 = round(((blX[index1]-rois[i,1])*w_m).item())
                tlY1 = round(((tlY[index1]-rois[i,2])*h_m).item())
                trY1 = round(((trY[index1]-rois[i,2])*h_m).item())
                brY1 = round(((brY[index1]-rois[i,2])*h_m).item())
                blY1 = round(((blY[index1]-rois[i,2])*h_m).item())
                tlX2 = round(((tlX[index2]-rois[i,1])*w_m).item())
                trX2 = round(((trX[index2]-rois[i,1])*w_m).item())
                brX2 = round(((brX[index2]-rois[i,1])*w_m).item())
                blX2 = round(((blX[index2]-rois[i,1])*w_m).item())
                tlY2 = round(((tlY[index2]-rois[i,2])*h_m).item())
                trY2 = round(((trY[index2]-rois[i,2])*h_m).item())
                brY2 = round(((brY[index2]-rois[i,2])*h_m).item())
                blY2 = round(((blY[index2]-rois[i,2])*h_m).item())

                rr, cc = draw.polygon([tlY1,trY1,brY1,blY1],[tlX1,trX1,brX1,blX1], [self.pool2_h,self.pool2_w])
                masks[i,0,rr,cc]=1
                rr, cc = draw.polygon([tlY2,trY2,brY2,blY2],[tlX2,trX2,brX2,blX2], [self.pool2_h,self.pool2_w])
                masks[i,1,rr,cc]=1
                if self.expandedRelContext is not None:
                    cropArea = allMasks[round(rois[i,2].item()):round(rois[i,4].item())+1,round(rois[i,1].item()):round(rois[i,3].item())+1]
                    if len(cropArea.shape)==0:
                        raise ValueError("RoI is bad: {}:{},{}:{} for size {}".format(round(rois[i,2].item()),round(rois[i,4].item())+1,round(rois[i,1].item()),round(rois[i,3].item())+1,allMasks.shape))
                    masks[i,2] = F.upsample(cropArea[None,None,...], size=(self.pool2_h,self.pool2_w), mode='bilinear')[0,0]
                    #masks[i,2] = cv2.resize(cropArea,(stackedEdgeFeatWindows.size(2),stackedEdgeFeatWindows.size(3)))
                    if debug_image is not None:
                        debug_masks.append(cropArea)

            if self.useShapeFeats:
                if type(self.pairer) is BinaryPairReal and type(self.pairer.shape_layers) is not nn.Sequential:
                    #The index specification is to allign with the format feat nets are trained with
                    ixs=[0,1,2,3,3+self.numBBTypes,3+self.numBBTypes,4+self.numBBTypes,5+self.numBBTypes,6+self.numBBTypes,6+2*self.numBBTypes,6+2*self.numBBTypes,7+2*self.numBBTypes]
                else:
                    ixs=[4,6,2,8,8+self.numBBTypes,5,7,3,8+self.numBBTypes,8+self.numBBTypes+self.numBBTypes,0,1]
                
                shapeFeats[i,ixs[0]] = 2*bbs[index1,3]/self.normalizeVert #bb preds half height/width
                shapeFeats[i,ixs[1]] = 2*bbs[index1,4]/self.normalizeHorz
                shapeFeats[i,ixs[2]] = bbs[index1,2]/math.pi
                shapeFeats[i,ixs[3]:ixs[4]] = bbs[index1,extraPred+5:]# torch.sigmoid(bbs[index1,extraPred+5:])

                shapeFeats[i,ixs[5]] = 2*bbs[index2,3]/self.normalizeVert
                shapeFeats[i,ixs[6]] = 2*bbs[index2,4]/self.normalizeHorz
                shapeFeats[i,ixs[7]] = bbs[index2,2]/math.pi
                shapeFeats[i,ixs[8]:ixs[9]] = bbs[index2,extraPred+5:]#torch.sigmoid(bbs[index2,extraPred+5:])

                shapeFeats[i,ixs[10]] = (bbs[index1,0]-bbs[index2,0])/self.normalizeHorz
                shapeFeats[i,ixs[11]] = (bbs[index1,1]-bbs[index2,1])/self.normalizeVert
                if self.useShapeFeats!='old':
                    startCorners = 8+self.numBBTypes+self.numBBTypes
                    shapeFeats[i,startCorners +0] = math.sqrt( (tlX[index1]-tlX[index2])**2 + (tlY[index1]-tlY[index2])**2 )/self.normalizeDist
                    shapeFeats[i,startCorners +1] = math.sqrt( (trX[index1]-trX[index2])**2 + (trY[index1]-trY[index2])**2 )/self.normalizeDist
                    shapeFeats[i,startCorners +3] = math.sqrt( (brX[index1]-brX[index2])**2 + (brY[index1]-brY[index2])**2 )/self.normalizeDist
                    shapeFeats[i,startCorners +2] = math.sqrt( (blX[index1]-blX[index2])**2 + (blY[index1]-blY[index2])**2 )/self.normalizeDist
                    startNN =startCorners+4
                else:
                    startNN = 8+self.numBBTypes+self.numBBTypes
                if self.detector.predNumNeighbors:
                    shapeFeats[i,startNN +0] = bbs[index1,5]
                    shapeFeats[i,startNN +1] = bbs[index2,5]
                    startPos=startNN+2
                else:
                    startPos=startNN
                if self.usePositionFeature:
                    if self.usePositionFeature=='absolute':
                        shapeFeats[i,startPos +0] = (bbs[index1,0]-imageWidth/2)/(5*self.normalizeHorz)
                        shapeFeats[i,startPos +1] = (bbs[index1,1]-imageHeight/2)/(10*self.normalizeVert)
                        shapeFeats[i,startPos +2] = (bbs[index2,0]-imageWidth/2)/(5*self.normalizeHorz)
                        shapeFeats[i,startPos +3] = (bbs[index2,1]-imageHeight/2)/(10*self.normalizeVert)
                    else:
                        shapeFeats[i,startPos +0] = (bbs[index1,0]-imageWidth/2)/(imageWidth/2)
                        shapeFeats[i,startPos +1] = (bbs[index1,1]-imageHeight/2)/(imageHeight/2)
                        shapeFeats[i,startPos +2] = (bbs[index2,0]-imageWidth/2)/(imageWidth/2)
                        shapeFeats[i,startPos +3] = (bbs[index2,1]-imageHeight/2)/(imageHeight/2)

            
                #if self.us

        ###DEBUG
        if debug_image is not None:
            for i in range(4):
                cv2.imshow('crop rel {}'.format(i),debug_images[i])
                cv2.imshow('masks rel {}'.format(i),masks[i].numpy().transpose([1,2,0]))
                cv2.imshow('mask all rel {}'.format(i),debug_masks[i].numpy())
            cv2.waitKey()
            debug_images=[]


        if self.useShapeFeats!='only':
            if self.splitFeatures:
                stackedEdgeFeatWindows2 = torch.cat((stackedEdgeFeatWindows2,masks.to(stackedEdgeFeatWindows2.device)),dim=1)
                relFeats = self.relFeaturizerConv2(stackedEdgeFeatWindows2)
                stackedEdgeFeatWindows = torch.cat((stackedEdgeFeatWindows,relFeats),dim=1)
            else:
                stackedEdgeFeatWindows = torch.cat((stackedEdgeFeatWindows,masks.to(stackedEdgeFeatWindows.device)),dim=1)
                #import pdb; pdb.set_trace()
            relFeats = self.relFeaturizerConv(stackedEdgeFeatWindows) #preparing for graph feature size
            relFeats = relFeats.view(relFeats.size(0),relFeats.size(1))
        if self.useShapeFeats:
            if self.useShapeFeats=='only':
                relFeats = shapeFeats.to(features.device)
            else:
                relFeats = torch.cat((relFeats,shapeFeats.to(relFeats.device)),dim=1)
        if self.relFeaturizerFC is not None:
            relFeats = self.relFeaturizerFC(relFeats)
        #if self.useShapeFeats=='sp
    
        #compute features for the bounding boxes by themselves
        #This will be replaced with some type of word embedding
        if self.useBBVisualFeats:
            assert(features.size(0)==1)
            if self.useShapeFeats:
                bb_shapeFeats=torch.FloatTensor(bbs.size(0),self.numShapeFeatsBB)
            if self.useShapeFeats != "only" and self.expandedBBContext:
                masks = torch.zeros(bbs.size(0),2,self.poolBB2_h,self.poolBB2_w)
            
            rois = torch.zeros((bbs.size(0),5))
            for i in range(bbs.size(0)):
                minY = round(min(tlY[i].item(),trY[i].item(),blY[i].item(),brY[i].item()))
                maxY = round(max(tlY[i].item(),trY[i].item(),blY[i].item(),brY[i].item()))
                minX = round(min(tlX[i].item(),trX[i].item(),blX[i].item(),brX[i].item()))
                maxX = round(max(tlX[i].item(),trX[i].item(),blX[i].item(),brX[i].item()))
                if self.expandedBBContext is not None:
                    maxX = min(maxX+self.expandedBBContext,imageWidth-1)
                    minX = max(minX-self.expandedBBContext,0)
                    maxY = min(maxY+self.expandedBBContext,imageHeight-1)
                    minY = max(minY-self.expandedBBContext,0)
                rois[i,1]=minX
                rois[i,2]=minY
                rois[i,3]=maxX
                rois[i,4]=maxY
                if self.useShapeFeats:
                    bb_shapeFeats[i,0]= (bbs[i,2]+math.pi)/(2*math.pi)
                    bb_shapeFeats[i,1]=bbs[i,3]/self.normalizeVert
                    bb_shapeFeats[i,2]=bbs[i,4]/self.normalizeHorz
                    if self.detector.predNumNeighbors:
                        bb_shapeFeats[i,3]=bbs[i,5]
                    bb_shapeFeats[i,3+extraPred:self.numBBTypes+3+extraPred]=torch.sigmoid(bbs[i,5+extraPred:self.numBBTypes+5+extraPred])
                    if self.usePositionFeature:
                        if self.usePositionFeature=='absolute':
                            bb_shapeFeats[i,self.numBBTypes+3+extraPred] = (bbs[i,0]-imageWidth/2)/(5*self.normalizeHorz)
                            bb_shapeFeats[i,self.numBBTypes+4+extraPred] = (bbs[i,1]-imageHeight/2)/(10*self.normalizeVert)
                        else:
                            bb_shapeFeats[i,self.numBBTypes+3+extraPred] = (bbs[i,0]-imageWidth/2)/(imageWidth/2)
                            bb_shapeFeats[i,self.numBBTypes+4+extraPred] = (bbs[i,1]-imageHeight/2)/(imageHeight/2)
                if self.useShapeFeats != "only" and self.expandedBBContext:
                    #Add detected BB masks
                    #warp to roi space
                    feature_w = rois[i,3]-rois[i,1] +1
                    feature_h = rois[i,4]-rois[i,2] +1
                    w_m = self.poolBB2_w/feature_w
                    h_m = self.poolBB2_h/feature_h

                    tlX1 = round(((tlX[i]-rois[i,1])*w_m).item())
                    trX1 = round(((trX[i]-rois[i,1])*w_m).item())
                    brX1 = round(((brX[i]-rois[i,1])*w_m).item())
                    blX1 = round(((blX[i]-rois[i,1])*w_m).item())
                    tlY1 = round(((tlY[i]-rois[i,2])*h_m).item())
                    trY1 = round(((trY[i]-rois[i,2])*h_m).item())
                    brY1 = round(((brY[i]-rois[i,2])*h_m).item())
                    blY1 = round(((blY[i]-rois[i,2])*h_m).item())

                    rr, cc = draw.polygon([tlY1,trY1,brY1,blY1],[tlX1,trX1,brX1,blX1], (self.poolBB2_h,self.poolBB2_w))
                    masks[i,0,rr,cc]=1
                    if self.expandedBBContext is not None:
                        cropArea = allMasks[round(rois[i,2].item()):round(rois[i,4].item())+1,round(rois[i,1].item()):round(rois[i,3].item())+1]
                        masks[i,1] = F.upsample(cropArea[None,None,...], size=(self.poolBB2_h,self.poolBB2_w), mode='bilinear')[0,0]
                        #masks[i,2] = cv2.resize(cropArea,(stackedEdgeFeatWindows.size(2),stackedEdgeFeatWindows.size(3)))
                ###DEBUG
                if debug_image is not None and i<5:
                    assert(self.rotation==False)
                    crop = debug_image[0,:,int(minY):int(maxY),int(minX):int(maxX)+1].cpu()
                    crop = (2-crop)/2
                    if crop.size(0)==1:
                        crop = crop.expand(3,crop.size(1),crop.size(2))
                    crop[0,int(tlY[i].item()-minY):int(brY[i].item()-minY)+1,int(tlX[i].item()-minX):int(brX[i].item()-minX)+1]*=0.5
                    crop = crop.numpy().transpose([1,2,0])
                    cv2.imshow('crop bb {}'.format(i),crop)
                    cv2.imshow('masks bb {}'.format(i),torch.cat((masks[i],torch.zeros(1,self.poolBB2_h,self.poolBB2_w)),dim=0).numpy().transpose([1,2,0]))
                    #debug_images.append(crop)
            if debug_image is not None:
                cv2.waitKey()
            if self.useShapeFeats != "only":
                #bb_features[i]= F.avg_pool2d(features[0,:,minY:maxY+1,minX:maxX+1], (1+maxY-minY,1+maxX-minX)).view(-1)
                bb_features = self.roi_alignBB(features,rois.to(features.device))
                if features2 is not None:
                    bb_features2 = self.roi_alignBB2(features2,rois.to(features.device))
                    if not self.splitFeatures:
                        bb_features = torch.cat( (bb_features,bb_features2), dim=1)
                if self.expandedBBContext:
                    if self.splitFeatures:
                        bb_features2 = torch.cat( (bb_features2,masks.to(bb_features2.device)) ,dim=1)
                        bb_features2 = self.bbFeaturizerConv2(bb_features2)
                        bb_features = torch.cat( (bb_features,bb_features2), dim=1)
                    else:
                        bb_features = torch.cat( (bb_features,masks.to(bb_features.device)) ,dim=1)
                bb_features = self.bbFeaturizerConv(bb_features)
                bb_features = bb_features.view(bb_features.size(0),bb_features.size(1))
                if self.useShapeFeats:
                    bb_features = torch.cat( (bb_features,bb_shapeFeats.to(bb_features.device)), dim=1 )
            else:
                assert(self.useShapeFeats)
                bb_features = bb_shapeFeats.to(features.device)

            if self.bbFeaturizerFC is not None:
                bb_features = self.bbFeaturizerFC(bb_features) #if uncommented, change rot on bb_shapeFeats, maybe not
        else:
            bb_features = None
        
        #We're not adding diagonal (self-rels) here!
        #Expecting special handeling during graph conv
        #candidateLocs = torch.LongTensor(candidates).t().to(relFeats.device)
        #ones = torch.ones(len(candidates)).to(relFeats.device)
        #adjacencyMatrix = torch.sparse.FloatTensor(candidateLocs,ones,torch.Size([bbs.size(0),bbs.size(0)]))

        #assert(relFeats.requries_grad)
        #rel_features = torch.sparse.FloatTensor(candidateLocs,relFeats,torch.Size([bbs.size(0),bbs.size(0),relFeats.size(1)]))
        #assert(rel_features.requries_grad)
        relIndexes=candidates
        numBB = bbs.size(0)
        numRel = len(candidates)
        if bb_features is None:
            numBB=0
            bbAndRel_features=relFeats
            adjacencyMatrix = None
            numOfNeighbors = None
        else:
            bbAndRel_features = torch.cat((bb_features,relFeats),dim=0)
            numOfNeighbors = torch.ones(bbs.size(0)+len(candidates)) #starts at one for yourself
            edges=[]
            i=0
            for bb1,bb2 in candidates:
                edges.append( (bb1,numBB+i) )
                edges.append( (bb2,numBB+i) )
                numOfNeighbors[bb1]+=1
                numOfNeighbors[bb2]+=1
                numOfNeighbors[numBB+i]+=2
                i+=1
            if self.includeRelRelEdges:
                relEdges=set()
                i=0
                for bb1,bb2 in candidates:
                    j=0
                    for bbA,bbB in candidates[i:]:
                        if i!=j and bb1==bbA or bb1==bbB or bb2==bbA or bb2==bbB:
                            relEdges.add( (numBB+i,numBB+j) ) #i<j always
                        j+=1   
                    i+=1
                relEdges = list(relEdges)
                for r1, r2 in relEdges:
                    numOfNeighbors[r1]+=1
                    numOfNeighbors[r2]+=1
                edges += relEdges
            #add reverse edges
            edges+=[(y,x) for x,y in edges]
            #add diagonal (self edges)
            for i in range(bbAndRel_features.size(0)):
                edges.append((i,i))

            edgeLocs = torch.LongTensor(edges).t().to(relFeats.device)
            ones = torch.ones(len(edges)).to(relFeats.device)
            adjacencyMatrix = torch.sparse.FloatTensor(edgeLocs,ones,torch.Size([bbAndRel_features.size(0),bbAndRel_features.size(0)]))
            #numOfNeighbors is for convienence in tracking the normalization term
            numOfNeighbors=numOfNeighbors.to(relFeats.device)

        #rel_features = (candidates,relFeats)
        #adjacencyMatrix = None
        ##print('create graph: {}'.format(timeit.default_timer()-tic))
        #return bb_features, adjacencyMatrix, rel_features
        return bbAndRel_features, (adjacencyMatrix,numOfNeighbors), numBB, numRel, relIndexes



    def selectCandidateEdges(self,bbs,imageHeight,imageWidth):
        if bbs.size(0)<2:
            return []
        #return list of index pairs


        sin_r = torch.sin(bbs[:,2])
        cos_r = torch.cos(bbs[:,2])
        #lx = bbs[:,0] - cos_r*bbs[:,4] 
        #ly = bbs[:,1] + sin_r*bbs[:,3]
        #rx = bbs[:,0] + cos_r*bbs[:,4] 
        #ry = bbs[:,1] - sin_r*bbs[:,3]
        #tx = bbs[:,0] - cos_r*bbs[:,4] 
        #ty = bbs[:,1] - sin_r*bbs[:,3]
        #bx = bbs[:,0] + cos_r*bbs[:,4] 
        #by = bbs[:,1] + sin_r*bbs[:,3]
        brX = bbs[:,4]*cos_r-bbs[:,3]*sin_r + bbs[:,0] 
        brY = bbs[:,4]*sin_r+bbs[:,3]*cos_r + bbs[:,1] 
        blX = -bbs[:,4]*cos_r-bbs[:,3]*sin_r + bbs[:,0]
        blY= -bbs[:,4]*sin_r+bbs[:,3]*cos_r + bbs[:,1] 
        trX = bbs[:,4]*cos_r+bbs[:,3]*sin_r + bbs[:,0] 
        trY = bbs[:,4]*sin_r-bbs[:,3]*cos_r + bbs[:,1] 
        tlX = -bbs[:,4]*cos_r+bbs[:,3]*sin_r + bbs[:,0]
        tlY = -bbs[:,4]*sin_r-bbs[:,3]*cos_r + bbs[:,1] 

        minX = min( torch.min(trX), torch.min(tlX), torch.min(blX), torch.min(brX) )
        minY = min( torch.min(trY), torch.min(tlY), torch.min(blY), torch.min(brY) )
        maxX = max( torch.max(trX), torch.max(tlX), torch.max(blX), torch.max(brX) )
        maxY = max( torch.max(trY), torch.max(tlY), torch.max(blY), torch.max(brY) )
        #if (math.isinf(minX) or math.isinf(minY) or math.isinf(maxX) or math.isinf(maxY) ):
        #    import pdb;pdb.set_trace()

        minX = min(max(minX.item(),0),imageWidth)
        minY = min(max(minY.item(),0),imageHeight)
        maxX = min(max(maxX.item(),0),imageWidth)
        maxY = min(max(maxY.item(),0),imageHeight)
        if minX>=maxX or minY>=maxY:
            return []

        #lx-=minX 
        #ly-=minY 
        #rx-=minX 
        #ry-=minY 
        #tx-=minX 
        #ty-=minY 
        #bx-=minX 
        #by-=minY 
        zeros = torch.zeros_like(trX)
        tImageWidth = torch.ones_like(trX)*imageWidth
        tImageHeight = torch.ones_like(trX)*imageHeight
        trX = torch.min(torch.max(trX,zeros),tImageWidth)
        trY = torch.min(torch.max(trY,zeros),tImageHeight)
        tlX = torch.min(torch.max(tlX,zeros),tImageWidth)
        tlY = torch.min(torch.max(tlY,zeros),tImageHeight)
        brX = torch.min(torch.max(brX,zeros),tImageWidth)
        brY = torch.min(torch.max(brY,zeros),tImageHeight)
        blX = torch.min(torch.max(blX,zeros),tImageWidth)
        blY = torch.min(torch.max(blY,zeros),tImageHeight)
        trX-=minX
        trY-=minY
        tlX-=minX
        tlY-=minY
        brX-=minX
        brY-=minY
        blX-=minX
        blY-=minY




        scaleCand = 0.5
        minX*=scaleCand
        minY*=scaleCand
        maxX*=scaleCand
        maxY*=scaleCand
        #lx  *=scaleCand
        #ly  *=scaleCand
        #rx  *=scaleCand
        #ry  *=scaleCand
        #tx  *=scaleCand
        #ty  *=scaleCand
        #bx  *=scaleCand
        #by  *=scaleCand
        trX *=scaleCand
        trY *=scaleCand
        tlX *=scaleCand
        tlY *=scaleCand
        brX *=scaleCand
        brY *=scaleCand
        blX *=scaleCand
        blY *=scaleCand
        h = bbs[:,3]*scaleCand
        w = bbs[:,4]*scaleCand
        r = bbs[:,2]

        distMul=1.0
        while distMul>0.03:

            boxesDrawn = np.zeros( (math.ceil(maxY-minY),math.ceil(maxX-minX)) ,dtype=int)#torch.IntTensor( (maxY-minY,maxX-minX) ).zero_()
            if boxesDrawn.shape[0]==0 or boxesDrawn.shape[1]==0:
                return []
            #import pdb;pdb.set_trace()
            numBoxes = bbs.size(0)
            for i in range(numBoxes):
                
                #cv2.line( boxesDrawn, (int(tlX[i]),int(tlY[i])),(int(trX[i]),int(trY[i])),i,1)
                #cv2.line( boxesDrawn, (int(trX[i]),int(trY[i])),(int(brX[i]),int(brY[i])),i,1)
                #cv2.line( boxesDrawn, (int(blX[i]),int(blY[i])),(int(brX[i]),int(brY[i])),i,1)
                #cv2.line( boxesDrawn, (int(blX[i]),int(blY[i])),(int(tlX[i]),int(tlY[i])),i,1)

                #These are to catch the wierd case of a (clipped) bb having 0 height or width
                #we just add a bit, this shouldn't greatly effect the heuristic pairing
                if int(tlY[i])==int(trY[i]) and int(tlY[i])==int(brY[i]) and int(tlY[i])==int(blY[i]):
                    if int(tlY[i])<2:
                        blY[i]+=1.1
                        brY[i]+=1.1
                    else:
                        tlY[i]-=1.1
                        trY[i]-=1.1
                if int(tlX[i])==int(trX[i]) and int(tlX[i])==int(brX[i]) and int(tlX[i])==int(blX[i]):
                    if int(tlX[i])<2:
                        trX[i]+=1.1
                        brX[i]+=1.1
                    else:
                        tlX[i]-=1.1
                        blX[i]-=1.1


                rr,cc = draw.polygon_perimeter([int(tlY[i]),int(trY[i]),int(brY[i]),int(blY[i])],[int(tlX[i]),int(trX[i]),int(brX[i]),int(blX[i])],boxesDrawn.shape,True)
                boxesDrawn[rr,cc]=i+1

            #how to walk?
            #walk until number found.
            # if in list, end
            # else add to list, continue
            #list is candidates
            maxDist = 600*scaleCand*distMul
            maxDistY = 200*scaleCand*distMul
            minWidth=30
            minHeight=20
            numFan=5
            
            def pathWalk(myId,startX,startY,angle,distStart=0,splitDist=100):
                hit=set()
                lineId = myId+numBoxes
                if angle<-180:
                    angle+=360
                if angle>180:
                    angle-=360
                if (angle>45 and angle<135) or (angle>-135 and angle<-45):
                    #compute slope based on y stepa
                    yStep=-1
                    #if angle==90 or angle==-90:

                    xStep=1/math.tan(math.pi*angle/180.0)
                else:
                    #compute slope based on x step
                    xStep=1
                    yStep=-math.tan(math.pi*angle/180.0)
                if angle>=135 or angle<-45:
                    xStep*=-1
                    yStep*=-1
                distSoFar=distStart
                prev=0
                numSteps=0
                y=startY
                while distSoFar<maxDist and abs(y-startY)<maxDistY:
                    x=int(round(startX + numSteps*xStep))
                    y=int(round(startY + numSteps*yStep))
                    numSteps+=1
                    if x<0 or y<0 or x>=boxesDrawn.shape[1] or y>=boxesDrawn.shape[0]:
                        break
                    here = boxesDrawn[y,x]
                    #print('{} {} {} : {}'.format(x,y,here,len(hit)))
                    if here>0 and here<=numBoxes and here!=myId:
                        if here in hit and prev!=here:
                            break
                        else:
                            hit.add(here)
                            #print('hit {} at {}, {}  ({})'.format(here,x,y,len(hit)))
                            #elif here == lineId or here == myId:
                            #break
                    else:
                        boxesDrawn[y,x]=lineId
                    prev=here
                    distSoFar= distStart+math.sqrt((x-startX)**2 + (y-startY)**2)

                    #if hitting and maxDist-distSoFar>splitMin and (distSoFar-distStart)>splitDist and len(toSplit)==0:
                    #    #split
                    #    toSplit.append((myId,x,y,angle+45,distSoFar,hit.copy(),splitDist*1.5))
                    #    toSplit.append((myId,x,y,angle-45,distSoFar,hit.copy(),splitDist*1.5))

                return hit

            def fan(boxId,x,y,angle,num,hit):
                deg = 90/(num+1)
                curDeg = angle-45+deg
                for i in range(num):
                    hit.update( pathWalk(boxId,x,y,curDeg) )
                    curDeg+=deg

            def drawIt():
                x = bbs[:,0]*scaleCand - minX
                y = bbs[:,1]*scaleCand - minY
                drawn = np.zeros( (math.ceil(maxY-minY),math.ceil(maxX-minX),3))#torch.IntTensor( (maxY-minY,maxX-minX) ).zero_()
                numBoxes = bbs.size(0)
                for a,b in candidates:
                    cv2.line( drawn, (int(x[a]),int(y[a])),(int(x[b]),int(y[b])),(random.random()*0.5,random.random()*0.5,random.random()*0.5),1)
                for i in range(numBoxes):
                    
                    #cv2.line( boxesDrawn, (int(tlX[i]),int(tlY[i])),(int(trX[i]),int(trY[i])),i,1)
                    #cv2.line( boxesDrawn, (int(trX[i]),int(trY[i])),(int(brX[i]),int(brY[i])),i,1)
                    #cv2.line( boxesDrawn, (int(blX[i]),int(blY[i])),(int(brX[i]),int(brY[i])),i,1)
                    #cv2.line( boxesDrawn, (int(blX[i]),int(blY[i])),(int(tlX[i]),int(tlY[i])),i,1)

                    rr,cc = draw.polygon_perimeter([int(tlY[i]),int(trY[i]),int(brY[i]),int(blY[i])],[int(tlX[i]),int(trX[i]),int(brX[i]),int(blX[i])])
                    drawn[rr,cc]=(random.random()*0.8+.2,random.random()*0.8+.2,random.random()*0.8+.2)
                cv2.imshow('res',drawn)
                #cv2.waitKey()

                rows,cols=boxesDrawn.shape
                colorMap = [(0,0,0)]
                for i in range(numBoxes):
                    colorMap.append((random.random()*0.8+.2,random.random()*0.8+.2,random.random()*0.8+.2))
                for i in range(numBoxes):
                    colorMap.append( (colorMap[i+1][0]/3,colorMap[i+1][1]/3,colorMap[i+1][2]/3) )
                draw2 = np.zeros((rows,cols,3))
                for r in range(rows):
                    for c in range(cols):
                        draw2[r,c] = colorMap[int(round(boxesDrawn[r,c]))]
                        #draw[r,c] = (255,255,255) if boxesDrawn[r,c]>0 else (0,0,0)

                cv2.imshow('d',draw2)
                cv2.waitKey()


            candidates=set()
            for i in range(numBoxes):
                boxId=i+1
                toSplit=[]
                hit = set()

                horzDiv = 1+math.ceil(w[i]/minWidth)
                vertDiv = 1+math.ceil(h[i]/minHeight)

                if horzDiv==1:
                    leftW=0.5
                    rightW=0.5
                    hit.update( pathWalk(boxId, tlX[i].item()*leftW+trX[i].item()*rightW, tlY[i].item()*leftW+trY[i].item()*rightW,r[i].item()+90) )
                    hit.update( pathWalk(boxId, tlX[i].item()*leftW+trX[i].item()*rightW, tlY[i].item()*leftW+trY[i].item()*rightW,r[i].item()-90) )
                else:
                    for j in range(horzDiv):
                        leftW = 1-j/(horzDiv-1)
                        rightW = j/(horzDiv-1)
                        hit.update( pathWalk(boxId, tlX[i].item()*leftW+trX[i].item()*rightW, tlY[i].item()*leftW+trY[i].item()*rightW,r[i].item()+90) )
                        hit.update( pathWalk(boxId, tlX[i].item()*leftW+trX[i].item()*rightW, tlY[i].item()*leftW+trY[i].item()*rightW,r[i].item()-90) )

                if vertDiv==1:
                    topW=0.5
                    botW=0.5
                    hit.update( pathWalk(boxId, tlX[i].item()*topW+blX[i].item()*botW, tlY[i].item()*topW+blY[i].item()*botW,r[i].item()+180) )
                    hit.update( pathWalk(boxId, trX[i].item()*topW+brX[i].item()*botW, trY[i].item()*topW+brY[i].item()*botW,r[i].item()) )
                else:
                    for j in range(vertDiv):
                        topW = 1-j/(vertDiv-1)
                        botW = j/(vertDiv-1)
                        hit.update( pathWalk(boxId, tlX[i].item()*topW+blX[i].item()*botW, tlY[i].item()*topW+blY[i].item()*botW,r[i].item()+180) )
                        hit.update( pathWalk(boxId, trX[i].item()*topW+brX[i].item()*botW, trY[i].item()*topW+brY[i].item()*botW,r[i].item()) )
                fan(boxId,tlX[i].item(),tlY[i].item(),r[i].item()+135,numFan,hit)
                fan(boxId,trX[i].item(),trY[i].item(),r[i].item()+45,numFan,hit)
                fan(boxId,blX[i].item(),blY[i].item(),r[i].item()+225,numFan,hit)
                fan(boxId,brX[i].item(),brY[i].item(),r[i].item()+315,numFan,hit)

                for jId in hit:
                    candidates.add( (min(i,jId-1),max(i,jId-1)) )
            
            #print('candidates:{} ({})'.format(len(candidates),distMul))
            #if len(candidates)>1:
            #    drawIt()
            if len(candidates)+numBoxes<MAX_GRAPH_SIZE and len(candidates)<MAX_CANDIDATES:
                return list(candidates)
            else:
                if self.useOldDecay:
                    distMul*=0.75
                else:
                    distMul=distMul*0.8 - 0.05
        #This is a problem, we couldn't prune down enough
        print("ERROR: could not prune number of candidates down: {} (should be {})".format(len(candidates),MAX_GRAPH_SIZE-numBoxes))
        return list(candidates)[:MAX_GRAPH_SIZE-numBoxes]

    def setDEBUG(self):
        self.debug=True
        def save_layerConv0(module,input,output):
            self.debug_conv0=output.cpu()
        self.relFeaturizerConv[0].register_forward_hook(save_layerConv0)
        def save_layerConv1(module,input,output):
            self.debug_conv1=output.cpu()
        self.relFeaturizerConv[1].register_forward_hook(save_layerConv1)
        #def save_layerFC(module,input,output):
            #    self.debug_fc=output.cpu()
        #self.relFeaturizerConv[0].register_forward_hook(save_layerFC)<|MERGE_RESOLUTION|>--- conflicted
+++ resolved
@@ -353,12 +353,8 @@
             if bbPredictions.size(0)==0:
                 return bbPredictions, offsetPredictions, None, None, None
             useBBs = bbPredictions[:,1:] #remove confidence score
-<<<<<<< HEAD
-
-=======
         elif useGTBBs=='saved':
             useBBs = gtBBs[:,1:]
->>>>>>> 0323618a
         else:
             if gtBBs is None:
                 return bbPredictions, offsetPredictions, None, None, None
