--- conflicted
+++ resolved
@@ -417,12 +417,7 @@
     ap=0.0
     for i in range(len(rank)):
         ap += float(i+1)/(rank[i]+1)
-<<<<<<< HEAD
-    ap/=len(rank)
+    ap/=(len(rank)+missed)
     if ap>1.0001:
         raise ValueError('ap greater than 1({}), from {}'.format(ap,scores))
-=======
-    ap/=(len(rank)+missed)
-    assert(ap<=1.001)
->>>>>>> e381cc12
     return ap