--- conflicted
+++ resolved
@@ -52,12 +52,8 @@
     "loss_params":
         {
             "ignore_thresh": 0.5,
-<<<<<<< HEAD
-	    "useSpecialLoss": true
-=======
 	    "use_special_loss": false,
             "bad_conf_weight": 10.0
->>>>>>> 48f5dd67
         },
     "metrics": [],
     "trainer": {
