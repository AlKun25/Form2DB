--- conflicted
+++ resolved
@@ -785,8 +785,6 @@
         if self.point_pairs is None:
             self.compute()
 
-<<<<<<< HEAD
-
         grid_line = []
         for i in range(len(self.point_pairs)-1):
             avg_h = (pointDistance(*self.point_pairs[i]) + pointDistance(*self.point_pairs[i+1]))/2
@@ -812,51 +810,6 @@
             points = torch.FloatTensor([*self.point_pairs[i],*self.point_pairs[i+1]]).to(device)
             grid = interpolations[:,:,:,None]*points[None,None,:,:] #add dimensions to allow broacast along xy and row, col dims
             grid=grid.sum(dim=2) #sum four points
-=======
-        output_grid_size=height#?
-        t = ((np.arange(self.output_grid_size) + 0.5) / float(self.output_grid_size))[:,None].astype(np.float32)
-        t = np.repeat(t,axis=1, repeats=self.output_grid_size)
-        t = Variable(torch.from_numpy(t), requires_grad=False).cuda()
-        s = t.t()
-
-        t = t[:,:,None]
-        s = s[:,:,None]
-
-        interpolations = torch.cat([
-            (1-t)*s,
-            (1-t)*(1-s),
-            t*s,
-            t*(1-s),
-        ], dim=-1)
-
-
-        a_pt = torch.Tensor(
-            [
-                [0, 1,1],
-                [0,-1,1]
-            ]
-        ).cuda()
-        a_pt = a_pt.transpose(1,0)
-        a_pt = a_pt.expand(a_pt.size(0), a_pt.size(1))
-
-        grid_line = []
-        for i in range(len(self.point_pairs)-1):
-            w_0 = next_windows[i]
-            w_1 = next_windows[i+1]
-
-            pts_0 = w_0.mm(a_pt)
-            pts_1 = w_1.mm(a_pt)
-            xy_positions.append(pts_0)
-
-            #probably can skip to pts_
-            pts = torch.cat([pts_0, pts_1], dim=2)
-
-            grid_pts = expanded_renorm_matrix.bmm(pts)
-
-            grid = interpolations[None,:,:,None,:] * grid_pts[:,None,None,:,:]
-            grid = grid.sum(dim=-1)[...,:2]
-
->>>>>>> aa7f6d73
             grid_line.append(grid)
         grid_line = torch.cat(grid_line, dim=1)
         return grid_line
