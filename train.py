--- conflicted
+++ resolved
@@ -7,11 +7,8 @@
 import torch
 #from model.model import *
 from model.unet import UNet
-<<<<<<< HEAD
 from model.unet_dilated import UNetDilated
-=======
 from model.sol_eol_finder import SOL_EOL_Finder
->>>>>>> da8de375
 from model.loss import *
 from model.metric import *
 from data_loader import getDataLoader
