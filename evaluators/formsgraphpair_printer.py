--- conflicted
+++ resolved
@@ -108,8 +108,6 @@
         relPred = 2*torch.sigmoid(relPred)[:,0]-1
     if relCand is None:
         relCand=[]
-<<<<<<< HEAD
-=======
 
     numClasses=2 #TODO not fixed
     if model.detector.predNumNeighbors:
@@ -118,7 +116,6 @@
     else:
         extraPreds=0
         #useOutputBBs=outputBBs
->>>>>>> 3cf67666
 
     if model.rotation:
         targIndex, predWithNoIntersection = getTargIndexForPreds_dist(targetBBs[0],outputBBs,1.1,numClasses,extraPreds)
