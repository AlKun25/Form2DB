from base import BaseModel
import torch
import torch.nn as nn
import torch.nn.functional as F
import numpy as np
from model import *
from model.graph_net import GraphNet
from model.binary_pair_net import BinaryPairNet
#from model.roi_align.roi_align import RoIAlign
from model.roi_align import ROIAlign
from skimage import draw
from model.net_builder import make_layers
from utils.yolo_tools import non_max_sup_iou, non_max_sup_dist
import math
import random
import json

import timeit
import cv2

MAX_CANDIDATES=325 #450
MAX_GRAPH_SIZE=370
#max seen 428, so why'd it crash on 375?

def primeFactors(n): 
    ret = [1]
    # Print the number of two's that divide n 
    while n % 2 == 0: 
        if len(ret)==0:
            ret.append(2)
        n = n / 2
          
    # n must be odd at this point 
    # so a skip of 2 ( i = i + 2) can be used 
    for i in range(3,int(math.sqrt(n))+1,2): 
          
        # while i divides n , print i ad divide n 
        while n % i== 0: 
            ret.append(i) 
            n = n / i 
              
    # Condition if n is a prime 
    # number greater than 2 
    if n > 2: 
        ret.append(n)
    return ret

class PairingGraph(BaseModel):
    def __init__(self, config):
        super(PairingGraph, self).__init__(config)

        if 'detector_checkpoint' in config:
            checkpoint = torch.load(config['detector_checkpoint'])
            detector_config = json.load(open(config['detector_config']))['model'] if 'detector_config' in config else checkpoint['config']['model']
            if 'state_dict' in checkpoint:
                self.detector = eval(checkpoint['config']['arch'])(detector_config)
                self.detector.load_state_dict(checkpoint['state_dict'])
            else:
                self.detector = checkpoint['model']
        else:
            detector_config = config['detector_config']
            self.detector = eval(detector_config['arch'])(detector_config)
        useBeginningOfLast = config['use_beg_det_feats'] if 'use_beg_det_feats' in config else False
        useFeatsLayer = config['use_detect_layer_feats'] if 'use_detect_layer_feats' in config else -1
        self.detector.setForGraphPairing(useBeginningOfLast,useFeatsLayer)
        if (config['start_frozen'] if 'start_frozen' in config else False):
            for param in self.detector.parameters(): 
                param.will_use_grad=param.requires_grad 
                param.requires_grad=False 
            self.detector_frozen=True
        else:
            self.detector_frozen=False


        self.numBBTypes = self.detector.numBBTypes
        self.rotation = self.detector.rotation
        self.scale = self.detector.scale
        self.anchors = self.detector.anchors
        self.confThresh = config['conf_thresh'] if 'conf_thresh' in config else 0.5

        graph_in_channels = config['graph_config']['in_channels'] if 'in_channels' in config['graph_config'] else 1
        self.useBBVisualFeats=True
        if config['graph_config']['arch']=='BinaryPairNet':
            self.useBBVisualFeats=False
        self.includeRelRelEdges= config['use_rel_rel_edges'] if 'use_rel_rel_edges' in config else True
        #rel_channels = config['graph_config']['rel_channels']
        self.pool_h = config['featurizer_start_h']
        self.pool_w = config['featurizer_start_w']


        if 'use_rel_shape_feats' in config:
             config['use_shape_feats'] =  config['use_rel_shape_feats']
        self.useShapeFeats= config['use_shape_feats'] if 'use_shape_feats' in config else False
        #HACK, fixed values
        self.normalizeHorz=400
        self.normalizeVert=50

        assert(self.detector.scale[0]==self.detector.scale[1])
        detect_scale = self.detector.scale[0]
<<<<<<< HEAD
        self.roi_align = ROIAlign(self.pool_h,self.pool_w,1.0/detect_scale)
        self.avg_box = ROIAlign(2,3,1.0/detect_scale)
=======
        if self.useShapeFeats!='only':
            self.roi_align = RoIAlign(self.pool_h,self.pool_w,1.0/detect_scale)
            self.avg_box = RoIAlign(2,3,1.0/detect_scale)
>>>>>>> a2739287

            self.expandedRelContext = config['expand_rel_context'] if 'expand_rel_context' in config else None
            if self.expandedRelContext is not None:
                bbMasks=3
            else:
                bbMasks=2

            feat_norm = detector_config['norm_type'] if 'norm_type' in detector_config else None
            featurizer_conv = config['featurizer_conv'] if 'featurizer_conv' in config else [512,'M',512]
            featurizer_conv = [self.detector.last_channels+bbMasks] + featurizer_conv #bbMasks are appended
            scaleX=1
            scaleY=1
            for a in featurizer_conv:
                if a=='M' or (type(a) is str and a[0]=='D'):
                    scaleX*=2
                    scaleY*=2
                elif type(a) is str and a[0]=='U':
                    scaleX/=2
                    scaleY/=2
                elif type(a) is str and a[0:4]=='long': #long pool
                    scaleX*=3
                    scaleY*=2
            #self.scale=(scaleX,scaleY) this holds scale for detector
            fsizeX = self.pool_w//scaleX
            fsizeY = self.pool_h//scaleY
            layers, last_ch_relC = make_layers(featurizer_conv,norm=feat_norm,dropout=True) 
            layers.append( nn.AvgPool2d((fsizeY,fsizeX)) )
            self.relFeaturizerConv = nn.Sequential(*layers)
        else:
            last_ch_relC=0

        if self.useShapeFeats:
           added_feats=8+2*self.numBBTypes #we'll append some extra feats
           added_featsBB=3+self.numBBTypes
           if self.useShapeFeats!='old':
               added_feats+=4
        else:
           added_feats=0
           added_featsBB=0
        featurizer_fc = config['featurizer_fc'] if 'featurizer_fc' in config else []
        if config['graph_config']['arch']=='BinaryPairNet':
            feat_norm=None
        featurizer_fc = [last_ch_relC+added_feats] + featurizer_fc + ['FCnR{}'.format(graph_in_channels)]
        layers, last_ch_rel = make_layers(featurizer_fc,norm=feat_norm,dropout=True) 
        self.relFeaturizerFC = nn.Sequential(*layers)

        if self.useBBVisualFeats:
            #TODO un-hardcode
            #self.bbFeaturizerConv = nn.MaxPool2d((2,3))
            #self.bbFeaturizerConv = nn.Sequential( nn.Conv2d(self.detector.last_channels,self.detector.last_channels,kernel_size=(2,3)), nn.ReLU(inplace=True) )
            featurizer = config['node_featurizer'] if 'node_featurizer' in config else []
            if len(featurizer)>0:
                convOut=featurizer[0]
            else:
                convOut=graph_in_channels-added_featsBB
            factors=primeFactors(convOut)
            bestDist=9999
            for f in factors:
                if abs(f-8)<=bestDist: #favor larger
                    bestDist=abs(f-8)
                    bestGroup=f
            self.bbFeaturizerConv = nn.Sequential( 
                    nn.Conv2d(self.detector.last_channels,convOut,kernel_size=(2,3)),
                    nn.GroupNorm(bestGroup,convOut)
                    )
            assert(len(featurizer)==0)
           #if len(featurizer)>0:
            #    featurizer = featurizer + ['FCnR{}'.format(graph_in_channels)]
            #    layers, last_ch_node = make_layers(featurizer,norm=feat_norm)
            #    self.bbFeaturizerFC = nn.Sequential(*layers)
            #else:
            #    self.bbFeaturizerFC = None


        #self.pairer = GraphNet(config['graph_config'])
        self.pairer = eval(config['graph_config']['arch'])(config['graph_config'])


        if 'DEBUG' in config:
            self.detector.setDEBUG()
            self.setDEBUG()
            self.debug=True
        else:
            self.debug=False

 
    def unfreeze(self): 
        if self.detector_frozen:
            for param in self.detector.parameters(): 
                param.requires_grad=param.will_use_grad 
            self.detector_frozen=False
            print('Unfroze detector')
        

    def forward(self, image, gtBBs=None, useGTBBs=False, otherThresh=None, otherThreshIntur=None, hard_detect_limit=300):
        ##tic=timeit.default_timer()
        bbPredictions, offsetPredictions, _,_,_,_ = self.detector(image)
        _=None
        final_features=self.detector.final_features
        self.detector.final_features=None
        ##print('detector: {}'.format(timeit.default_timer()-tic))

        if final_features is None:
            print('ERROR:no final features!')
            import pdb;pdb.set_trace()

        
        ##tic=timeit.default_timer()
        maxConf = bbPredictions[:,:,0].max().item()
        if otherThreshIntur is None:
            confThreshMul = self.confThresh
        else:
            confThreshMul = self.confThresh*(1-otherThreshIntur) + otherThresh*otherThreshIntur
        threshConf = max(maxConf*confThreshMul,0.5)
        if self.rotation:
            bbPredictions = non_max_sup_dist(bbPredictions.cpu(),threshConf,2.5,hard_detect_limit)
        else:
            bbPredictions = non_max_sup_iou(bbPredictions.cpu(),threshConf,0.4,hard_detect_limit)
        #I'm assuming batch size of one
        assert(len(bbPredictions)==1)
        bbPredictions=bbPredictions[0]
        ##print('process boxes: {}'.format(timeit.default_timer()-tic))
        #bbPredictions should be switched for GT for training? Then we can easily use BCE loss. 
        #Otherwise we have to to alignment first
        if not useGTBBs:
            if bbPredictions.size(0)==0:
                return bbPredictions, offsetPredictions, None, None
            useBBs = bbPredictions[:,1:] #remove confidence score
        else:
            if gtBBs is None:
                return bbPredictions, offsetPredictions, None, None
            useBBs = gtBBs[0,:,0:5]
            if self.useShapeFeats:
                classes = gtBBs[0,:,13:]
                #pos = random.uniform(0.51,0.99)
                #neg = random.uniform(0.01,0.49)
                #classes = torch.where(classes==0,torch.tensor(neg).to(classes.device),torch.tensor(pos).to(classes.device))
                pos = torch.rand_like(classes)/2 +0.5
                neg = torch.rand_like(classes)/2
                classes = torch.where(classes==0,neg,pos)
                useBBs = torch.cat((useBBs,classes),dim=1)
        if useBBs.size(0)>1:
            #bb_features, adjacencyMatrix, rel_features = self.createGraph(useBBs,final_features)
            bbAndRel_features, adjacencyMatrix, numBBs, numRel, relIndexes = self.createGraph(useBBs,final_features,image.size(-2),image.size(-1), debug_image=None)
            if bbAndRel_features is None:
                return bbPredictions, offsetPredictions, None, None

            ##tic=timeit.default_timer()
            #nodeOuts, relOuts = self.pairer(bb_features, adjacencyMatrix, rel_features)
            bbOuts, relOuts = self.pairer(bbAndRel_features, adjacencyMatrix, numBBs)
            #bbOuts = graphOut[:numBBs]
            #relOuts = graphOut[numBBs:]
            ##print('pairer: {}'.format(timeit.default_timer()-tic))

            #adjacencyMatrix = torch.zeros((bbPredictions.size(1),bbPredictions.size(1)))
            #for rel in relOuts:
            #    i,j,a=graphToDetectionsMap(

            return bbPredictions, offsetPredictions, relOuts, relIndexes
        else:
            return bbPredictions, offsetPredictions, None, None

    def createGraph(self,bbs,features,imageHeight,imageWidth,debug_image=None):
        ##tic=timeit.default_timer()
        candidates = self.selectCandidateEdges(bbs,imageHeight,imageWidth)
        ##print('  candidate: {}'.format(timeit.default_timer()-tic))
        if len(candidates)==0:
            return None,None,None,None,None
        ##tic=timeit.default_timer()

        #stackedEdgeFeatWindows = torch.FloatTensor((len(candidates),features.size(1)+2,self.relWindowSize,self.relWindowSize)).to(features.device())

        #get corners from bb predictions
        x = bbs[:,0]
        y = bbs[:,1]
        r = bbs[:,2]
        h = bbs[:,3]
        w = bbs[:,4]
        cos_r = torch.cos(r)
        sin_r = torch.sin(r)
        tlX = -w*cos_r + -h*sin_r +x
        tlY =  w*sin_r + -h*cos_r +y
        trX =  w*cos_r + -h*sin_r +x
        trY = -w*sin_r + -h*cos_r +y
        brX =  w*cos_r + h*sin_r +x
        brY = -w*sin_r + h*cos_r +y
        blX = -w*cos_r + h*sin_r +x
        blY =  w*sin_r + h*cos_r +y

        tlX = tlX.cpu()
        tlY = tlY.cpu()
        trX = trX.cpu()
        trY = trY.cpu()
        blX = blX.cpu()
        blY = blY.cpu()
        brX = brX.cpu()
        brY = brY.cpu()

        if self.useShapeFeats!='only'
            #get axis aligned rectangle from corners
            rois = torch.zeros((len(candidates),5)) #(batchIndex,x1,y1,x2,y2) as expected by ROI Align
            for i,(index1, index2) in enumerate(candidates):
                maxX = max(tlX[index1],tlX[index2],trX[index1],trX[index2],blX[index1],blX[index2],brX[index1],brX[index2])
                minX = min(tlX[index1],tlX[index2],trX[index1],trX[index2],blX[index1],blX[index2],brX[index1],brX[index2])
                maxY = max(tlY[index1],tlY[index2],trY[index1],trY[index2],blY[index1],blY[index2],brY[index1],brY[index2])
                minY = min(tlY[index1],tlY[index2],trY[index1],trY[index2],blY[index1],blY[index2],brY[index1],brY[index2])
                if self.expandedRelContext is not None:
                    maxX = min(maxX.item()+self.expandedRelContext,imageWidth-1)
                    minX = max(minX.item()-self.expandedRelContext,0)
                    maxY = min(maxY.item()+self.expandedRelContext,imageHeight-1)
                    minY = max(minY.item()-self.expandedRelContext,0)
                rois[i,1]=minX
                rois[i,2]=minY
                rois[i,3]=maxX
                rois[i,4]=maxY




                ###DEBUG
                if debug_image is not None and i<10:
                    assert(self.rotation==False)
                    #print('crop {}: ({},{}), ({},{})'.format(i,minX.item(),maxX.item(),minY.item(),maxY.item()))
                    #print(bbs[index1])
                    #print(bbs[index2])
                    crop = debug_image[0,:,int(minY):int(maxY),int(minX):int(maxX)+1].cpu()
                    crop = (2-crop)/2
                    if crop.size(0)==1:
                        crop = crop.expand(3,crop.size(1),crop.size(2))
                    crop[0,int(tlY[index1].item()-minY):int(brY[index1].item()-minY)+1,int(tlX[index1].item()-minX):int(brX[index1].item()-minX)+1]*=0.5
                    crop[1,int(tlY[index2].item()-minY):int(brY[index2].item()-minY)+1,int(tlX[index2].item()-minX):int(brX[index2].item()-minX)+1]*=0.5
                    crop = crop.numpy().transpose([1,2,0])
                    cv2.imshow('crop {}'.format(i),crop)
                    #import pdb;pdb.set_trace()
                ###
            if debug_image is not None:
                cv2.waitKey()

            #crop from feats, ROI pool
            stackedEdgeFeatWindows = self.roi_align(features,rois.to(features.device))

            #create and add masks
            if self.expandedRelContext is not None:
                #We're going to add a third mask for all bbs, which we'll precompute here
                numMasks=3
                allMasks = torch.zeros(imageHeight,imageWidth)
                for bbIdx in range(bbs.size(0)):
                    rr, cc = draw.polygon([tlY[bbIdx],trY[bbIdx],brY[bbIdx],blY[bbIdx]],[tlX[bbIdx],trX[bbIdx],brX[bbIdx],blX[bbIdx]], [self.pool_h,self.pool_w])
                    allMasks[rr,cc]=1
            else:
                numMasks=2
            masks = torch.zeros(stackedEdgeFeatWindows.size(0),numMasks,stackedEdgeFeatWindows.size(2),stackedEdgeFeatWindows.size(3))
        if self.useShapeFeats:
            if self.useShapeFeats!='old':
                numFeats=8+4
            else:
                numFeats=8
            shapeFeats = torch.FloatTensor(len(candidates),numFeats+2*self.numBBTypes)

        for i,(index1, index2) in enumerate(candidates):
            if self.useShapeFeats!='only':
                #... or make it so index1 is always to top-left one
                if random.random()<0.5 and not self.debug:
                    temp=index1
                    index1=index2
                    index2=temp
                
                #warp to roi space
                feature_w = rois[i,3]-rois[i,1] +1
                feature_h = rois[i,4]-rois[i,2] +1
                w_m = self.pool_w/feature_w
                h_m = self.pool_h/feature_h

                tlX1 = round(((tlX[index1]-rois[i,1])*w_m).item())
                trX1 = round(((trX[index1]-rois[i,1])*w_m).item())
                brX1 = round(((brX[index1]-rois[i,1])*w_m).item())
                blX1 = round(((blX[index1]-rois[i,1])*w_m).item())
                tlY1 = round(((tlY[index1]-rois[i,2])*h_m).item())
                trY1 = round(((trY[index1]-rois[i,2])*h_m).item())
                brY1 = round(((brY[index1]-rois[i,2])*h_m).item())
                blY1 = round(((blY[index1]-rois[i,2])*h_m).item())
                tlX2 = round(((tlX[index2]-rois[i,1])*w_m).item())
                trX2 = round(((trX[index2]-rois[i,1])*w_m).item())
                brX2 = round(((brX[index2]-rois[i,1])*w_m).item())
                blX2 = round(((blX[index2]-rois[i,1])*w_m).item())
                tlY2 = round(((tlY[index2]-rois[i,2])*h_m).item())
                trY2 = round(((trY[index2]-rois[i,2])*h_m).item())
                brY2 = round(((brY[index2]-rois[i,2])*h_m).item())
                blY2 = round(((blY[index2]-rois[i,2])*h_m).item())

                rr, cc = draw.polygon([tlY1,trY1,brY1,blY1],[tlX1,trX1,brX1,blX1], [self.pool_h,self.pool_w])
                masks[i,0,rr,cc]=1
                rr, cc = draw.polygon([tlY2,trY2,brY2,blY2],[tlX2,trX2,brX2,blX2], [self.pool_h,self.pool_w])
                masks[i,1,rr,cc]=1
                if self.expandedRelContext is not None:
                    cropArea = allMasks[round(rois[i,2].item()):round(rois[i,4].item())+1,round(rois[i,1].item()):round(rois[i,3].item())+1]
                    masks[i,2] = F.upsample(cropArea[None,None,...], size=(self.pool_h,self.pool_w), mode='bilinear')[0,0]
                    #masks[i,2] = cv2.resize(cropArea,(stackedEdgeFeatWindows.size(2),stackedEdgeFeatWindows.size(3)))

            if self.useShapeFeats:
                shapeFeats[i,0] = (bbs[index1,0]-bbs[index2,0])/self.normalizeHorz
                shapeFeats[i,1] = (bbs[index1,1]-bbs[index2,1])/self.normalizeVert
                shapeFeats[i,2] = bbs[index1,2]/math.pi
                shapeFeats[i,3] = bbs[index2,2]/math.pi
                shapeFeats[i,4] = bbs[index1,3]/self.normalizeVert
                shapeFeats[i,5] = bbs[index2,3]/self.normalizeVert
                shapeFeats[i,6] = bbs[index1,4]/self.normalizeHorz
                shapeFeats[i,7] = bbs[index2,4]/self.normalizeHorz
                shapeFeats[i,8:8+self.numBBTypes] = torch.sigmoid(bbs[index1,5:])
                shapeFeats[i,8+self.numBBTypes:8+self.numBBTypes+self.numBBTypes] = torch.sigmoid(bbs[index2,5:])
                if self.useShapeFeats!='old':
                    startCorners = 8+self.numBBTypes+self.numBBTypes
                    shapeFeats[i,startCorners +0] = math.sqrt( (tlX[index1]-tlX[index2])**2 + (tlY[index1]-tlY[index2])**2 )
                    shapeFeats[i,startCorners +1] = math.sqrt( (trX[index1]-trX[index2])**2 + (trY[index1]-trY[index2])**2 )
                    shapeFeats[i,startCorners +2] = math.sqrt( (blX[index1]-blX[index2])**2 + (blY[index1]-blY[index2])**2 )
                    shapeFeats[i,startCorners +3] = math.sqrt( (brX[index1]-brX[index2])**2 + (brY[index1]-brY[index2])**2 )


        if self.useShapeFeats!='only':
            stackedEdgeFeatWindows = torch.cat((stackedEdgeFeatWindows,masks.to(stackedEdgeFeatWindows.device)),dim=1)
            #import pdb; pdb.set_trace()
            relFeats = self.relFeaturizerConv(stackedEdgeFeatWindows) #preparing for graph feature size
            relFeats = relFeats.view(relFeats.size(0),relFeats.size(1))
        if self.useShapeFeats:
            if self.useShapeFeats=='only':
                relFeats = shapeFeats.to(features.device)
            else:
                relFeats = torch.cat((relFeats,shapeFeats.to(relFeats.device)),dim=1)
        relFeats = self.relFeaturizerFC(relFeats)
        #if self.useShapeFeats=='sp
    
        #compute features for the bounding boxes by themselves
        #This will be replaced with some type of word embedding
        if self.useBBVisualFeats:
            assert(features.size(0)==1)
            if self.useShapeFeats:
                bb_shapeFeats=torch.FloatTensor(bbs.size(0),3+self.numBBTypes)
            rois = torch.zeros((bbs.size(0),5))
            for i in range(bbs.size(0)):
                minY = round(min(tlY[i].item(),trY[i].item(),blY[i].item(),brY[i].item()))
                maxY = round(max(tlY[i].item(),trY[i].item(),blY[i].item(),brY[i].item()))
                minX = round(min(tlX[i].item(),trX[i].item(),blX[i].item(),brX[i].item()))
                maxX = round(max(tlX[i].item(),trX[i].item(),blX[i].item(),brX[i].item()))
                rois[i,1]=minX
                rois[i,2]=minY
                rois[i,3]=maxX
                rois[i,4]=maxY
                if self.useShapeFeats:
                    bb_shapeFeats[i,0]= (bbs[i,2]+math.pi)/(2*math.pi)
                    bb_shapeFeats[i,1]=bbs[i,3]/self.normalizeVert
                    bb_shapeFeats[i,2]=bbs[i,4]/self.normalizeHorz
                    bb_shapeFeats[i,3:]=torch.sigmoid(bbs[i,5:])
                #bb_features[i]= F.avg_pool2d(features[0,:,minY:maxY+1,minX:maxX+1], (1+maxY-minY,1+maxX-minX)).view(-1)
            bb_features = self.avg_box(features,rois.to(features.device))
            bb_features = self.bbFeaturizerConv(bb_features)
            bb_features = bb_features.view(bb_features.size(0),bb_features.size(1))
            if self.useShapeFeats:
                bb_features = torch.cat( (bb_features,bb_shapeFeats.to(bb_features.device)), dim=1 )
            #bb_features = self.bbFeaturizerFC(bb_features) if uncommented, change rot on bb_shapeFeats
        else:
            bb_features = None
        
        #We're not adding diagonal (self-rels) here!
        #Expecting special handeling during graph conv
        #candidateLocs = torch.LongTensor(candidates).t().to(relFeats.device)
        #ones = torch.ones(len(candidates)).to(relFeats.device)
        #adjacencyMatrix = torch.sparse.FloatTensor(candidateLocs,ones,torch.Size([bbs.size(0),bbs.size(0)]))

        #assert(relFeats.requries_grad)
        #rel_features = torch.sparse.FloatTensor(candidateLocs,relFeats,torch.Size([bbs.size(0),bbs.size(0),relFeats.size(1)]))
        #assert(rel_features.requries_grad)
        relIndexes=candidates
        numBB = bbs.size(0)
        numRel = len(candidates)
        if bb_features is None:
            numBB=0
            bbAndRel_features=relFeats
            adjacencyMatrix = None
            numOfNeighbors = None
        else:
            bbAndRel_features = torch.cat((bb_features,relFeats),dim=0)
            numOfNeighbors = torch.ones(bbs.size(0)+len(candidates)) #starts at one for yourself
            edges=[]
            i=0
            for bb1,bb2 in candidates:
                edges.append( (bb1,numBB+i) )
                edges.append( (bb2,numBB+i) )
                numOfNeighbors[bb1]+=1
                numOfNeighbors[bb2]+=1
                numOfNeighbors[numBB+i]+=2
                i+=1
            if self.includeRelRelEdges:
                relEdges=set()
                i=0
                for bb1,bb2 in candidates:
                    j=0
                    for bbA,bbB in candidates[i:]:
                        if i!=j and bb1==bbA or bb1==bbB or bb2==bbA or bb2==bbB:
                            relEdges.add( (numBB+i,numBB+j) ) #i<j always
                        j+=1   
                    i+=1
                relEdges = list(relEdges)
                for r1, r2 in relEdges:
                    numOfNeighbors[r1]+=1
                    numOfNeighbors[r2]+=1
                edges += relEdges
            #add reverse edges
            edges+=[(y,x) for x,y in edges]
            #add diagonal (self edges)
            for i in range(bbAndRel_features.size(0)):
                edges.append((i,i))

            edgeLocs = torch.LongTensor(edges).t().to(relFeats.device)
            ones = torch.ones(len(edges)).to(relFeats.device)
            adjacencyMatrix = torch.sparse.FloatTensor(edgeLocs,ones,torch.Size([bbAndRel_features.size(0),bbAndRel_features.size(0)]))
            #numOfNeighbors is for convienence in tracking the normalization term
            numOfNeighbors=numOfNeighbors.to(relFeats.device)

        #rel_features = (candidates,relFeats)
        #adjacencyMatrix = None
        ##print('create graph: {}'.format(timeit.default_timer()-tic))
        #return bb_features, adjacencyMatrix, rel_features
        return bbAndRel_features, (adjacencyMatrix,numOfNeighbors), numBB, numRel, relIndexes



    def selectCandidateEdges(self,bbs,imageHeight,imageWidth):
        if bbs.size(0)<2:
            return []
        #return list of index pairs


        sin_r = torch.sin(bbs[:,2])
        cos_r = torch.cos(bbs[:,2])
        lx = bbs[:,0] - cos_r*bbs[:,4] 
        ly = bbs[:,1] + sin_r*bbs[:,3]
        rx = bbs[:,0] + cos_r*bbs[:,4] 
        ry = bbs[:,1] - sin_r*bbs[:,3]
        tx = bbs[:,0] - cos_r*bbs[:,4] 
        ty = bbs[:,1] - sin_r*bbs[:,3]
        bx = bbs[:,0] + cos_r*bbs[:,4] 
        by = bbs[:,1] + sin_r*bbs[:,3]
        brX = bbs[:,4]*cos_r-bbs[:,3]*sin_r + bbs[:,0] 
        brY = bbs[:,4]*sin_r+bbs[:,3]*cos_r + bbs[:,1] 
        blX = -bbs[:,4]*cos_r-bbs[:,3]*sin_r + bbs[:,0]
        blY= -bbs[:,4]*sin_r+bbs[:,3]*cos_r + bbs[:,1] 
        trX = bbs[:,4]*cos_r+bbs[:,3]*sin_r + bbs[:,0] 
        trY = bbs[:,4]*sin_r-bbs[:,3]*cos_r + bbs[:,1] 
        tlX = -bbs[:,4]*cos_r+bbs[:,3]*sin_r + bbs[:,0]
        tlY = -bbs[:,4]*sin_r-bbs[:,3]*cos_r + bbs[:,1] 

        minX = min( torch.min(trX), torch.min(tlX), torch.min(blX), torch.min(brX) )
        minY = min( torch.min(trY), torch.min(tlY), torch.min(blY), torch.min(brY) )
        maxX = max( torch.max(trX), torch.max(tlX), torch.max(blX), torch.max(brX) )
        maxY = max( torch.max(trY), torch.max(tlY), torch.max(blY), torch.max(brY) )
        #if (math.isinf(minX) or math.isinf(minY) or math.isinf(maxX) or math.isinf(maxY) ):
        #    import pdb;pdb.set_trace()
        minX = max(minX.item(),0)
        minY = max(minY.item(),0)
        maxX = min(maxX.item(),imageWidth)
        maxY = min(maxY.item(),imageHeight)

        lx-=minX 
        ly-=minY 
        rx-=minX 
        ry-=minY 
        tx-=minX 
        ty-=minY 
        bx-=minX 
        by-=minY 
        trX-=minX
        trY-=minY
        tlX-=minX
        tlY-=minY
        brX-=minX
        brY-=minY
        blX-=minX
        blY-=minY

        scaleCand = 0.5
        minX*=scaleCand
        minY*=scaleCand
        maxX*=scaleCand
        maxY*=scaleCand
        lx  *=scaleCand
        ly  *=scaleCand
        rx  *=scaleCand
        ry  *=scaleCand
        tx  *=scaleCand
        ty  *=scaleCand
        bx  *=scaleCand
        by  *=scaleCand
        trX *=scaleCand
        trY *=scaleCand
        tlX *=scaleCand
        tlY *=scaleCand
        brX *=scaleCand
        brY *=scaleCand
        blX *=scaleCand
        blY *=scaleCand
        h = bbs[:,3]*scaleCand
        w = bbs[:,4]*scaleCand
        r = bbs[:,2]

        distMul=1.0
        while distMul>0.03:

            boxesDrawn = np.zeros( (math.ceil(maxY-minY),math.ceil(maxX-minX)) ,dtype=int)#torch.IntTensor( (maxY-minY,maxX-minX) ).zero_()
            if boxesDrawn.shape[0]==0 or boxesDrawn.shape[1]==0:
                import pdb;pdb.set_trace()
            numBoxes = bbs.size(0)
            for i in range(numBoxes):
                
                #cv2.line( boxesDrawn, (int(tlX[i]),int(tlY[i])),(int(trX[i]),int(trY[i])),i,1)
                #cv2.line( boxesDrawn, (int(trX[i]),int(trY[i])),(int(brX[i]),int(brY[i])),i,1)
                #cv2.line( boxesDrawn, (int(blX[i]),int(blY[i])),(int(brX[i]),int(brY[i])),i,1)
                #cv2.line( boxesDrawn, (int(blX[i]),int(blY[i])),(int(tlX[i]),int(tlY[i])),i,1)
                if max(int(tlY[i]),int(trY[i]),int(brY[i]),int(blY[i]))>0 and min(int(tlY[i]),int(trY[i]),int(brY[i]),int(blY[i]))<imageHeight*scaleCand and max(int(tlX[i]),int(trX[i]),int(brX[i]),int(blX[i]))>0 and min(int(tlX[i]),int(trX[i]),int(brX[i]),int(blX[i]))<imageWidth*scaleCand:
                    try:
                        rr,cc = draw.polygon_perimeter([int(tlY[i]),int(trY[i]),int(brY[i]),int(blY[i])],[int(tlX[i]),int(trX[i]),int(brX[i]),int(blX[i])],boxesDrawn.shape,True)
                    except IndexError:
                        print([int(tlY[i]),int(trY[i]),int(brY[i]),int(blY[i])])
                        print([int(tlX[i]),int(trX[i]),int(brX[i]),int(blX[i])])
                        print(boxesDrawn.shape)
                        assert(False)
                    boxesDrawn[rr,cc]=i+1

            #how to walk?
            #walk until number found.
            # if in list, end
            # else add to list, continue
            #list is candidates
            maxDist = 600*scaleCand*distMul
            maxDistY = 200*scaleCand*distMul
            minWidth=30
            minHeight=20
            numFan=5
            
            def pathWalk(myId,startX,startY,angle,distStart=0,splitDist=100):
                hit=set()
                lineId = myId+numBoxes
                if angle<-180:
                    angle+=360
                if angle>180:
                    angle-=360
                if (angle>45 and angle<135) or (angle>-135 and angle<-45):
                    #compute slope based on y stepa
                    yStep=-1
                    #if angle==90 or angle==-90:

                    xStep=1/math.tan(math.pi*angle/180.0)
                else:
                    #compute slope based on x step
                    xStep=1
                    yStep=-math.tan(math.pi*angle/180.0)
                if angle>=135 or angle<-45:
                    xStep*=-1
                    yStep*=-1
                distSoFar=distStart
                prev=0
                numSteps=0
                y=startY
                while distSoFar<maxDist and abs(y-startY)<maxDistY:
                    x=int(round(startX + numSteps*xStep))
                    y=int(round(startY + numSteps*yStep))
                    numSteps+=1
                    if x<0 or y<0 or x>=boxesDrawn.shape[1] or y>=boxesDrawn.shape[0]:
                        break
                    here = boxesDrawn[y,x]
                    #print('{} {} {} : {}'.format(x,y,here,len(hit)))
                    if here>0 and here<=numBoxes and here!=myId:
                        if here in hit and prev!=here:
                            break
                        else:
                            hit.add(here)
                            #print('hit {} at {}, {}  ({})'.format(here,x,y,len(hit)))
                            #elif here == lineId or here == myId:
                            #break
                    else:
                        boxesDrawn[y,x]=lineId
                    prev=here
                    distSoFar= distStart+math.sqrt((x-startX)**2 + (y-startY)**2)

                    #if hitting and maxDist-distSoFar>splitMin and (distSoFar-distStart)>splitDist and len(toSplit)==0:
                    #    #split
                    #    toSplit.append((myId,x,y,angle+45,distSoFar,hit.copy(),splitDist*1.5))
                    #    toSplit.append((myId,x,y,angle-45,distSoFar,hit.copy(),splitDist*1.5))

                return hit

            def fan(boxId,x,y,angle,num,hit):
                deg = 90/(num+1)
                curDeg = angle-45+deg
                for i in range(num):
                    hit.update( pathWalk(boxId,x,y,curDeg) )
                    curDeg+=deg

            def drawIt():
                x = bbs[:,0]*scaleCand - minX
                y = bbs[:,1]*scaleCand - minY
                drawn = np.zeros( (math.ceil(maxY-minY),math.ceil(maxX-minX),3))#torch.IntTensor( (maxY-minY,maxX-minX) ).zero_()
                numBoxes = bbs.size(0)
                for a,b in candidates:
                    cv2.line( drawn, (int(x[a]),int(y[a])),(int(x[b]),int(y[b])),(random.random()*0.5,random.random()*0.5,random.random()*0.5),1)
                for i in range(numBoxes):
                    
                    #cv2.line( boxesDrawn, (int(tlX[i]),int(tlY[i])),(int(trX[i]),int(trY[i])),i,1)
                    #cv2.line( boxesDrawn, (int(trX[i]),int(trY[i])),(int(brX[i]),int(brY[i])),i,1)
                    #cv2.line( boxesDrawn, (int(blX[i]),int(blY[i])),(int(brX[i]),int(brY[i])),i,1)
                    #cv2.line( boxesDrawn, (int(blX[i]),int(blY[i])),(int(tlX[i]),int(tlY[i])),i,1)

                    rr,cc = draw.polygon_perimeter([int(tlY[i]),int(trY[i]),int(brY[i]),int(blY[i])],[int(tlX[i]),int(trX[i]),int(brX[i]),int(blX[i])])
                    drawn[rr,cc]=(random.random()*0.8+.2,random.random()*0.8+.2,random.random()*0.8+.2)
                cv2.imshow('res',drawn)
                #cv2.waitKey()

                rows,cols=boxesDrawn.shape
                colorMap = [(0,0,0)]
                for i in range(numBoxes):
                    colorMap.append((random.random()*0.8+.2,random.random()*0.8+.2,random.random()*0.8+.2))
                for i in range(numBoxes):
                    colorMap.append( (colorMap[i+1][0]/3,colorMap[i+1][1]/3,colorMap[i+1][2]/3) )
                draw2 = np.zeros((rows,cols,3))
                for r in range(rows):
                    for c in range(cols):
                        draw2[r,c] = colorMap[int(round(boxesDrawn[r,c]))]
                        #draw[r,c] = (255,255,255) if boxesDrawn[r,c]>0 else (0,0,0)

                cv2.imshow('d',draw2)
                cv2.waitKey()


            candidates=set()
            for i in range(numBoxes):
                boxId=i+1
                toSplit=[]
                hit = set()

                horzDiv = 1+math.ceil(w[i]/minWidth)
                vertDiv = 1+math.ceil(h[i]/minHeight)

                if horzDiv==1:
                    leftW=0.5
                    rightW=0.5
                    hit.update( pathWalk(boxId, tlX[i].item()*leftW+trX[i].item()*rightW, tlY[i].item()*leftW+trY[i].item()*rightW,r[i].item()+90) )
                    hit.update( pathWalk(boxId, tlX[i].item()*leftW+trX[i].item()*rightW, tlY[i].item()*leftW+trY[i].item()*rightW,r[i].item()-90) )
                else:
                    for j in range(horzDiv):
                        leftW = 1-j/(horzDiv-1)
                        rightW = j/(horzDiv-1)
                        hit.update( pathWalk(boxId, tlX[i].item()*leftW+trX[i].item()*rightW, tlY[i].item()*leftW+trY[i].item()*rightW,r[i].item()+90) )
                        hit.update( pathWalk(boxId, tlX[i].item()*leftW+trX[i].item()*rightW, tlY[i].item()*leftW+trY[i].item()*rightW,r[i].item()-90) )

                if vertDiv==1:
                    topW=0.5
                    botW=0.5
                    hit.update( pathWalk(boxId, tlX[i].item()*topW+blX[i].item()*botW, tlY[i].item()*topW+blY[i].item()*botW,r[i].item()+180) )
                    hit.update( pathWalk(boxId, trX[i].item()*topW+brX[i].item()*botW, trY[i].item()*topW+brY[i].item()*botW,r[i].item()) )
                else:
                    for j in range(vertDiv):
                        topW = 1-j/(vertDiv-1)
                        botW = j/(vertDiv-1)
                        hit.update( pathWalk(boxId, tlX[i].item()*topW+blX[i].item()*botW, tlY[i].item()*topW+blY[i].item()*botW,r[i].item()+180) )
                        hit.update( pathWalk(boxId, trX[i].item()*topW+brX[i].item()*botW, trY[i].item()*topW+brY[i].item()*botW,r[i].item()) )
                fan(boxId,tlX[i].item(),tlY[i].item(),r[i].item()+135,numFan,hit)
                fan(boxId,trX[i].item(),trY[i].item(),r[i].item()+45,numFan,hit)
                fan(boxId,blX[i].item(),blY[i].item(),r[i].item()+225,numFan,hit)
                fan(boxId,brX[i].item(),brY[i].item(),r[i].item()+315,numFan,hit)

                for jId in hit:
                    candidates.add( (min(i,jId-1),max(i,jId-1)) )
            
            #print('candidates:{} ({})'.format(len(candidates),distMul))
            #if len(candidates)>1:
            #    drawIt()
            if len(candidates)+numBoxes<MAX_GRAPH_SIZE and len(candidates)<MAX_CANDIDATES:
                return list(candidates)
            else:
                distMul*=0.75
        #This is a problem, we couldn't prune down enough
        print("ERROR: could not prune number of candidates down: {} (should be {})".format(len(candidates),MAX_GRAPH_SIZE-numBoxes))
        return list(candidates)[:MAX_GRAPH_SIZE-numBoxes]

    def setDEBUG(self):
        self.debug=True
        def save_layerConv0(module,input,output):
            self.debug_conv0=output.cpu()
        self.relFeaturizerConv[0].register_forward_hook(save_layerConv0)
        def save_layerConv1(module,input,output):
            self.debug_conv1=output.cpu()
        self.relFeaturizerConv[1].register_forward_hook(save_layerConv1)
        #def save_layerFC(module,input,output):
            #    self.debug_fc=output.cpu()
        #self.relFeaturizerConv[0].register_forward_hook(save_layerFC)<|MERGE_RESOLUTION|>--- conflicted
+++ resolved
@@ -97,14 +97,9 @@
 
         assert(self.detector.scale[0]==self.detector.scale[1])
         detect_scale = self.detector.scale[0]
-<<<<<<< HEAD
-        self.roi_align = ROIAlign(self.pool_h,self.pool_w,1.0/detect_scale)
-        self.avg_box = ROIAlign(2,3,1.0/detect_scale)
-=======
         if self.useShapeFeats!='only':
-            self.roi_align = RoIAlign(self.pool_h,self.pool_w,1.0/detect_scale)
-            self.avg_box = RoIAlign(2,3,1.0/detect_scale)
->>>>>>> a2739287
+            self.roi_align = ROIAlign(self.pool_h,self.pool_w,1.0/detect_scale)
+            self.avg_box = ROIAlign(2,3,1.0/detect_scale)
 
             self.expandedRelContext = config['expand_rel_context'] if 'expand_rel_context' in config else None
             if self.expandedRelContext is not None:
