--- conflicted
+++ resolved
@@ -228,11 +228,7 @@
         else:
             threshIntur = None
         useGT = self.useGT(iteration)
-<<<<<<< HEAD
-        if useGT and random.random()<0.9:
-=======
-        if self.bothGT and useGT and random.random()<0.5:
->>>>>>> 06df4f9c
+        if self.bothGT and useGT and random.random()<0.9:
             useOnlyGTSpace = True
             useGT = False
         else:
