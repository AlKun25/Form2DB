--- conflicted
+++ resolved
@@ -1919,14 +1919,9 @@
         h = (y2-y1).float()
         if self.pad_text_height:
             h = torch.where(h<self.hw_input_height,torch.empty_like(h).fill_(self.hw_input_height),h)
-<<<<<<< HEAD
-        scale = self.hw_input_height/h.cpu()
-        all_scaled_w = (((x2-x1).float()+1)*scale)#.int()
-=======
         scale = self.hw_input_height/h
         all_scaled_w = (((x2-x1).float()+1)*scale).cpu()#.int()
         scale=None
->>>>>>> 7957eb54
 
         output_strings=[]
         for index in range(0,bbs.size(0),self.atr_batch_size):
