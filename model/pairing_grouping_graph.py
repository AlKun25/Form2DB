from base import BaseModel
import torch
import torch.nn as nn
import torch.nn.functional as F
import numpy as np
from model import *
from model.graph_net import GraphNet
from model.meta_graph_net import MetaGraphNet
from model.binary_pair_net import BinaryPairNet
from model.binary_pair_real import BinaryPairReal
#from model.roi_align.roi_align import RoIAlign
#from model.roi_align import ROIAlign as RoIAlign
from torchvision.ops import RoIAlign
from model.cnn_lstm import CRNN, SmallCRNN
from model.word2vec_adapter import Word2VecAdapter, Word2VecAdapterShallow, BPEmbAdapter
from model.hand_code_emb import HandCodeEmb
from skimage import draw
from model.net_builder import make_layers, getGroupSize
from utils.yolo_tools import non_max_sup_iou, non_max_sup_dist
from utils.util import decode_handwriting
#from utils.string_utils import correctTrans
import editdistance
import math, os
import random
import json
from collections import defaultdict

import timeit
import cv2

MAX_CANDIDATES=325 #450
MAX_GRAPH_SIZE=370
#max seen 428, so why'd it crash on 375?

def correctTrans(pred,predBB,gt,gtBB):
    thresh=100
    #x0,y0,r0,h0,w0 = bb0[locIdx:classIdx]
    #x1,y1,r1,h1,w1 = bb1[locIdx:classIdx]

    new_pred=[]
    for i,p in enumerate(pred):
        xp,yp,rp,hp,wp = predBB[i,0:5]
        assert(rp==0)
        tx0=xp
        ty0=yp-hp
        lx0=xp-wp
        ly0=yp

        ds=[]
        for j,g in enumerate(gt):
            xg,yg,rg,hg,wg = gtBB[0,j,0:5]
            assert(rg==0)
            tx1=xg
            ty1=yg-hg
            lx1=xg-wg
            ly1=yg
            d = math.sqrt((tx0-tx1)**2 + (ty0-ty1)**2) + math.sqrt((lx0-lx1)**2 + (ly0-ly1)**2)
            if d<thresh:
                ds.append([d,j,g])
        ds.sort(key=lambda x:x[0])

        if len(ds)==0:
            new_pred.append(p)
        elif len(p)<3:
            new_pred.append(ds[0][2]) #This isn't a long enough string, so base on distance alone
        else:
            min_d = ds[0][0]
            best_score=None
            for d,j,g in ds[:10]:
                dis = editdistance.eval(p,g)/len(p)
                score = dis*(d/min_d)
                if best_score is None or score<best_score:
                    best_score=score
                    best_g = g
            new_pred.append(best_g)

    return new_pred

class PairingGroupingGraph(BaseModel):
    def __init__(self, config):
        super(PairingGroupingGraph, self).__init__(config)

        if 'detector_checkpoint' in config:
            if os.path.exists(config['detector_checkpoint']):
                checkpoint = torch.load(config['detector_checkpoint'], map_location=lambda storage, location: storage)
            else:
                checkpoint = None
                print('Warning: unable to load {}'.format(config['detector_checkpoint']))
            detector_config = json.load(open(config['detector_config']))['model'] if 'detector_config' in config else checkpoint['config']['model']
            if checkpoint is None:
                self.detector = eval(checkpoint['config']['arch'])(detector_config)
                for p in self.detector.parameters():
                    import pdb;pdb.set_trace()
                    p.something = float('nan') #ensure this gets changed
            elif 'state_dict' in checkpoint:
                self.detector = eval(checkpoint['config']['arch'])(detector_config)
                self.detector.load_state_dict(checkpoint['state_dict'])
            else:
                self.detector = checkpoint['model']
        else:
            detector_config = config['detector_config']
            self.detector = eval(detector_config['arch'])(detector_config)
        useBeginningOfLast = config['use_beg_det_feats'] if 'use_beg_det_feats' in config else False
        useFeatsLayer = config['use_detect_layer_feats'] if 'use_detect_layer_feats' in config else -1
        useFeatsScale = config['use_detect_scale_feats'] if 'use_detect_scale_feats' in config else -2
        useFLayer2 = config['use_2nd_detect_layer_feats'] if 'use_2nd_detect_layer_feats' in config else None
        useFScale2 = config['use_2nd_detect_scale_feats'] if 'use_2nd_detect_scale_feats' in config else None
        detectorSavedFeatSize = config['use_detect_feats_size'] if 'use_detect_feats_size' in config else self.detector.last_channels
        assert((useFeatsScale==-2) or ('use_detect_feats_size' in config))
        detectorSavedFeatSize2 = config['use_2nd_detect_feats_size'] if 'use_2nd_detect_feats_size' in config else None
        
        #splitScaleDiff = config['split_features_scale_diff'] if 'split_features_scale_diff' in config else None
        self.splitFeatures= config['split_features_scale'] if 'split_features_scale' in config else False

        self.use2ndFeatures = useFLayer2 is not None
        if self.use2ndFeatures and not self.splitFeatures:
            detectorSavedFeatSize += detectorSavedFeatSize2
            
        self.detector.setForGraphPairing(useBeginningOfLast,useFeatsLayer,useFeatsScale,useFLayer2,useFScale2)


        self.no_grad_feats = config['no_grad_feats'] if 'no_grad_feats' in config else False

        if (config['start_frozen'] if 'start_frozen' in config else False):
            for param in self.detector.parameters(): 
                param.will_use_grad=param.requires_grad 
                param.requires_grad=False 
            self.detector_frozen=True
        else:
            self.detector_frozen=False


        self.numBBTypes = self.detector.numBBTypes
        self.rotation = self.detector.rotation
        self.scale = self.detector.scale
        self.anchors = self.detector.anchors
        self.confThresh = config['conf_thresh'] if 'conf_thresh' in config else 0.5
        self.useHardConfThresh = config['use_hard_conf_thresh'] if 'use_hard_conf_thresh' in config else True
        self.predNN = config['pred_nn'] if 'pred_nn' in config else False
        self.predClass = config['pred_class'] if 'pred_class' in config else False

        self.nodeIdxConf = 0
        self.nodeIdxClass = 1
        self.nodeIdxClassEnd = self.nodeIdxClass+self.numBBTypes

        if type(config['graph_config']) is list:
            graph_in_channels = config['graph_config'][0]['in_channels'] if 'in_channels' in config['graph_config'][0] else 1
        else:
            graph_in_channels = config['graph_config']['in_channels'] if 'in_channels' in config['graph_config'] else 1
        self.useBBVisualFeats=True
        if (type(config['graph_config']) is str and config['graph_config']['arch'][:10]=='BinaryPair' and not self.predNN) or ('noBBVisualFeats' in config and config['noBBVisualFeats']):
            self.useBBVisualFeats=False
        self.includeRelRelEdges= config['use_rel_rel_edges'] if 'use_rel_rel_edges' in config else True
        #rel_channels = config['graph_config']['rel_channels']
        self.pool_h = config['featurizer_start_h']
        self.pool_w = config['featurizer_start_w']
        self.poolBB_h = config['featurizer_bb_start_h'] if 'featurizer_bb_start_h' in config else 2
        self.poolBB_w = config['featurizer_bb_start_w'] if 'featurizer_bb_start_w' in config else 3

        self.pool2_h=self.pool_h
        self.pool2_w=self.pool_w
        self.poolBB2_h=self.poolBB_h
        self.poolBB2_w=self.poolBB_w


        if 'use_rel_shape_feats' in config:
             config['use_shape_feats'] =  config['use_rel_shape_feats']
        self.useShapeFeats= config['use_shape_feats'] if 'use_shape_feats' in config else False
        self.usePositionFeature = config['use_position_feats'] if 'use_position_feats' in config else False
        assert(not self.usePositionFeature or self.useShapeFeats)
        self.normalizeHorz=config['normalize_horz'] if 'normalize_horz' in config else 400
        self.normalizeVert=config['normalize_vert'] if 'normalize_vert' in config else 50
        self.normalizeDist=(self.normalizeHorz+self.normalizeVert)/2

        assert(self.detector.scale[0]==self.detector.scale[1])
        if useBeginningOfLast:
            detect_save_scale = self.detector.scale[0]
        else:
            detect_save_scale = self.detector.save_scale
        if self.use2ndFeatures:
            detect_save2_scale = self.detector.save2_scale

        if self.useShapeFeats:
           self.numShapeFeats=8+2*self.numBBTypes #we'll append some extra feats
           self.numShapeFeatsBB=3+self.numBBTypes
           if self.useShapeFeats!='old':
               self.numShapeFeats+=4
           if self.detector.predNumNeighbors:
               self.numShapeFeats+=2
               self.numShapeFeatsBB+=1
           if self.usePositionFeature:
               self.numShapeFeats+=4
               self.numShapeFeatsBB+=2
        else:
           self.numShapeFeats=0
           self.numShapeFeatsBB=0


        if 'text_rec' in config:
            self.numTextFeats = config['text_rec']['num_feats']
        else:
            self.numTextFeats = 0

        if type(config['graph_config']) is list:
            for graphconfig in config['graph_config']:
                graphconfig['num_shape_feats']=self.numShapeFeats
        else:
            config['graph_config']['num_shape_feats']=self.numShapeFeats
        featurizer_fc = config['featurizer_fc'] if 'featurizer_fc' in config else []
        if self.useShapeFeats!='only':

            self.expandedRelContext = config['expand_rel_context'] if 'expand_rel_context' in config else None
            if self.expandedRelContext is not None:
                bbMasks=3
            else:
                bbMasks=2
            self.expandedBBContext = config['expand_bb_context'] if 'expand_bb_context' in config else None
            if self.expandedBBContext is not None:
                bbMasks_bb=2
            else:
                bbMasks_bb=0

        self.use_fixed_masks = config['use_fixed_masks'] if 'use_fixed_masks' in config else False
        assert(self.use_fixed_masks)
        self.splitFeatureRes = config['split_feature_res'] if 'split_feature_res' in config else False

        feat_norm = detector_config['norm_type'] if 'norm_type' in detector_config else None
        feat_norm_fc = detector_config['norm_type_fc'] if 'norm_type_fc' in detector_config else None
        featurizer_conv = config['featurizer_conv'] if 'featurizer_conv' in config else [512,'M',512]
        if self.splitFeatures:
            featurizer_conv2 = config['featurizer_conv_first'] if 'featurizer_conv_first' in config else None
            featurizer_conv2 = [detectorSavedFeatSize2+bbMasks] + featurizer_conv2 #bbMasks are appended
            scaleX=1
            scaleY=1
            for a in featurizer_conv2:
                if a=='M' or (type(a) is str and a[0]=='D'):
                    scaleX*=2
                    scaleY*=2
                elif type(a) is str and a[0]=='U':
                    scaleX/=2
                    scaleY/=2
                elif type(a) is str and a[0:4]=='long': #long pool
                    scaleX*=3
                    scaleY*=2
            assert(scaleX==scaleY)
            splitScaleDiff=scaleX
            self.pool_h = self.pool_h//splitScaleDiff
            self.pool_w = self.pool_w//splitScaleDiff
            layers, last_ch_relC = make_layers(featurizer_conv2,norm=feat_norm,dropout=True)
            self.relFeaturizerConv2 = nn.Sequential(*layers)

            featurizer_conv = [detectorSavedFeatSize+last_ch_relC] + featurizer_conv
        else:
            featurizer_conv = [detectorSavedFeatSize+bbMasks] + featurizer_conv #bbMasks are appended
        scaleX=1
        scaleY=1
        for a in featurizer_conv:
            if a=='M' or (type(a) is str and a[0]=='D'):
                scaleX*=2
                scaleY*=2
            elif type(a) is str and a[0]=='U':
                scaleX/=2
                scaleY/=2
            elif type(a) is str and a[0:4]=='long': #long pool
                scaleX*=3
                scaleY*=2
        #self.scale=(scaleX,scaleY) this holds scale for detector
        fsizeX = self.pool_w//scaleX
        fsizeY = self.pool_h//scaleY
        layers, last_ch_relC = make_layers(featurizer_conv,norm=feat_norm,dropout=True) 
        if featurizer_fc is None: #we don't have a FC layer, so channels need to be the same as graph model expects
            if last_ch_relC+self.numShapeFeats!=graph_in_channels:
                new_layer = [last_ch_relC,'k1-{}'.format(graph_in_channels-self.numShapeFeats)]
                print('WARNING: featurizer_conv did not line up with graph_in_channels, adding layer k1-{}'.format(graph_in_channels-self.numShapeFeats))
                new_layer, last_ch_relC = make_layers(new_layer,norm=feat_norm,dropout=True) 
                layers+=new_layer
        layers.append( nn.AvgPool2d((fsizeY,fsizeX)) )
        self.relFeaturizerConv = nn.Sequential(*layers)

        #self.roi_align = RoIAlign(self.pool_h,self.pool_w,1.0/detect_save_scale) Facebook implementation
        self.roi_align = RoIAlign((self.pool_h,self.pool_w),1.0/detect_save_scale,-1)
        if self.use2ndFeatures:
            #self.roi_align2 = RoIAlign(self.pool2_h,self.pool2_w,1.0/detect_save2_scale)
            self.roi_align2 = RoIAlign((self.pool2_h,self.pool2_w),1.0/detect_save2_scale,-1)
        else:
            last_ch_relC=0

        #if config['graph_config']['arch'][:10]=='BinaryPair' or self.useShapeFeats=='only':
        #    feat_norm_fc=None
        if featurizer_fc is not None:
            featurizer_fc = [last_ch_relC+self.numShapeFeats] + featurizer_fc + ['FCnR{}'.format(graph_in_channels)]
            layers, last_ch_rel = make_layers(featurizer_fc,norm=feat_norm_fc,dropout=True) 
            self.relFeaturizerFC = nn.Sequential(*layers)
        else:
            self.relFeaturizerFC = None

        if self.useBBVisualFeats:
            featurizer = config['bb_featurizer_conv'] if 'bb_featurizer_conv' in config else None
            featurizer_fc = config['bb_featurizer_fc'] if 'bb_featurizer_fc' in config else None
            if self.useShapeFeats!='only':
                if featurizer_fc is None:
                    convOut=graph_in_channels-(self.numShapeFeatsBB+self.numTextFeats)
                else:
                    convOut=featurizer_fc[0]-(self.numShapeFeatsBB+self.numTextFeats)
                if featurizer is None:
                    convlayers = [ nn.Conv2d(detectorSavedFeatSize+bbMasks_bb,convOut,kernel_size=(2,3)) ]
                    if featurizer_fc is not None:
                        convlayers+=[   nn.GroupNorm(getGroupSize(convOut),convOut),
                                        nn.Dropout2d(p=0.1,inplace=True),
                                        nn.ReLU(inplace=True)
                                    ]
                else:
                    if self.splitFeatures:
                        featurizer_conv2 = config['bb_featurizer_conv_first'] if 'bb_featurizer_conv_first' in config else None
                        featurizer_conv2 = [detectorSavedFeatSize2+bbMasks_bb] + featurizer_conv2 #bbMasks are appended
                        scaleX=1
                        scaleY=1
                        for a in featurizer_conv2:
                            if a=='M' or (type(a) is str and a[0]=='D'):
                                scaleX*=2
                                scaleY*=2
                            elif type(a) is str and a[0]=='U':
                                scaleX/=2
                                scaleY/=2
                            elif type(a) is str and a[0:4]=='long': #long pool
                                scaleX*=3
                                scaleY*=2
                        assert(scaleX==scaleY)
                        splitScaleDiff=scaleX
                        self.poolBB_h = self.poolBB_h//splitScaleDiff
                        self.poolBB_w = self.poolBB_w//splitScaleDiff
                        layers, last_ch_relC = make_layers(featurizer_conv2,norm=feat_norm,dropout=True)
                        self.bbFeaturizerConv2 = nn.Sequential(*layers)

                        featurizer_conv = [detectorSavedFeatSize+last_ch_relC] + featurizer_conv
                    else:
                        featurizer_conv = [detectorSavedFeatSize+bbMasks_bb] + featurizer
                    if featurizer_fc is None:
                         featurizer_conv += ['C3-{}'.format(convOut)]
                    else:
                         featurizer_conv += [convOut]
                    convlayers, _  = make_layers(featurizer_conv,norm=feat_norm,dropout=True)
                    scaleX=1
                    scaleY=1
                    for a in featurizer_conv:
                        if a=='M' or (type(a) is str and a[0]=='D'):
                            scaleX*=2
                            scaleY*=2
                        elif type(a) is str and a[0]=='U':
                            scaleX/=2
                            scaleY/=2
                        elif type(a) is str and a[0:4]=='long': #long pool
                            scaleX*=3
                            scaleY*=2
                    #self.scale=(scaleX,scaleY) this holds scale for detector
                    fsizeX = self.poolBB_w//scaleX
                    fsizeY = self.poolBB_h//scaleY
                    convlayers.append( nn.AvgPool2d((fsizeY,fsizeX)) )
                self.bbFeaturizerConv = nn.Sequential(*convlayers)

                #self.roi_alignBB = RoIAlign(self.poolBB_h,self.poolBB_w,1.0/detect_save_scale)
                self.roi_alignBB = RoIAlign((self.poolBB_h,self.poolBB_w),1.0/detect_save_scale,-1)
                if self.use2ndFeatures:
                    #self.roi_alignBB2 = RoIAlign(self.poolBB2_h,self.poolBB2_w,1.0/detect_save2_scale)
                    self.roi_alignBB2 = RoIAlign((self.poolBB2_h,self.poolBB2_w),1.0/detect_save2_scale,-1)
            else:
                featurizer_fc = [self.numShapeFeatsBB+self.numTextFeats]+featurizer_fc
            if featurizer_fc is not None:
                featurizer_fc = featurizer_fc + ['FCnR{}'.format(graph_in_channels)]
                layers, last_ch_node = make_layers(featurizer_fc,norm=feat_norm_fc)
                self.bbFeaturizerFC = nn.Sequential(*layers)
            else:
                self.bbFeaturizerFC = None


        #self.pairer = GraphNet(config['graph_config'])
        if type(config['graph_config']) is list:
            self.useMetaGraph = True
            self.graphnets=nn.ModuleList()
            self.mergeThresh=[]
            self.groupThresh=[]
            self.keepEdgeThresh=[]
            for graphconfig in config['graph_config']:
                self.graphnets.append( eval(graphconfig['arch'])(graphconfig) )
                self.mergeThresh.append(graphconfig['merge_thresh'] if 'merge_thresh' in graphconfig else 0.6)
                self.groupThresh.append(graphconfig['group_thresh'] if 'group_thresh' in graphconfig else 0.6)
                self.keepEdgeThresh.append(graphconfig['keep_edge_thresh'] if 'keep_edge_thresh' in graphconfig else 0.4)
            self.pairer = None
            
            if 'group_node_method' not in config or config['group_node_method']=='mean':
                self.groupNodeFunc = lambda l: torch.stack(l,dim=0).mean(dim=0)
            else:
                raise NotImplementedError('Error, unknown node group method: {}'.format(config['group_node_method']))
            if 'group_edge_method' not in config or config['group_edge_method']=='mean':
                self.groupEdgeFunc = lambda l: torch.stack(l,dim=0).mean(dim=0)
            else:
                raise NotImplementedError('Error, unknown edge group method: {}'.format(config['group_edge_method']))
        else:
            self.pairer = eval(config['graph_config']['arch'])(config['graph_config'])
            self.useMetaGraph = type(self.pairer) is MetaGraphNet
        self.fixBiDirection= config['fix_bi_dir'] if 'fix_bi_dir' in config else False
        if 'max_graph_size' in config:
            MAX_GRAPH_SIZE = config['max_graph_size']

        self.useOldDecay = config['use_old_len_decay'] if 'use_old_len_decay' in config else False

        self.relationshipProposal= config['relationship_proposal'] if 'relationship_proposal' in config else 'line_of_sight'
        self.include_bb_conf=False
        if self.relationshipProposal=='feature_nn':
            self.include_bb_conf=True
            #num_classes = config['num_class']
            num_bb_feat = self.numBBTypes + (1 if self.detector.predNumNeighbors else 0) #config['graph_config']['bb_out']
            self.rel_prop_nn = nn.Sequential(
                                nn.Linear(26+2*num_bb_feat,64),
                                nn.Dropout(0.25),
                                nn.ReLU(True),
                                nn.Linear(64,1)
                                )
            self.percent_rel_to_keep = config['percent_rel_to_keep'] if 'percent_rel_to_keep' in config else 0.2
            self.max_rel_to_keep = config['max_rel_to_keep'] if 'max_rel_to_keep' in config else 3000

        #HWR stuff
        if 'text_rec' in config:
            self.padATRy=3
            self.padATRx=10
            if 'CRNN' in config['text_rec']['model']:
                self.hw_channels = config['text_rec']['num_channels'] if 'num_channels' in config['text_rec'] else 1
                norm = config['text_rec']['norm'] if 'norm' in config['text_rec'] else 'batch'
                use_softmax = config['text_rec']['use_softmax'] if 'use_softmax' in config['text_rec'] else True
                if 'Small' in config['text_rec']['model']:
                    self.text_rec = SmallCRNN(config['text_rec']['num_char'],self.hw_channels,norm=norm,use_softmax=use_softmax)
                else:
                    self.text_rec = CRNN(config['text_rec']['num_char'],self.hw_channels,norm=norm,use_softmax=use_softmax)
                    
                self.atr_batch_size = config['text_rec']['batch_size']
                self.pad_text_height = config['text_rec']['pad_text_height'] if 'pad_text_height' in config['text_rec'] else False
                print('WARNING, is text_rec set to frozen?')
                self.text_rec.eval()
                #self.text_rec = self.text_rec.cuda()
                if 'hw_with_style_file' in config['text_rec']:
                    state=torch.load(config['text_rec']['hw_with_style_file'], map_location=lambda storage, location: storage)['state_dict']
                    hwr_state_dict={}
                    for key,value in  state.items():
                        if key[:4]=='hwr.':
                            hwr_state_dict[key[4:]] = value
                    self.text_rec.load_state_dict(hwr_state_dict)
                elif 'file' in config['text_rec']:
                    hwr_state_dict=torch.load(config['text_rec']['file'])['state_dict']
                    self.text_rec.load_state_dict(hwr_state_dict)

                self.hw_input_height = config['text_rec']['input_height']
                with open(config['text_rec']['char_set']) as f:
                    char_set = json.load(f)
                self.idx_to_char = {}
                for k,v in char_set['idx_to_char'].items():
                    self.idx_to_char[int(k)] = v
            else:
                raise NotImplementedError('Unknown ATR model: {}'.format(config['text_rec']['model']))
            
            if 'embedding' in config['text_rec']:
                if 'word2vec' in config['text_rec']['embedding']:
                    if 'shallow' in config['text_rec']['embedding']:
                        self.embedding_model = Word2VecAdapterShallow(self.numTextFeats)
                    else:
                        self.embedding_model = Word2VecAdapter(self.numTextFeats)
                elif 'BP' in config['text_rec']['embedding']:
                    self.embedding_model = BPEmbAdapter(self.numTextFeats)
                elif 'hand' in config['text_rec']['embedding']:
                    self.embedding_model = HandCodeEmb(self.numTextFeats)
                else:
                    raise NotImplementedError('Unknown text embedding method: {}'.format(config['text_rec']['embedding']))
            else:
                self.embedding_model = lambda x: None 

            self.merge_embedding_layer = nn.Sequential(nn.ReLU(True),nn.Linear(graph_in_channels+self.numTextFeats,graph_in_channels))
        else:
            self.text_rec=None


        self.add_noise_to_word_embeddings = config['add_noise_to_word_embeddings'] if 'add_noise_to_word_embeddings' in config else 0

        self.blankRelFeats = config['blankRelFeats'] if 'blankRelFeats' in config else False

        if 'DEBUG' in config:
            self.detector.setDEBUG()
            self.setDEBUG()
            self.debug=True
        else:
            self.debug=False
        #t#self.opt_cand=[]
        #t#self.opt_createG=[]
        if type(self.pairer) is BinaryPairReal and type(self.pairer.shape_layers) is not nn.Sequential:
            print("Shape feats aligned to feat dataset.")


    def unfreeze(self): 
        if self.detector_frozen:
            for param in self.detector.parameters(): 
                param.requires_grad=param.will_use_grad 
            self.detector_frozen=False
            print('Unfroze detector')
        

    def forward(self, image, gtBBs=None, gtNNs=None, useGTBBs=False, otherThresh=None, otherThreshIntur=None, hard_detect_limit=300, debug=False,old_nn=False,gtTrans=None):
        #t#tic=timeit.default_timer()
        bbPredictions, offsetPredictions, _,_,_,_ = self.detector(image)
        _=None
        saved_features=self.detector.saved_features
        self.detector.saved_features=None
        if self.use2ndFeatures:
            saved_features2=self.detector.saved_features2
        else:
            saved_features2=None
        #t#print('   detector: {}'.format(timeit.default_timer()-tic))

        if saved_features is None:
            print('ERROR:no saved features!')
            import pdb;pdb.set_trace()

        
        #t#tic=timeit.default_timer()
        if self.useHardConfThresh:
            self.used_threshConf = self.confThresh
        else:
            maxConf = bbPredictions[:,:,0].max().item()
            if otherThreshIntur is None:
                confThreshMul = self.confThresh
            else:
                confThreshMul = self.confThresh*(1-otherThreshIntur) + otherThresh*otherThreshIntur
            self.used_threshConf = max(maxConf*confThreshMul,0.5)

        if self.training:
            self.used_threshConf += np.random.normal(0,0.1) #we'll tweak the threshold around to make training more robust

        ###
        #print('THresh: {}'.format(self.used_threshConf))
        ###

        if self.rotation:
            assert(False) #pretty sure this is untested...
            bbPredictions = non_max_sup_dist(bbPredictions.cpu(),self.used_threshConf,2.5,hard_detect_limit)
        else:
            bbPredictions = non_max_sup_iou(bbPredictions.cpu(),self.used_threshConf,0.4,hard_detect_limit)
        #I'm assuming batch size of one
        assert(len(bbPredictions)==1)
        bbPredictions=bbPredictions[0]
        if self.no_grad_feats:
            bbPredictions=bbPredictions.detach()
        #t#print('   process boxes: {}'.format(timeit.default_timer()-tic))
        #bbPredictions should be switched for GT for training? Then we can easily use BCE loss. 
        #Otherwise we have to to alignment first
        if not useGTBBs:
            if bbPredictions.size(0)==0:
                return [bbPredictions], offsetPredictions, None, None, None, None, None, (None,None,None,None)
            if self.include_bb_conf:
                useBBs = bbPredictions
            else:
                useBBs = bbPredictions[:,1:] #remove confidence score
        elif useGTBBs=='saved':
            if self.include_bb_conf:
                useBBs = gtBBs
            else:
                useBBs = gtBBs[:,1:]
        else:
            #if gtBBs is None:
            #    if self.text_rec is not None:
            #        transcriptions = self.getTranscriptions(useBBs,image)
            #    else:
            #        transcriptions=None
            #    return [bbPredictions], offsetPredictions, None, None, None, None, None, (useBBs.cpu().detach(),None,None,transcriptions)
            useBBs = gtBBs[0,:,0:5]
            if self.useShapeFeats or self.relationshipProposal=='feature_nn':
                classes = gtBBs[0,:,13:]
                #pos = random.uniform(0.51,0.99)
                #neg = random.uniform(0.01,0.49)
                #classes = torch.where(classes==0,torch.tensor(neg).to(classes.device),torch.tensor(pos).to(classes.device))
                pos = torch.rand_like(classes)/2 +0.5
                neg = torch.rand_like(classes)/2
                classes = torch.where(classes==0,neg,pos)
                if self.detector.predNumNeighbors:
                    nns = gtNNs.float()[0,:,None]
                    #nns += torch.rand_like(nns)/1.5
                    nns += (2*torch.rand_like(nns)-1)
                    useBBs = torch.cat((useBBs,nns,classes),dim=1)
                else:
                    useBBs = torch.cat((useBBs,classes),dim=1)
            if self.include_bb_conf:
                #fake some confifence values
                conf = torch.rand(useBBs.size(0),1)*0.33 +0.66
                useBBs = torch.cat((conf.to(useBBs.device),useBBs),dim=1)
        if self.text_rec is not None:
            if useGTBBs and gtTrans is not None: # and len(gtTrans)==useBBs.size[0]:
                transcriptions = gtTrans
            else:
                transcriptions = self.getTranscriptions(useBBs,image)
                if gtTrans is not None:
                    if self.include_bb_conf:
                        justBBs = useBBs[:,1:]
                    else:
                        justBBs = useBBs
                    transcriptions=correctTrans(transcriptions,justBBs,gtTrans,gtBBs)
        else:
            transcriptions=None
        if useBBs.size(0)>1:
            if self.text_rec is not None:
                embeddings = self.embedding_model(transcriptions)
                if self.add_noise_to_word_embeddings:
                    embeddings += torch.randn_like(embeddings).to(embeddings.device)*self.add_noise_to_word_embeddings*embeddings.mean()
            else:
                embeddings=None
            if self.useMetaGraph:
                allOutputBoxes=[]
                allRelIndexes=[]
                allNodeOuts=[]
                allEdgeOuts=[]
                allGroups=[]
                allEdgeIndexes=[]
                graph,edgeIndexes,rel_prop_scores = self.createGraph(useBBs,saved_features,saved_features2,image.size(-2),image.size(-1),text_emb=embeddings)
                groups=[[i] for i in range(useBBs.size(0))]
                bbTrans = transcriptions
                #undirected
                #edgeIndexes = edgeIndexes[:len(edgeIndexes)//2]
                if graph is None:
                    return [bbPredictions], offsetPredictions, None, None, None, None, rel_prop_scores, (useBBs.cpu().detach(),None,None,transcriptions)

                nodeOuts, edgeOuts, nodeFeats, edgeFeats, uniFeats = self.graphnets[0](graph)
                assert(edgeOuts is None or not torch.isnan(edgeOuts).any())
                edgeIndexes = edgeIndexes[:len(edgeIndexes)//2]
                #edgeOuts = (edgeOuts[:edgeOuts.size(0)//2] + edgeOuts[edgeOuts.size(0)//2:])/2 #average two directions of edge
                #edgeFeats = (edgeFeats[:edgeFeats.size(0)//2] + edgeFeats[edgeFeats.size(0)//2:])/2 #average two directions of edge
                #update BBs with node predictions
                useBBs = self.updateBBs(useBBs,groups,nodeOuts)
                allOutputBoxes.append(useBBs.cpu()) 
                allNodeOuts.append(nodeOuts)
                allEdgeOuts.append(edgeOuts)
                allGroups.append(groups)
                allEdgeIndexes.append(edgeIndexes)

                #print('graph 0:   bbs:{}, nodes:{}, edges:{}'.format(useBBs.size(0),nodeOuts.size(0),edgeOuts.size(0)))
                
                #t#tic=timeit.default_timer()
                for gIter,graphnet in enumerate(self.graphnets[1:]):

                    #print('!D! {} before edge size: {}, bbs: {}, node size: {}, edge I size: {}'.format(gIter,edgeFeats.size(),useBBs.size(),nodeFeats.size(),len(edgeIndexes)))
                    ##t#print('      graph num edges: {}'.format(graph[1].size()))
                    useBBs,graph,groups,edgeIndexes,bbTrans=self.mergeAndGroup(
                            self.mergeThresh[gIter],self.keepEdgeThresh[gIter],self.groupThresh[gIter],
                            edgeIndexes,edgeOuts,groups,nodeFeats,edgeFeats,uniFeats,useBBs,bbTrans,image)
                    #print('graph 1-:   bbs:{}, nodes:{}, edges:{}'.format(useBBs.size(0),len(groups),len(edgeIndexes)))
                    if len(edgeIndexes)==0:
                        break #we have no graph, so we can just end here
                    #print('!D! after  edge size: {}, bbs: {}, node size: {}, edge I size: {}'.format(graph[2].size(),useBBs.size(),graph[0].size(),len(edgeIndexes)))
                    ##t#print('      graph num edges: {}'.format(graph[1].size()))
                    nodeOuts, edgeOuts, nodeFeats, edgeFeats, uniFeats = graphnet(graph)
                    #edgeIndexes = edgeIndexes[:len(edgeIndexes)//2]
                    useBBs = self.updateBBs(useBBs,groups,nodeOuts)
                    allOutputBoxes.append(useBBs.cpu()) 
                    allNodeOuts.append(nodeOuts)
                    allEdgeOuts.append(edgeOuts)
                    allGroups.append(groups)
                    allEdgeIndexes.append(edgeIndexes)

                ##Final state of the graph
                #print('!D! F before edge size: {}, bbs: {}, node size: {}, edge I size: {}'.format(edgeFeats.size(),useBBs.size(),nodeFeats.size(),len(edgeIndexes)))
                useBBs,graph,groups,edgeIndexes,bbTrans=self.mergeAndGroup(
                        self.mergeThresh[-1],self.keepEdgeThresh[-1],self.groupThresh[-1],
                        edgeIndexes,edgeOuts.detach(),groups,nodeFeats.detach(),edgeFeats.detach(),uniFeats.detach() if uniFeats is not None else None,useBBs.detach(),bbTrans,image)
                #print('!D! after  edge size: {}, bbs: {}, node size: {}, edge I size: {}'.format(graph[2].size(),useBBs.size(),graph[0].size(),len(edgeIndexes)))
                final=(useBBs.cpu().detach(),groups,edgeIndexes,bbTrans)

                #t#print('   thru all iters: {}'.format(timeit.default_timer()-tic))


            else:
                raise NotImplementedError('Simple pairing not implemented for new grouping stuff')
            #adjacencyMatrix = torch.zeros((bbPredictions.size(1),bbPredictions.size(1)))
            #for rel in relOuts:
            #    i,j,a=graphToDetectionsMap(

            return allOutputBoxes, offsetPredictions, allEdgeOuts, allEdgeIndexes, allNodeOuts, allGroups, rel_prop_scores, final
        else:
            return [bbPredictions], offsetPredictions, None, None, None, None, None, (useBBs.cpu().detach(),None,None,transcriptions)

    #This rewrites the confidence and class predictions based on the (re)predictions from the graph network
    def updateBBs(self,bbs,groups,nodeOuts):
        if bbs.size(0)>1:
            nodeConfPred = torch.sigmoid(nodeOuts[:,-1,self.nodeIdxConf:self.nodeIdxConf+1]).cpu()
            bbConfPred = torch.FloatTensor(bbs.size(0),1)
            for i,group in enumerate(groups):
                bbConfPred[group] = nodeConfPred[i].detach()
            if self.include_bb_conf:
                bbs[:,0:1] = bbConfPred
            else:
                bbs = torch.cat((bbConfPred,bbs.cpu()),dim=1)
        elif bbs.size(0)==1 and not self.include_bb_conf:
            bbs = torch.cat((torch.FloatTensor(1,1).fill_(1).to(bbs.device),bbs),dim=2)

        if self.predNN:
            raise NotImplementedError('Have not implemented num neighbor pred for new graph method')
            
        if self.predClass:
            startIndex = 5+self.nodeIdxClass
            endIndex = 5+self.nodeIdxClassEnd
            #if not useGTBBs:
            nodeClassPred = torch.sigmoid(nodeOuts[:,-1,self.nodeIdxClass:self.nodeIdxClassEnd].detach()).cpu()
            bbClasPred = torch.FloatTensor(bbs.size(0),self.nodeIdxClassEnd-self.nodeIdxClass)
            for i,group in enumerate(groups):
                bbClasPred[group] = nodeClassPred[i].detach()
            bbs[:,startIndex:endIndex] = bbClasPred
        return bbs

    #This merges two bounding box predictions, assuming they were oversegmented
    def mergeBB(self,bb0,bb1,image):
        #Get encompassing rectangle for actual bb
        #REctify curved line for ATR
        #scale = self.hw_input_height/crop.size(2)
        #scaled_w = int(crop.size(3)*scale)
        #line[i,:,:,0:scaled_w] = F.interpolate(crop, size=(self.hw_input_height,scaled_w), mode='bilinear')#.to(crop.device)
        #imm[i] = line[i].cpu().numpy().transpose([1,2,0])
        #imm[i] = 256*(2-imm[i])/2

        #if line.size(1)==1 and self.hw_channels==3:
            #line = lines.expand(-1,3,-1,-1)

        if self.rotation:
            raise NotImplementedError('Rotation not implemented for merging bounding boxes')
        else:
            if self.include_bb_conf:
                locIdx=1
                classIdx=6
                conf = (bb0[0:1]+bb1[0:1])/2
            else:
                locIdx=0
                classIdx=5
            x0,y0,r0,h0,w0 = bb0[locIdx:classIdx]
            x1,y1,r1,h1,w1 = bb1[locIdx:classIdx]
            minX = min(x0-w0,x1-w1)
            maxX = max(x0+w0,x1+w1)
            minY = min(y0-h0,y1-h1)
            maxY = max(y0+h0,y1+h1)

            newW = (maxX-minX)/2
            newH = (maxY-minY)/2
            newX = (maxX+minX)/2
            newY = (maxY+minY)/2

            newClass = (bb0[classIdx:]+bb1[classIdx:])/2

            loc = torch.FloatTensor([newX,newY,0,newH,newW])

            minX=int(minX.item())
            minY=int(minY.item())
            maxX=int(maxX.item())
            maxY=int(maxY.item())

            if self.include_bb_conf:
                bb = torch.cat((conf,loc,newClass),dim=0)
            else:
                bb = torch.cat((loc,newClass),dim=0)
            #if self.text_rec is not None:
            #    crop = image[:,:,minY:maxY+1,minX:maxX+1]
            #    scale = self.hw_input_height/crop.size(2)
            #    line = F.interpolate(crop,scale=scale,mode='bilinear')
            #else:
            #    line=None

        return bb

        #resBatch = self.text_rec(lines)

    #Use the graph network's predictions to merge oversegmented detections and group nodes into a single node
    def mergeAndGroup(self,mergeThresh,keepEdgeThresh,groupThresh,oldEdgeIndexes,edgePreds,oldGroups,oldNodeFeats,oldEdgeFeats,oldUniversalFeats,oldBBs,bbTrans,image):
        newBBs={}
        #newBBs_line={}
        newBBIdCounter=0
        oldToNewBBIndexes={}
        relPreds = torch.sigmoid(edgePreds[:,-1,0]).cpu().detach()
        mergePreds = torch.sigmoid(edgePreds[:,-1,1]).cpu().detach()
        groupPreds = torch.sigmoid(edgePreds[:,-1,2]).cpu().detach()
        ##Prevent all nodes from merging during first iterations (bad init):
        if not(mergePreds.mean()>mergeThresh*0.99 and edgePreds.size(0)>5):
        
            for i,(n0,n1) in enumerate(oldEdgeIndexes):
                #mergePred = edgePreds[i,-1,1]
                
                if mergePreds[i]>mergeThresh: #TODO condition this on whether it is correct. and GT?:
                    if len(oldGroups[n0])==1 and len(oldGroups[n1])==1:
                        bbId0 = oldGroups[n0][0]
                        bbId1 = oldGroups[n1][0]
                        if bbId0 in oldToNewBBIndexes:
                            mergeNewId0 = oldToNewBBIndexes[bbId0]
                            bb0 = newBBs[mergeNewId0]
                        else:
                            mergeNewId0 = None
                            bb0 = oldBBs[bbId0].cpu()
                        if bbId1 in oldToNewBBIndexes:
                            mergeNewId1 = oldToNewBBIndexes[bbId1]
                            bb1 = newBBs[mergeNewId1]
                        else:
                            mergeNewId1 = None
                            bb1 = oldBBs[bbId1].cpu()

                        newBB= self.mergeBB(bb0,bb1,image)

                        if mergeNewId0 is None and mergeNewId1 is None:
                            oldToNewBBIndexes[bbId0]=newBBIdCounter
                            oldToNewBBIndexes[bbId1]=newBBIdCounter
                            newBBs[newBBIdCounter]=newBB
                            #newBBs_line[newBBIdCounter]=line
                            newBBIdCounter+=1
                        elif mergeNewId0 is None:
                            oldToNewBBIndexes[bbId0]=mergeNewId1
                            newBBs[mergeNewId1]=newBB
                            #newBBs_line[mergeNewId1]=line
                        elif mergeNewId1 is None:
                            oldToNewBBIndexes[bbId1]=mergeNewId0
                            newBBs[mergeNewId0]=newBB
                            #newBBs_line[mergeNewId0]=line
                        elif mergeNewId0!=mergeNewId1:
                            #merge two merged bbs
                            oldToNewBBIndexes[bbId1]=mergeNewId0
                            for old,new in oldToNewBBIndexes.items():
                                if new == mergeNewId1:
                                    oldToNewBBIndexes[old]=mergeNewId0
                            newBBs[mergeNewId0]=newBB
                            #newBBs_line[mergeNewId0]=line
                            #print('merge {} and {} (d), because of {} and {}'.format(mergeNewId0,mergeNewId1,bbId0,bbId1))
                            del newBBs[mergeNewId1]
                            #del newBBs_line[mergeNewId1]




            #Actually rewrite bbs
            if len(newBBs)==0:
                bbs = oldBBs
                oldBBIdToNew=list(range(oldBBs.size(0)))
            else:
                device = oldBBs.device
                bbs=[]
                oldBBIdToNew={}
                if self.text_rec is not None:
                    bbTransTmp=[]
                for i in range(oldBBs.size(0)):
                    if i not in oldToNewBBIndexes:
                        oldBBIdToNew[i]=len(bbs)
                        bbs.append(oldBBs[i])
                        if self.text_rec is not None:
                            bbTransTmp.append(bbTrans[i])
                if self.text_rec is not None:
                    bbTrans = bbTransTmp
                #oldBBs=oldBBs.cpu()
                for id,bb in newBBs.items():
                    for old,new in oldToNewBBIndexes.items():
                        if new==id:
                            oldBBIdToNew[old]=len(bbs)
                    bbs.append(bb.to(device))
                bbs=torch.stack(bbs,dim=0)
                    

            if self.text_rec is not None:
                newTrans = self.getTranscriptions(bbs[-len(newBBs):],image)
                #newEmbeddings = self.embedding_model(newTrans)
                #now we need to embed and append these and the old trans to node features
                bbTrans += newTrans


            #rewrite groups with merged instances
            assignedGroup={} #this will allow us to remove merged instances
            oldGroupToNew={}
            workGroups = {i:v for i,v in enumerate(oldGroups)}
            for id,bbIds in enumerate(oldGroups):
                newGroup = [oldBBIdToNew[oldId] for oldId in bbIds]
                if len(newGroup)==1 and newGroup[0] in assignedGroup:
                    oldGroupToNew[id]=assignedGroup[newGroup[0]]
                    del workGroups[id]
                else:
                    workGroups[id] = newGroup
                    #alreadyInGroup.update(newGroup)
                    for bbId in newGroup:
                        assignedGroup[bbId]=id
                    #for bbId in bbIds:
                    #    assignedGroup[bbId]=id
        

            #rewrite the graph to reflect merged instances
            newNodeFeats=[]
            oldGroups=[]
            newIdToPos={}
            newGroupToOld=defaultdict(list)
            for k,v in oldGroupToNew.items():
                newGroupToOld[v].append(k)
            for id,group in workGroups.items():
                newIdToPos[id]=len(oldGroups)
                oldGroups.append(group)
                if id in newGroupToOld:
                    oldNodes = newGroupToOld[id]+[id]
                    #random.shuffle(oldNodes) 
                    #newNodeFeat = self.groupNodeFunc(oldNodeFeats[oldNodes[0]],oldNodeFeats[oldNodes[1]])
                    #for oldNode in oldNodes[2:]:
                    #    newNodeFeat = self.groupNodeFunc(newNodeFeat,oldNodeFeats[oldNode])
                    newNodeFeat = self.groupNodeFunc( [oldNodeFeats[on] for on in oldNodes] )
                    newNodeFeats.append(newNodeFeat)
                else:
                    newNodeFeats.append(oldNodeFeats[id])
            oldNodeFeats = torch.stack(newNodeFeats,dim=0)

            #We'll adjust the edges to acount for merges as well as prune edges and get ready for grouping
            #temp = oldEdgeIndexes
            #oldEdgeIndexes = []

            #Prune and adjust the edges (to groups)
            groupEdges=[]
            edgeFeats = []

            D_numOldEdges=len(oldEdgeIndexes)
            D_numOldAboveThresh=(relPreds>keepEdgeThresh).sum()
            for i,(n0,n1) in enumerate(oldEdgeIndexes):
                if relPreds[i]>keepEdgeThresh:
                    if n0 in oldGroupToNew:
                        n0=newIdToPos[oldGroupToNew[n0]]
                    else:
                        n0 = newIdToPos[n0]
                    if n1 in oldGroupToNew:
                        n1=newIdToPos[oldGroupToNew[n1]]
                    else:
                        n1 = newIdToPos[n1]
                    assert(n0<bbs.size(0) and n1<bbs.size(0))
                    if n0!=n1:
                        #oldEdgeIndexes.append((n0,n1))
                        groupEdges.append((groupPreds[i].item(),n0,n1))
                        edgeFeats.append([oldEdgeFeats[i]])
                    #else:
                    #    It disapears
            oldEdgeIndexes=None

            #print('!D! original edges:{}, above thresh:{}, kept edges:{}'.format(D_numOldEdges,D_numOldAboveThresh,len(edgeFeats)))
             
        else:
            bbs=oldBBs
            groupEdges=[]
            edgeFeats = []
            for i,(n0,n1) in enumerate(oldEdgeIndexes):
                if relPreds[i]>keepEdgeThresh:
                    groupEdges.append((groupPreds[i].item(),n0,n1))
                    edgeFeats.append([oldEdgeFeats[i]])
            oldEdgeIndexes=None



        #Find nodes that should be grouped
        ##NEWER, just merge the groups with the highest score between them. when merging edges, sum the scores
        #groupEdges=[]
        #edgeFeats = [[oldEdgeFeats[i]] for i in range(oldEdgeFeats.size(0))]
        newNodeFeats = {i:[oldNodeFeats[i]] for i in range(oldNodeFeats.size(0))}
        workingGroups = {i:v for i,v in enumerate(oldGroups)}
        #for i,(g0,g1) in enumerate(oldEdgeIndexes):
        #    groupEdges.append((groupPreds[i].item(),g0,g1))
        while len(groupEdges)>0:
            groupEdges.sort(key=lambda x:x[0])
            score, g0, g1 = groupEdges.pop()
            if g0==g1:
                continue
            if score<groupThresh:
                groupEdges.append((score, g0, g1))
                break

            workingGroups[g0] += workingGroups[g1]
            del workingGroups[g1]


            newGroupEdges=[]
            newEdgeFeats=[]
            mEdges=defaultdict(list)
            mEdgeFeats=defaultdict(list)
            for i,(scoreE,g0E,g1E) in enumerate(groupEdges):
                if g0E==g1E or ( (g0E==g1 or g0E==g0) and (g1E==g1 or g1E==g0) ):
                    continue
                #assert(not( (g0E==g1 or g0E==g0) and (g1E==g1 or g1E==g0) ))
                if g0E==g1 or g0E==g0:
                    mEdges[g1E].append(scoreE)
                    mEdgeFeats[g1E] += edgeFeats[i]
                elif g1E==g1 or g1E==g0:
                    mEdges[g0E].append(scoreE)
                    mEdgeFeats[g0E] += edgeFeats[i]
                else:
                    newGroupEdges.append((scoreE,g0E,g1E))
                    newEdgeFeats.append(edgeFeats[i])

            for g,scores in mEdges.items():
                newGroupEdges.append((np.mean(scores),g0,g))
                newEdgeFeats.append(mEdgeFeats[g])
                #if len(mEdgeFeats[g])>1:
                #    newEdgeFeat = self.groupEdgeFunc(mEdgeFeats[g][0],mEdgeFeats[g][1])
                #    assert(len(mEdgeFeats[g])==2)
                #    #for feat in mEdgeFeats[g][2:]:
                #    #    newEdgeFeat = self.groupEdgeFunc(newEdgeFeat,feat)
                #    newEdgeFeats.append(newEdgeFeat)
                #else:
                #    newEdgeFeats.append(mEdgeFeats[g][0])

            groupEdges=newGroupEdges
            edgeFeats=newEdgeFeats
            assert(len(newEdgeFeats)==len(groupEdges))


            newNodeFeats[g0] += newNodeFeats[g1] #self.groupNodeFunc(newNodeFeats[g0],newNodeFeats[g1])
            del newNodeFeats[g1]
        #print('!D! num edges after grouping {}'.format(len(groupEdges)))

        newEdgeFeats = [self.groupEdgeFunc(feats) for feats in edgeFeats]

        newNodeFeatsD=newNodeFeats
        newNodeFeats=[]
        if self.text_rec is not None:
            newNodeTrans=[]
        newGroups=[]
        oldToIdx={}
        if self.include_bb_conf:
            yIndex=2
        else:
            yIndex=1
        for oldG,bbIds in workingGroups.items():
            oldToIdx[oldG]=len(newGroups)
            newGroups.append(bbIds)
            newNodeFeats.append( self.groupNodeFunc(newNodeFeatsD[oldG]) )
            if self.text_rec is not None:
                newTrans = ''
                #Something to get read-order correct, assuming groups only vertical, so sorting by y-position
                groupTrans = [(bbs[bbId,yIndex].item(),bbTrans[bbId]) for bbId in bbIds]
                groupTrans.sort(key=lambda a:a[0])
                newNodeTrans.append(' '.join([t[1] for t in groupTrans]))
        newEdges = [(oldToIdx[g0],oldToIdx[g1]) for s,g0,g1 in groupEdges]
        assert(len(newEdgeFeats)==len(newEdges))


        ##import pdb;pdb.set_trace()
        #oldIdToNew = {i:i for i in range(bbs.size(0))}
        ##newIdToOld=defaultdict(list)
        #newIdToOld = {i:[i] for i in range(bbs.size(0))}
        ##newGroups=defaultdict(list) #map new node id->bbIds (new bbs)
        ##for i,group in enumerate(oldGroups):
        ##    newGroups[i]=group
        #newGroups = {i:group for i,group in enumerate(oldGroups)}
        #for i,(n0,n1) in enumerate(oldEdgeIndexes):
        #    groupPred = edgePreds[i,-1,2]
        #    if torch.sigmoid(groupPred)>self.groupThresh:
        #        n0Id=oldIdToNew[n0]
        #        n1Id=oldIdToNew[n1]
        #        if n0Id!=n1Id:
        #            if len(newGroups[n0Id])>=len(newGroups[n1Id]):
        #                newGroups[n0Id] += newGroups[n1Id]
        #                del newGroups[n1Id]
        #                #oldIdToNew[n1]=n0Id
        #                for oldId in newIdToOld[n1Id]:
        #                    oldIdToNew[oldId]=n0Id
        #                    newIdToOld[n0Id].append(oldId)
        #                del newIdToOld[n1Id]
        #                #mergedOrder[n0Id].append(n1)
        #            else:
        #                newGroups[n1Id] += newGroups[n0Id]
        #                del newGroups[n0Id]
        #                #oldIdToNew[n0]=n1Id
        #                for oldId in newIdToOld[n0Id]:
        #                    oldIdToNew[oldId]=n1Id
        #                    newIdToOld[n1Id].append(oldId)
        #                del newIdToOld[n0Id]



        ##Create new graph
        ##(nodeFeatures, edgeIndexes, edgeFeatures, universalFeatures)
        #newIdToOld=defaultdict(list)
        #for old,new in oldIdToNew.items():
        #    newIdToOld[new].append(old)
        #newNodeFeats=[]
        #newNodeIdToPos={}
        #tempGroups=newGroups
        #newGroups=[]
        #for newNode,oldNodes in newIdToOld.items():
        #    if len(oldNodes)>1:
        #        random.shuffle(oldNodes) #TODO something other than random
        #        newNodeFeat = self.groupNodeFunc(oldNodeFeats[oldNodes[0]],oldNodeFeats[oldNodes[1]])
        #        for oldNode in oldNodes[2:]:
        #            newNodeFeat = self.groupNodeFunc(newNodeFeat,oldNodeFeats[oldNode])
        #    else:
        #        newNodeFeat = oldNodeFeats[oldNodes[0]]
        #    newNodeIdToPos[newNode]=len(newNodeFeats)
        #    newNodeFeats.append(newNodeFeat)
        #    newGroups.append(tempGroups[newNode])
        #newNodeFeats = torch.stack(newNodeFeats,dim=0)

        #newEdges=[]
        #newEdgeFeats=[]
        #oldEdgeIds=defaultdict(list)
        #for i,(n0,n1) in enumerate(oldEdgeIndexes):
        #    n0Id=newNodeIdToPos[oldIdToNew[n0]]
        #    n1Id=newNodeIdToPos[oldIdToNew[n1]]
        #    if n0Id!=n1Id:
        #        pair = (min(n0Id,n1Id),max(n0Id,n1Id))
        #        oldEdgeIds[pair].append(i)
        #        #newEdges.add(min(n0Id,n1Id),max(n0Id,n1Id))
        #for newEdge,oldIds in oldEdgeIds.items():
        #    newEdges.append(newEdge)
        #    if len(oldIds)>1:
        #        random.shuffle(oldIds) #TODO something other than random
        #        newEdgeFeat = self.groupEdgeFunc(oldEdgeFeats[oldIds[0]],oldEdgeFeats[oldIds[1]])
        #        for oldEdge in oldIds[2:]:
        #            newEdgeFeat = self.groupEdgeFunc(newEdgeFeat,oldEdgeFeats[oldEdge])
        #    else:
        #        newEdgeFeat = oldEdgeFeats[oldIds[0]]
        #    newEdgeFeats.append(newEdgeFeat)

        newNodeFeats = torch.stack(newNodeFeats,dim=0)
        if self.text_rec is not None:
            newNodeEmbeddings = self.embedding_model(newNodeTrans)
            if self.add_noise_to_word_embeddings>0:
                newNodeEmbeddings += torch.randn_like(newNodeEmbeddings).to(newNodeEmbeddings.device)*self.add_noise_to_word_embeddings
            newNodeFeats = self.merge_embedding_layer(torch.cat((newNodeFeats,newNodeEmbeddings),dim=1))

        if len(newEdgeFeats)>0:
            newEdgeFeats = torch.stack(newEdgeFeats,dim=0)
        else:
            newEdgeFeats = torch.FloatTensor(0)
        edges = newEdges
        newEdges = list(newEdges) + [(y,x) for x,y in newEdges] #add reverse edges so undirected/bidirectional
        if len(newEdges)>0:
            newEdgeIndexes = torch.LongTensor(newEdges).t().to(oldEdgeFeats.device)
        else:
            newEdgeIndexes = torch.LongTensor(0)
        newEdgeFeats = newEdgeFeats.repeat(2,1)

        newGraph = (newNodeFeats, newEdgeIndexes, newEdgeFeats, oldUniversalFeats)

        return bbs, newGraph, newGroups, edges, bbTrans


                



    def createGraph(self,bbs,features,features2,imageHeight,imageWidth,text_emb=None,flip=None,debug_image=None):
        #t#tic=timeit.default_timer()
        if self.relationshipProposal == 'line_of_sight':
            candidates = self.selectLineOfSightEdges(bbs.detach(),imageHeight,imageWidth)
            rel_prop_scores = None
        elif self.relationshipProposal == 'feature_nn':
            candidates, rel_prop_scores = self.selectFeatureNNEdges(bbs.detach(),imageHeight,imageWidth,features.device)
            bbs=bbs[:,1:] #discard confidence, we kept it so the proposer could see them
        #t#print('   candidate: {}'.format(timeit.default_timer()-tic))
        if len(candidates)==0:
            if self.useMetaGraph:
                return None, None, None
            else:
                return None,None,None,None,None, None
        #t#tic=timeit.default_timer()

        #stackedEdgeFeatWindows = torch.FloatTensor((len(candidates),features.size(1)+2,self.relWindowSize,self.relWindowSize)).to(features.device())

        #get corners from bb predictions
        x = bbs[:,0]
        y = bbs[:,1]
        r = bbs[:,2]
        h = bbs[:,3]
        w = bbs[:,4]
        cos_r = torch.cos(r)
        sin_r = torch.sin(r)
        tlX = -w*cos_r + -h*sin_r +x
        tlY =  w*sin_r + -h*cos_r +y
        trX =  w*cos_r + -h*sin_r +x
        trY = -w*sin_r + -h*cos_r +y
        brX =  w*cos_r + h*sin_r +x
        brY = -w*sin_r + h*cos_r +y
        blX = -w*cos_r + h*sin_r +x
        blY =  w*sin_r + h*cos_r +y

        tlX = tlX.cpu()
        tlY = tlY.cpu()
        trX = trX.cpu()
        trY = trY.cpu()
        blX = blX.cpu()
        blY = blY.cpu()
        brX = brX.cpu()
        brY = brY.cpu()

        if debug_image is not None:
            debug_images=[]
            debug_masks=[]

        if self.useShapeFeats!='only':
            #get axis aligned rectangle from corners
            rois = torch.zeros((len(candidates),5)) #(batchIndex,x1,y1,x2,y2) as expected by ROI Align
            bbs_index1 = bbs[[c[0] for c in candidates]]
            bbs_index2 = bbs[[c[1] for c in candidates]]
            tlX_index1 = tlX[[c[0] for c in candidates]]
            tlX_index2 = tlX[[c[1] for c in candidates]]
            trX_index1 = trX[[c[0] for c in candidates]]
            trX_index2 = trX[[c[1] for c in candidates]]
            blX_index1 = blX[[c[0] for c in candidates]]
            blX_index2 = blX[[c[1] for c in candidates]]
            brX_index1 = brX[[c[0] for c in candidates]]
            brX_index2 = brX[[c[1] for c in candidates]]
            tlY_index1 = tlY[[c[0] for c in candidates]]
            tlY_index2 = tlY[[c[1] for c in candidates]]
            trY_index1 = trY[[c[0] for c in candidates]]
            trY_index2 = trY[[c[1] for c in candidates]]
            blY_index1 = blY[[c[0] for c in candidates]]
            blY_index2 = blY[[c[1] for c in candidates]]
            brY_index1 = brY[[c[0] for c in candidates]]
            brY_index2 = brY[[c[1] for c in candidates]]
            max_X,_ = torch.max(torch.stack([tlX_index1,tlX_index2,
                                        trX_index1,trX_index2,
                                        blX_index1,blX_index2,
                                        brX_index1,brX_index2],dim=0), dim=0 )
            min_X,_ = torch.min(torch.stack([tlX_index1,tlX_index2,
                                        trX_index1,trX_index2,
                                        blX_index1,blX_index2,
                                        brX_index1,brX_index2],dim=0), dim=0 )

            max_Y,_ = torch.max(torch.stack([tlY_index1,tlY_index2,
                                        trY_index1,trY_index2,
                                        blY_index1,blY_index2,
                                        brY_index1,brY_index2],dim=0), dim=0 )
            min_Y,_ = torch.min(torch.stack([tlY_index1,tlY_index2,
                                        trY_index1,trY_index2,
                                        blY_index1,blY_index2,
                                        brY_index1,brY_index2],dim=0), dim=0 )
            max_X = torch.min(max_X+self.expandedRelContext,torch.FloatTensor([imageWidth-1]))
            min_X = torch.max(min_X-self.expandedRelContext,torch.FloatTensor([0]))
            max_Y = torch.min(max_Y+self.expandedRelContext,torch.FloatTensor([imageHeight-1]))
            min_Y = torch.max(min_Y-self.expandedRelContext,torch.FloatTensor([0]))
            rois[:,1]=min_X
            rois[:,2]=min_Y
            rois[:,3]=max_X
            rois[:,4]=max_Y



            ###DEBUG
            if debug_image is not None and i<5:
                assert(self.rotation==False)
                #print('crop {}: ({},{}), ({},{})'.format(i,minX.item(),maxX.item(),minY.item(),maxY.item()))
                #print(bbs[index1])
                #print(bbs[index2])
                crop = debug_image[0,:,int(minY):int(maxY),int(minX):int(maxX)+1].cpu()
                crop = (2-crop)/2
                if crop.size(0)==1:
                    crop = crop.expand(3,crop.size(1),crop.size(2))
                crop[0,int(tlY[index1].item()-minY):int(brY[index1].item()-minY)+1,int(tlX[index1].item()-minX):int(brX[index1].item()-minX)+1]*=0.5
                crop[1,int(tlY[index2].item()-minY):int(brY[index2].item()-minY)+1,int(tlX[index2].item()-minX):int(brX[index2].item()-minX)+1]*=0.5
                crop = crop.numpy().transpose([1,2,0])
                #cv2.imshow('crop {}'.format(i),crop)
                debug_images.append(crop)
                #import pdb;pdb.set_trace()
            ###
        #if debug_image is not None:
        #    cv2.waitKey()


        #crop from feats, ROI pool
        stackedEdgeFeatWindows = self.roi_align(features,rois.to(features.device))
        if features2 is not None:
            stackedEdgeFeatWindows2 = self.roi_align2(features2,rois.to(features.device))
            if not self.splitFeatures:
                stackedEdgeFeatWindows = torch.cat( (stackedEdgeFeatWindows,stackedEdgeFeatWindows2), dim=1)
                stackedEdgeFeatWindows2=None

        #create and add masks
        if self.expandedRelContext is not None:
            #We're going to add a third mask for all bbs, which we'll precompute here
            numMasks=3
            allMasks = torch.zeros(imageHeight,imageWidth)
            if self.use_fixed_masks:
                for bbIdx in range(bbs.size(0)):
                    rr, cc = draw.polygon([tlY[bbIdx],trY[bbIdx],brY[bbIdx],blY[bbIdx]],[tlX[bbIdx],trX[bbIdx],brX[bbIdx],blX[bbIdx]], [imageHeight,imageWidth])
                    allMasks[rr,cc]=1
        else:
            numMasks=2
        masks = torch.zeros(stackedEdgeFeatWindows.size(0),numMasks,self.pool2_h,self.pool2_w)
        if self.useShapeFeats:
            shapeFeats = torch.FloatTensor(len(candidates),self.numShapeFeats)
        if self.detector.predNumNeighbors:
            extraPred=1
        else:
            extraPred=0


        #make instance specific masks and make shape (spatial) features
        if self.useShapeFeats!='only':
            if (random.random()<0.5 and flip is None and  not self.debug) or flip:
                pass
                #TODO
            feature_w = rois[:,3]-rois[:,1] +1
            feature_h = rois[:,4]-rois[:,2] +1
            w_m = self.pool2_w/feature_w
            h_m = self.pool2_h/feature_h

            tlX1 = (tlX_index1-rois[:,1])*w_m
            trX1 = (trX_index1-rois[:,1])*w_m
            brX1 = (brX_index1-rois[:,1])*w_m
            blX1 = (blX_index1-rois[:,1])*w_m
            tlY1 = (tlY_index1-rois[:,2])*h_m
            trY1 = (trY_index1-rois[:,2])*h_m
            brY1 = (brY_index1-rois[:,2])*h_m
            blY1 = (blY_index1-rois[:,2])*h_m
            tlX2 = (tlX_index2-rois[:,1])*w_m
            trX2 = (trX_index2-rois[:,1])*w_m
            brX2 = (brX_index2-rois[:,1])*w_m
            blX2 = (blX_index2-rois[:,1])*w_m
            tlY2 = (tlY_index2-rois[:,2])*h_m
            trY2 = (trY_index2-rois[:,2])*h_m
            brY2 = (brY_index2-rois[:,2])*h_m
            blY2 = (blY_index2-rois[:,2])*h_m

        for i,(index1, index2) in enumerate(candidates):
            if self.useShapeFeats!='only':
                rr, cc = draw.polygon(
                            [round(tlY1[i].item()),round(trY1[i].item()),
                            round(brY1[i].item()),round(blY1[i].item())],
                            [round(tlX1[i].item()),round(trX1[i].item()),
                            round(brX1[i].item()),round(blX1[i].item())], 
                            [self.pool2_h,self.pool2_w])
                masks[i,0,rr,cc]=1

                rr, cc = draw.polygon(
                            [round(tlY2[i].item()),round(trY2[i].item()),
                            round(brY2[i].item()),round(blY2[i].item())],
                            [round(tlX2[i].item()),round(trX2[i].item()),
                            round(brX2[i].item()),round(blX2[i].item())], 
                            [self.pool2_h,self.pool2_w])
                masks[i,1,rr,cc]=1

                if self.expandedRelContext is not None:
                    cropArea = allMasks[round(rois[i,2].item()):round(rois[i,4].item())+1,round(rois[i,1].item()):round(rois[i,3].item())+1]
                    if len(cropArea.shape)==0:
                        raise ValueError("RoI is bad: {}:{},{}:{} for size {}".format(round(rois[i,2].item()),round(rois[i,4].item())+1,round(rois[i,1].item()),round(rois[i,3].item())+1,allMasks.shape))
                    masks[i,2] = F.interpolate(cropArea[None,None,...], size=(self.pool2_h,self.pool2_w), mode='bilinear',align_corners=False)[0,0]
                    #masks[i,2] = cv2.resize(cropArea,(stackedEdgeFeatWindows.size(2),stackedEdgeFeatWindows.size(3)))
                    if debug_image is not None:
                        debug_masks.append(cropArea)

        if self.useShapeFeats:
            if type(self.pairer) is BinaryPairReal and type(self.pairer.shape_layers) is not nn.Sequential:
                #The index specification is to allign with the format feat nets are trained with
                ixs=[0,1,2,3,3+self.numBBTypes,3+self.numBBTypes,4+self.numBBTypes,5+self.numBBTypes,6+self.numBBTypes,6+2*self.numBBTypes,6+2*self.numBBTypes,7+2*self.numBBTypes]
            else:
                ixs=[4,6,2,8,8+self.numBBTypes,5,7,3,8+self.numBBTypes,8+self.numBBTypes+self.numBBTypes,0,1]
            
            shapeFeats[:,ixs[0]] = 2*bbs_index1[:,3]/self.normalizeVert #bb preds half height/width
            shapeFeats[:,ixs[1]] = 2*bbs_index1[:,4]/self.normalizeHorz
            shapeFeats[:,ixs[2]] = bbs_index1[:,2]/math.pi
            shapeFeats[:,ixs[3]:ixs[4]] = bbs_index1[:,extraPred+5:]# torch.sigmoid(bbs_index1[:,extraPred+5:])

            shapeFeats[:,ixs[5]] = 2*bbs_index2[:,3]/self.normalizeVert
            shapeFeats[:,ixs[6]] = 2*bbs_index2[:,4]/self.normalizeHorz
            shapeFeats[:,ixs[7]] = bbs_index2[:,2]/math.pi
            shapeFeats[:,ixs[8]:ixs[9]] = bbs_index2[:,extraPred+5:]#torch.sigmoid(bbs_index2[:,extraPred+5:])

            shapeFeats[:,ixs[10]] = (bbs_index1[:,0]-bbs_index2[:,0])/self.normalizeHorz
            shapeFeats[:,ixs[11]] = (bbs_index1[:,1]-bbs_index2[:,1])/self.normalizeVert
            if self.useShapeFeats!='old':
                startCorners = 8+self.numBBTypes+self.numBBTypes
                shapeFeats[:,startCorners +0] = torch.sqrt( (tlX_index1-tlX_index2)**2 + (tlY_index1-tlY_index2)**2 )/self.normalizeDist
                shapeFeats[:,startCorners +1] = torch.sqrt( (trX_index1-trX_index2)**2 + (trY_index1-trY_index2)**2 )/self.normalizeDist
                shapeFeats[:,startCorners +3] = torch.sqrt( (brX_index1-brX_index2)**2 + (brY_index1-brY_index2)**2 )/self.normalizeDist
                shapeFeats[:,startCorners +2] = torch.sqrt( (blX_index1-blX_index2)**2 + (blY_index1-blY_index2)**2 )/self.normalizeDist
                startNN =startCorners+4
            else:
                startNN = 8+self.numBBTypes+self.numBBTypes
            if self.detector.predNumNeighbors:
                shapeFeats[:,startNN +0] = bbs_index1[:,5]
                shapeFeats[:,startNN +1] = bbs_index2[:,5]
                startPos=startNN+2
            else:
                startPos=startNN
            if self.usePositionFeature:
                if self.usePositionFeature=='absolute':
                    shapeFeats[:,startPos +0] = (bbs_index1[:,0]-imageWidth/2)/(5*self.normalizeHorz)
                    shapeFeats[:,startPos +1] = (bbs_index1[:,1]-imageHeight/2)/(10*self.normalizeVert)
                    shapeFeats[:,startPos +2] = (bbs_index2[:,0]-imageWidth/2)/(5*self.normalizeHorz)
                    shapeFeats[:,startPos +3] = (bbs_index2[:,1]-imageHeight/2)/(10*self.normalizeVert)
                else:
                    shapeFeats[:,startPos +0] = (bbs_index1[:,0]-imageWidth/2)/(imageWidth/2)
                    shapeFeats[:,startPos +1] = (bbs_index1[:,1]-imageHeight/2)/(imageHeight/2)
                    shapeFeats[:,startPos +2] = (bbs_index2[:,0]-imageWidth/2)/(imageWidth/2)
                    shapeFeats[:,startPos +3] = (bbs_index2[:,1]-imageHeight/2)/(imageHeight/2)

        ###DEBUG
        if debug_image is not None:
            for i in range(4):
                cv2.imshow('crop rel {}'.format(i),debug_images[i])
                cv2.imshow('masks rel {}'.format(i),masks[i].numpy().transpose([1,2,0]))
                cv2.imshow('mask all rel {}'.format(i),debug_masks[i].numpy())
            cv2.waitKey()
            debug_images=[]


        if self.useShapeFeats!='only':
            if self.splitFeatures:
                stackedEdgeFeatWindows2 = torch.cat((stackedEdgeFeatWindows2,masks.to(stackedEdgeFeatWindows2.device)),dim=1)
                relFeats = self.relFeaturizerConv2(stackedEdgeFeatWindows2)
                stackedEdgeFeatWindows = torch.cat((stackedEdgeFeatWindows,relFeats),dim=1)
            else:
                stackedEdgeFeatWindows = torch.cat((stackedEdgeFeatWindows,masks.to(stackedEdgeFeatWindows.device)),dim=1)
                #import pdb; pdb.set_trace()
            relFeats = self.relFeaturizerConv(stackedEdgeFeatWindows) #preparing for graph feature size
            relFeats = relFeats.view(relFeats.size(0),relFeats.size(1))
        if self.useShapeFeats:
            if self.useShapeFeats=='only':
                relFeats = shapeFeats.to(features.device)
            else:
                relFeats = torch.cat((relFeats,shapeFeats.to(relFeats.device)),dim=1)
        if self.blankRelFeats:
            relFeats = relFeats.zero_()
        if self.relFeaturizerFC is not None:
            relFeats = self.relFeaturizerFC(relFeats)
        #if self.useShapeFeats=='sp
    
        #compute features for the bounding boxes by themselves
        #This will be replaced with some type of word embedding
        if self.useBBVisualFeats:
            assert(features.size(0)==1)
            if self.useShapeFeats:
                bb_shapeFeats=torch.FloatTensor(bbs.size(0),self.numShapeFeatsBB)
            if self.useShapeFeats != "only" and self.expandedBBContext:
                masks = torch.zeros(bbs.size(0),2,self.poolBB2_h,self.poolBB2_w)

            rois = torch.zeros((bbs.size(0),5))
            min_Y,_ = torch.min(torch.stack([tlY,trY,blY,brY],dim=0),dim=0)
            max_Y,_ = torch.max(torch.stack([tlY,trY,blY,brY],dim=0),dim=0) 
            min_X,_ = torch.min(torch.stack([tlX,trX,blX,brX],dim=0),dim=0) 
            max_X,_ = torch.max(torch.stack([tlX,trX,blX,brX],dim=0),dim=0) 
            if self.expandedBBContext is not None:
                max_X = torch.min(max_X+self.expandedBBContext,torch.FloatTensor([imageWidth-1]))
                min_X = torch.max(min_X-self.expandedBBContext,torch.FloatTensor([0]))
                max_Y = torch.min(max_Y+self.expandedBBContext,torch.FloatTensor([imageHeight-1]))
                min_Y = torch.max(min_Y-self.expandedBBContext,torch.FloatTensor([0]))
            rois[:,1]=min_X
            rois[:,2]=min_Y
            rois[:,3]=max_X
            rois[:,4]=max_Y

            if self.useShapeFeats:
                bb_shapeFeats[:,0]= (bbs[:,2]+math.pi)/(2*math.pi)
                bb_shapeFeats[:,1]=bbs[:,3]/self.normalizeVert
                bb_shapeFeats[:,2]=bbs[:,4]/self.normalizeHorz
                if self.detector.predNumNeighbors:
                    bb_shapeFeats[:,3]=bbs[:,5]
                bb_shapeFeats[:,3+extraPred:self.numBBTypes+3+extraPred]=torch.sigmoid(bbs[:,5+extraPred:self.numBBTypes+5+extraPred])
                if self.usePositionFeature:
                    if self.usePositionFeature=='absolute':
                        bb_shapeFeats[:,self.numBBTypes+3+extraPred] = (bbs[:,0]-imageWidth/2)/(5*self.normalizeHorz)
                        bb_shapeFeats[:,self.numBBTypes+4+extraPred] = (bbs[:,1]-imageHeight/2)/(10*self.normalizeVert)
                    else:
                        bb_shapeFeats[:,self.numBBTypes+3+extraPred] = (bbs[:,0]-imageWidth/2)/(imageWidth/2)
                        bb_shapeFeats[:,self.numBBTypes+4+extraPred] = (bbs[:,1]-imageHeight/2)/(imageHeight/2)
            if self.useShapeFeats != "only" and self.expandedBBContext:
                #Add detected BB masks
                #warp to roi space
                feature_w = rois[:,3]-rois[:,1] +1
                feature_h = rois[:,4]-rois[:,2] +1
                w_m = self.poolBB2_w/feature_w
                h_m = self.poolBB2_h/feature_h

                tlX1 = (tlX-rois[:,1])*w_m
                trX1 = (trX-rois[:,1])*w_m
                brX1 = (brX-rois[:,1])*w_m
                blX1 = (blX-rois[:,1])*w_m
                tlY1 = (tlY-rois[:,2])*h_m
                trY1 = (trY-rois[:,2])*h_m
                brY1 = (brY-rois[:,2])*h_m
                blY1 = (blY-rois[:,2])*h_m

                for i in range(bbs.size(0)):
                    rr, cc = draw.polygon([round(tlY1[i].item()),round(trY1[i].item()),round(brY1[i].item()),round(blY1[i].item())],[round(tlX1[i].item()),round(trX1[i].item()),round(brX1[i].item()),round(blX1[i].item())], (self.poolBB2_h,self.poolBB2_w))
                    masks[i,0,rr,cc]=1
                    if self.expandedBBContext is not None:
                        cropArea = allMasks[round(rois[i,2].item()):round(rois[i,4].item())+1,round(rois[i,1].item()):round(rois[i,3].item())+1]
                        masks[i,1] = F.interpolate(cropArea[None,None,...], size=(self.poolBB2_h,self.poolBB2_w), mode='bilinear',align_corners=False)[0,0]
            
                ###DEBUG
                if debug_image is not None and i<5:
                    assert(self.rotation==False)
                    crop = debug_image[0,:,int(minY):int(maxY),int(minX):int(maxX)+1].cpu()
                    crop = (2-crop)/2
                    if crop.size(0)==1:
                        crop = crop.expand(3,crop.size(1),crop.size(2))
                    crop[0,int(tlY[i].item()-minY):int(brY[i].item()-minY)+1,int(tlX[i].item()-minX):int(brX[i].item()-minX)+1]*=0.5
                    crop = crop.numpy().transpose([1,2,0])
                    cv2.imshow('crop bb {}'.format(i),crop)
                    cv2.imshow('masks bb {}'.format(i),torch.cat((masks[i],torch.zeros(1,self.poolBB2_h,self.poolBB2_w)),dim=0).numpy().transpose([1,2,0]))
                    #debug_images.append(crop)

            if debug_image is not None:
                cv2.waitKey()
            if self.useShapeFeats != "only":
                #bb_features[i]= F.avg_pool2d(features[0,:,minY:maxY+1,minX:maxX+1], (1+maxY-minY,1+maxX-minX)).view(-1)
                bb_features = self.roi_alignBB(features,rois.to(features.device))
                assert(not torch.isnan(bb_features).any())
                if features2 is not None:
                    bb_features2 = self.roi_alignBB2(features2,rois.to(features.device))
                    if not self.splitFeatures:
                        bb_features = torch.cat( (bb_features,bb_features2), dim=1)
                if self.expandedBBContext:
                    if self.splitFeatures:
                        bb_features2 = torch.cat( (bb_features2,masks.to(bb_features2.device)) ,dim=1)
                        bb_features2 = self.bbFeaturizerConv2(bb_features2)
                        bb_features = torch.cat( (bb_features,bb_features2), dim=1)
                    else:
                        bb_features = torch.cat( (bb_features,masks.to(bb_features.device)) ,dim=1)
                bb_features = self.bbFeaturizerConv(bb_features)
                bb_features = bb_features.view(bb_features.size(0),bb_features.size(1))
                if self.useShapeFeats:
                    bb_features = torch.cat( (bb_features,bb_shapeFeats.to(bb_features.device)), dim=1 )
                if text_emb is not None:
                    bb_features = torch.cat( (bb_features,text_emb), dim=1 )
            else:
                assert(self.useShapeFeats)
                bb_features = bb_shapeFeats.to(features.device)

            assert(not torch.isnan(bb_features).any())
            if self.bbFeaturizerFC is not None:
                bb_features = self.bbFeaturizerFC(bb_features) #if uncommented, change rot on bb_shapeFeats, maybe not
            assert(not torch.isnan(bb_features).any())
        elif text_emb is not None:
            bb_features = text_emb
        else:
            bb_features = None
        
        #We're not adding diagonal (self-rels) here!
        #Expecting special handeling during graph conv
        #candidateLocs = torch.LongTensor(candidates).t().to(relFeats.device)
        #ones = torch.ones(len(candidates)).to(relFeats.device)
        #adjacencyMatrix = torch.sparse.FloatTensor(candidateLocs,ones,torch.Size([bbs.size(0),bbs.size(0)]))

        #assert(relFeats.requries_grad)
        #rel_features = torch.sparse.FloatTensor(candidateLocs,relFeats,torch.Size([bbs.size(0),bbs.size(0),relFeats.size(1)]))
        #assert(rel_features.requries_grad)
        relIndexes=candidates
        numBB = bbs.size(0)
        numRel = len(candidates)
        if self.useMetaGraph:
            nodeFeatures= bb_features
            edgeFeatures= relFeats

            edges=candidates
            edges += [(y,x) for x,y in edges] #add backward edges for undirected graph
            edgeIndexes = torch.LongTensor(edges).t().to(relFeats.device)
            #now we need to also replicate the edgeFeatures
            edgeFeatures = edgeFeatures.repeat(2,1)

            #features
            universalFeatures=None
<<<<<<< HEAD

            #t#time = timeit.default_timer()-tic
            #t#print('   create graph: {}'.format(time)) #old 0.37, new 0.16
            #t#self.opt_createG.append(time)
            #t#if len(self.opt_createG)>17:
            #t#    print('   create graph running mean: {}'.format(np.mean(self.opt_createG)))
            #t#    if len(self.opt_createG)>30:
            #t#        self.opt_createG = self.opt_createG[1:]
=======
            #t#print('   create graph: {}'.format(timeit.default_timer()-tic))
>>>>>>> 6fcb7401
            return (nodeFeatures, edgeIndexes, edgeFeatures, universalFeatures), relIndexes, rel_prop_scores
        else:
            if bb_features is None:
                numBB=0
                bbAndRel_features=relFeats
                adjacencyMatrix = None
                numOfNeighbors = None
            else:
                bbAndRel_features = torch.cat((bb_features,relFeats),dim=0)
                numOfNeighbors = torch.ones(bbs.size(0)+len(candidates)) #starts at one for yourself
                edges=[]
                i=0
                for bb1,bb2 in candidates:
                    edges.append( (bb1,numBB+i) )
                    edges.append( (bb2,numBB+i) )
                    numOfNeighbors[bb1]+=1
                    numOfNeighbors[bb2]+=1
                    numOfNeighbors[numBB+i]+=2
                    i+=1
                if self.includeRelRelEdges:
                    relEdges=set()
                    i=0
                    for bb1,bb2 in candidates:
                        j=0
                        for bbA,bbB in candidates[i:]:
                            if i!=j and bb1==bbA or bb1==bbB or bb2==bbA or bb2==bbB:
                                relEdges.add( (numBB+i,numBB+j) ) #i<j always
                            j+=1   
                        i+=1
                    relEdges = list(relEdges)
                    for r1, r2 in relEdges:
                        numOfNeighbors[r1]+=1
                        numOfNeighbors[r2]+=1
                    edges += relEdges
                #add reverse edges
                edges+=[(y,x) for x,y in edges]
                #add diagonal (self edges)
                for i in range(bbAndRel_features.size(0)):
                    edges.append((i,i))

                edgeLocs = torch.LongTensor(edges).t().to(relFeats.device)
                ones = torch.ones(len(edges)).to(relFeats.device)
                adjacencyMatrix = torch.sparse.FloatTensor(edgeLocs,ones,torch.Size([bbAndRel_features.size(0),bbAndRel_features.size(0)]))
                #numOfNeighbors is for convienence in tracking the normalization term
                numOfNeighbors=numOfNeighbors.to(relFeats.device)

            #rel_features = (candidates,relFeats)
<<<<<<< HEAD
            #adjacencyMatrix = Non
            #t#time = timeit.default_timer()-tic
            #t#print('   create graph: {}'.format(time)) #old 0.37
            #t#self.opt_createG.append(time)
            #t#if len(self.opt_createG)>17:
            #t#    print('   create graph running mean: {}'.format(np.mean(self.opt_createG)))
            #t#    if len(self.opt_createG)>30:
            #t#        self.opt_createG = self.opt_createG[1:]
=======
            #adjacencyMatrix = None
            #t#print('   create graph: {}'.format(timeit.default_timer()-tic))
>>>>>>> 6fcb7401
            #return bb_features, adjacencyMatrix, rel_features
            return bbAndRel_features, (adjacencyMatrix,numOfNeighbors), numBB, numRel, relIndexes, rel_prop_scores




    def selectFeatureNNEdges(self,bbs,imageHeight,imageWidth,device):
        if bbs.size(0)<2:
            return []

        #features: tlXDiff,trXDiff,brXDiff,blXDiff,tlYDiff,trYDiff,brYDiff,blYDiff, centerXDiff, centerYDiff, absX, absY, h1, w1, h2, w2, classpred1, classpred2, line of sight (binary)

        #0: tlXDiff
        #1: trXDiff
        #2: brXDiff
        #3: blXDiff
        #4: centerXDiff
        #5: w1
        #6: w2
        #7: tlYDiff
        #8: trYDiff
        #9: brYDiff
        #10: blYDiff
        #11: centerYDiff
        #12: h1
        #13: h2
        #14: tlDist
        #15: trDist
        #16: brDist
        #17: blDist
        #18: centDist
        #19: rel pos X1
        #20: rel pos Y1
        #21: rel pos X2
        #22: rel pos Y2
        #23: line of sight
        #24: conf1
        #25: conf2
        #26-n: classpred1
        #n+1-m: classpred2

        conf = bbs[:,0]
        x = bbs[:,1]
        y = bbs[:,2]
        r = bbs[:,3]
        h = bbs[:,4]
        w = bbs[:,5]
        classFeat = bbs[:,6:]
        numClassFeat = classFeat.size(1)
        cos_r = torch.cos(r)
        sin_r = torch.sin(r)
        tlX = -w*cos_r + -h*sin_r +x
        tlY =  w*sin_r + -h*cos_r +y
        trX =  w*cos_r + -h*sin_r +x
        trY = -w*sin_r + -h*cos_r +y
        brX =  w*cos_r + h*sin_r +x
        brY = -w*sin_r + h*cos_r +y
        blX = -w*cos_r + h*sin_r +x
        blY =  w*sin_r + h*cos_r +y

        #t#tic=timeit.default_timer()
        line_of_sight = self.selectLineOfSightEdges(bbs,imageHeight,imageWidth,return_all=True)
        #t#print('   candidates line-of-sight: {}'.format(timeit.default_timer()-tic))
        #t#tic=timeit.default_timer()
        conf1 = conf[:,None].expand(-1,conf.size(0))
        conf2 = conf[None,:].expand(conf.size(0),-1)
        x1 = x[:,None].expand(-1,x.size(0))
        x2 = x[None,:].expand(x.size(0),-1)
        y1 = y[:,None].expand(-1,y.size(0))
        y2 = y[None,:].expand(y.size(0),-1)
        r1 = r[:,None].expand(-1,r.size(0))
        r2 = r[None,:].expand(r.size(0),-1)
        h1 = h[:,None].expand(-1,h.size(0))
        h2 = h[None,:].expand(h.size(0),-1)
        w1 = w[:,None].expand(-1,w.size(0))
        w2 = w[None,:].expand(w.size(0),-1)
        classFeat1 = classFeat[:,None].expand(-1,classFeat.size(0),-1)
        classFeat2 = classFeat[None,:].expand(classFeat.size(0),-1,-1)
        cos_r1 = cos_r[:,None].expand(-1,cos_r.size(0))
        cos_r2 = cos_r[None,:].expand(cos_r.size(0),-1)
        sin_r1 = sin_r[:,None].expand(-1,sin_r.size(0))
        sin_r2 = sin_r[None,:].expand(sin_r.size(0),-1)
        tlX1 = tlX[:,None].expand(-1,tlX.size(0))
        tlX2 = tlX[None,:].expand(tlX.size(0),-1)
        tlY1 = tlY[:,None].expand(-1,tlY.size(0))
        tlY2 = tlY[None,:].expand(tlY.size(0),-1)
        trX1 = trX[:,None].expand(-1,trX.size(0))
        trX2 = trX[None,:].expand(trX.size(0),-1)
        trY1 = trY[:,None].expand(-1,trY.size(0))
        trY2 = trY[None,:].expand(trY.size(0),-1)
        brX1 = brX[:,None].expand(-1,brX.size(0))
        brX2 = brX[None,:].expand(brX.size(0),-1)
        brY1 = brY[:,None].expand(-1,brY.size(0))
        brY2 = brY[None,:].expand(brY.size(0),-1)
        blX1 = blX[:,None].expand(-1,blX.size(0))
        blX2 = blX[None,:].expand(blX.size(0),-1)
        blY1 = blY[:,None].expand(-1,blY.size(0))
        blY2 = blY[None,:].expand(blY.size(0),-1)
        features = torch.FloatTensor(bbs.size(0),bbs.size(0), 26+numClassFeat*2)
        features[:,:,0] = tlX1-tlX2
        features[:,:,1] = trX1-trX2
        features[:,:,2] = brX1-brX2
        features[:,:,3] = blX1-blX2
        features[:,:,4] = x1-x2
        features[:,:,5] = w1
        features[:,:,6] = w2
        features[:,:,7] = tlY1-tlY2
        features[:,:,8] = trY1-trY2
        features[:,:,9] = brY1-brY2
        features[:,:,10] = blY1-blY2
        features[:,:,11] = y1-y2
        features[:,:,12] = h1
        features[:,:,13] = h2
        features[:,:,14] = torch.sqrt((tlY1-tlY2)**2 + (tlX1-tlX2)**2)
        features[:,:,15] = torch.sqrt((trY1-trY2)**2 + (trX1-trX2)**2)
        features[:,:,16] = torch.sqrt((brY1-brY2)**2 + (brX1-brX2)**2)
        features[:,:,17] = torch.sqrt((blY1-blY2)**2 + (blX1-blX2)**2)
        features[:,:,18] = torch.sqrt((y1-y2)**2 + (x1-x2)**2)
        features[:,:,19] = x1/imageWidth
        features[:,:,20] = y1/imageHeight
        features[:,:,21] = x2/imageWidth
        features[:,:,22] = y2/imageHeight
        #features[:,:,23] = 1 if (index1,index2) in line_of_sight else 0
        features[:,:,23].zero_()
        for index1,index2 in line_of_sight:
            features[index1,index2,23]=1
            features[index2,index1,23]=1
        features[:,:,24] = conf1
        features[:,:,25] = conf2
        features[:,:,26:26+numClassFeat] = classFeat1
        features[:,:,26+numClassFeat:] = classFeat2

        #rel_pred = self.rel_prop_nn(features,7,7,5) #7 x, 7 y, 5 xy, for normalizing
        features[:,:,0:7]/=self.normalizeHorz
        features[:,:,7:14]/=self.normalizeVert
        features[:,:,14:19]/=(self.normalizeVert+self.normalizeHorz)/2
        features = features.view(bbs.size(0)**2,26+numClassFeat*2)
        #t#time = timeit.default_timer()-tic
        #t#print('   candidates feats: {}'.format(time))
        #t#self.opt_cand.append(time)
        #t#if len(self.opt_cand)>30:
        #t#    print('   candidates feats running mean: {}'.format(np.mean(self.opt_cand)))
        #t#    self.opt_cand = self.opt_cand[1:]
        #t#tic=timeit.default_timer()
        rel_pred = self.rel_prop_nn(features.to(device))
        rel_pred2d = rel_pred.view(bbs.size(0),bbs.size(0))
        actual_rels = [(i,j) for i in range(bbs.size(0)) for j in range(i+1,bbs.size(0))]
        rels_ordered = [ ((rel_pred2d[rel[0],rel[1]].item()+rel_pred2d[rel[1],rel[0]].item())/2,rel) for rel in actual_rels ]
        rels = [(i,j) for i in range(bbs.size(0)) for j in range(bbs.size(0))]

        rels_ordered.sort(key=lambda x: x[0], reverse=True)

        keep = math.ceil(self.percent_rel_to_keep*len(rels_ordered))
        keep = min(keep,self.max_rel_to_keep)
        #print('keeping {} of {}'.format(keep,len(rels_ordered)))
        keep_rels = [r[1] for r in rels_ordered[:keep]]
        if keep<len(rels_ordered):
            implicit_threshold = rels_ordered[keep][0]
        else:
            implicit_threshold = rels_ordered[-1][0]-0.1 #We're taking everything

        #t#print('   candidates net and thresh: {}'.format(timeit.default_timer()-tic))
        return keep_rels, (rel_pred, rels, implicit_threshold)



    def selectLineOfSightEdges(self,bbs,imageHeight,imageWidth, return_all=False):
        if bbs.size(0)<2:
            return []
        #return list of index pairs


        sin_r = torch.sin(bbs[:,2])
        cos_r = torch.cos(bbs[:,2])
        #lx = bbs[:,0] - cos_r*bbs[:,4] 
        #ly = bbs[:,1] + sin_r*bbs[:,3]
        #rx = bbs[:,0] + cos_r*bbs[:,4] 
        #ry = bbs[:,1] - sin_r*bbs[:,3]
        #tx = bbs[:,0] - cos_r*bbs[:,4] 
        #ty = bbs[:,1] - sin_r*bbs[:,3]
        #bx = bbs[:,0] + cos_r*bbs[:,4] 
        #by = bbs[:,1] + sin_r*bbs[:,3]
        brX = bbs[:,4]*cos_r-bbs[:,3]*sin_r + bbs[:,0] 
        brY = bbs[:,4]*sin_r+bbs[:,3]*cos_r + bbs[:,1] 
        blX = -bbs[:,4]*cos_r-bbs[:,3]*sin_r + bbs[:,0]
        blY= -bbs[:,4]*sin_r+bbs[:,3]*cos_r + bbs[:,1] 
        trX = bbs[:,4]*cos_r+bbs[:,3]*sin_r + bbs[:,0] 
        trY = bbs[:,4]*sin_r-bbs[:,3]*cos_r + bbs[:,1] 
        tlX = -bbs[:,4]*cos_r+bbs[:,3]*sin_r + bbs[:,0]
        tlY = -bbs[:,4]*sin_r-bbs[:,3]*cos_r + bbs[:,1] 

        minX = min( torch.min(trX), torch.min(tlX), torch.min(blX), torch.min(brX) )
        minY = min( torch.min(trY), torch.min(tlY), torch.min(blY), torch.min(brY) )
        maxX = max( torch.max(trX), torch.max(tlX), torch.max(blX), torch.max(brX) )
        maxY = max( torch.max(trY), torch.max(tlY), torch.max(blY), torch.max(brY) )
        #if (math.isinf(minX) or math.isinf(minY) or math.isinf(maxX) or math.isinf(maxY) ):
        #    import pdb;pdb.set_trace()

        minX = min(max(minX.item(),0),imageWidth)
        minY = min(max(minY.item(),0),imageHeight)
        maxX = min(max(maxX.item(),0),imageWidth)
        maxY = min(max(maxY.item(),0),imageHeight)
        if minX>=maxX or minY>=maxY:
            return []

        #lx-=minX 
        #ly-=minY 
        #rx-=minX 
        #ry-=minY 
        #tx-=minX 
        #ty-=minY 
        #bx-=minX 
        #by-=minY 
        zeros = torch.zeros_like(trX)
        tImageWidth = torch.ones_like(trX)*imageWidth
        tImageHeight = torch.ones_like(trX)*imageHeight
        trX = torch.min(torch.max(trX,zeros),tImageWidth)
        trY = torch.min(torch.max(trY,zeros),tImageHeight)
        tlX = torch.min(torch.max(tlX,zeros),tImageWidth)
        tlY = torch.min(torch.max(tlY,zeros),tImageHeight)
        brX = torch.min(torch.max(brX,zeros),tImageWidth)
        brY = torch.min(torch.max(brY,zeros),tImageHeight)
        blX = torch.min(torch.max(blX,zeros),tImageWidth)
        blY = torch.min(torch.max(blY,zeros),tImageHeight)
        trX-=minX
        trY-=minY
        tlX-=minX
        tlY-=minY
        brX-=minX
        brY-=minY
        blX-=minX
        blY-=minY




        scaleCand = 0.5
        minX*=scaleCand
        minY*=scaleCand
        maxX*=scaleCand
        maxY*=scaleCand
        #lx  *=scaleCand
        #ly  *=scaleCand
        #rx  *=scaleCand
        #ry  *=scaleCand
        #tx  *=scaleCand
        #ty  *=scaleCand
        #bx  *=scaleCand
        #by  *=scaleCand
        trX *=scaleCand
        trY *=scaleCand
        tlX *=scaleCand
        tlY *=scaleCand
        brX *=scaleCand
        brY *=scaleCand
        blX *=scaleCand
        blY *=scaleCand
        h = bbs[:,3]*scaleCand
        w = bbs[:,4]*scaleCand
        r = bbs[:,2]

        distMul=1.0
        while distMul>0.03:

            boxesDrawn = np.zeros( (math.ceil(maxY-minY),math.ceil(maxX-minX)) ,dtype=int)#torch.IntTensor( (maxY-minY,maxX-minX) ).zero_()
            if boxesDrawn.shape[0]==0 or boxesDrawn.shape[1]==0:
                return []
            #import pdb;pdb.set_trace()
            numBoxes = bbs.size(0)
            for i in range(numBoxes):
                
                #cv2.line( boxesDrawn, (int(tlX[i]),int(tlY[i])),(int(trX[i]),int(trY[i])),i,1)
                #cv2.line( boxesDrawn, (int(trX[i]),int(trY[i])),(int(brX[i]),int(brY[i])),i,1)
                #cv2.line( boxesDrawn, (int(blX[i]),int(blY[i])),(int(brX[i]),int(brY[i])),i,1)
                #cv2.line( boxesDrawn, (int(blX[i]),int(blY[i])),(int(tlX[i]),int(tlY[i])),i,1)

                #These are to catch the wierd case of a (clipped) bb having 0 height or width
                #we just add a bit, this shouldn't greatly effect the heuristic pairing
                if int(tlY[i])==int(trY[i]) and int(tlY[i])==int(brY[i]) and int(tlY[i])==int(blY[i]):
                    if int(tlY[i])<2:
                        blY[i]+=1.1
                        brY[i]+=1.1
                    else:
                        tlY[i]-=1.1
                        trY[i]-=1.1
                if int(tlX[i])==int(trX[i]) and int(tlX[i])==int(brX[i]) and int(tlX[i])==int(blX[i]):
                    if int(tlX[i])<2:
                        trX[i]+=1.1
                        brX[i]+=1.1
                    else:
                        tlX[i]-=1.1
                        blX[i]-=1.1


                rr,cc = draw.polygon_perimeter([int(tlY[i]),int(trY[i]),int(brY[i]),int(blY[i])],[int(tlX[i]),int(trX[i]),int(brX[i]),int(blX[i])],boxesDrawn.shape,True)
                boxesDrawn[rr,cc]=i+1

            #how to walk?
            #walk until number found.
            # if in list, end
            # else add to list, continue
            #list is candidates
            maxDist = 600*scaleCand*distMul
            maxDistY = 200*scaleCand*distMul
            minWidth=30
            minHeight=20
            numFan=5
            
            def pathWalk(myId,startX,startY,angle,distStart=0,splitDist=100):
                hit=set()
                lineId = myId+numBoxes
                if angle<-180:
                    angle+=360
                if angle>180:
                    angle-=360
                if (angle>45 and angle<135) or (angle>-135 and angle<-45):
                    #compute slope based on y stepa
                    yStep=-1
                    #if angle==90 or angle==-90:

                    xStep=1/math.tan(math.pi*angle/180.0)
                else:
                    #compute slope based on x step
                    xStep=1
                    yStep=-math.tan(math.pi*angle/180.0)
                if angle>=135 or angle<-45:
                    xStep*=-1
                    yStep*=-1
                distSoFar=distStart
                prev=0
                numSteps=0
                y=startY
                while distSoFar<maxDist and abs(y-startY)<maxDistY:
                    x=int(round(startX + numSteps*xStep))
                    y=int(round(startY + numSteps*yStep))
                    numSteps+=1
                    if x<0 or y<0 or x>=boxesDrawn.shape[1] or y>=boxesDrawn.shape[0]:
                        break
                    here = boxesDrawn[y,x]
                    #print('{} {} {} : {}'.format(x,y,here,len(hit)))
                    if here>0 and here<=numBoxes and here!=myId:
                        if here in hit and prev!=here:
                            break
                        else:
                            hit.add(here)
                            #print('hit {} at {}, {}  ({})'.format(here,x,y,len(hit)))
                            #elif here == lineId or here == myId:
                            #break
                    else:
                        boxesDrawn[y,x]=lineId
                    prev=here
                    distSoFar= distStart+math.sqrt((x-startX)**2 + (y-startY)**2)

                    #if hitting and maxDist-distSoFar>splitMin and (distSoFar-distStart)>splitDist and len(toSplit)==0:
                    #    #split
                    #    toSplit.append((myId,x,y,angle+45,distSoFar,hit.copy(),splitDist*1.5))
                    #    toSplit.append((myId,x,y,angle-45,distSoFar,hit.copy(),splitDist*1.5))

                return hit

            def fan(boxId,x,y,angle,num,hit):
                deg = 90/(num+1)
                curDeg = angle-45+deg
                for i in range(num):
                    hit.update( pathWalk(boxId,x,y,curDeg) )
                    curDeg+=deg

            def drawIt():
                x = bbs[:,0]*scaleCand - minX
                y = bbs[:,1]*scaleCand - minY
                drawn = np.zeros( (math.ceil(maxY-minY),math.ceil(maxX-minX),3))#torch.IntTensor( (maxY-minY,maxX-minX) ).zero_()
                numBoxes = bbs.size(0)
                for a,b in candidates:
                    cv2.line( drawn, (int(x[a]),int(y[a])),(int(x[b]),int(y[b])),(random.random()*0.5,random.random()*0.5,random.random()*0.5),1)
                for i in range(numBoxes):
                    
                    #cv2.line( boxesDrawn, (int(tlX[i]),int(tlY[i])),(int(trX[i]),int(trY[i])),i,1)
                    #cv2.line( boxesDrawn, (int(trX[i]),int(trY[i])),(int(brX[i]),int(brY[i])),i,1)
                    #cv2.line( boxesDrawn, (int(blX[i]),int(blY[i])),(int(brX[i]),int(brY[i])),i,1)
                    #cv2.line( boxesDrawn, (int(blX[i]),int(blY[i])),(int(tlX[i]),int(tlY[i])),i,1)

                    rr,cc = draw.polygon_perimeter([int(tlY[i]),int(trY[i]),int(brY[i]),int(blY[i])],[int(tlX[i]),int(trX[i]),int(brX[i]),int(blX[i])])
                    drawn[rr,cc]=(random.random()*0.8+.2,random.random()*0.8+.2,random.random()*0.8+.2)
                cv2.imshow('res',drawn)
                #cv2.waitKey()

                rows,cols=boxesDrawn.shape
                colorMap = [(0,0,0)]
                for i in range(numBoxes):
                    colorMap.append((random.random()*0.8+.2,random.random()*0.8+.2,random.random()*0.8+.2))
                for i in range(numBoxes):
                    colorMap.append( (colorMap[i+1][0]/3,colorMap[i+1][1]/3,colorMap[i+1][2]/3) )
                draw2 = np.zeros((rows,cols,3))
                for r in range(rows):
                    for c in range(cols):
                        draw2[r,c] = colorMap[int(round(boxesDrawn[r,c]))]
                        #draw[r,c] = (255,255,255) if boxesDrawn[r,c]>0 else (0,0,0)

                cv2.imshow('d',draw2)
                cv2.waitKey()


            candidates=set()
            for i in range(numBoxes):
                boxId=i+1
                toSplit=[]
                hit = set()

                horzDiv = 1+math.ceil(w[i]/minWidth)
                vertDiv = 1+math.ceil(h[i]/minHeight)

                if horzDiv==1:
                    leftW=0.5
                    rightW=0.5
                    hit.update( pathWalk(boxId, tlX[i].item()*leftW+trX[i].item()*rightW, tlY[i].item()*leftW+trY[i].item()*rightW,r[i].item()+90) )
                    hit.update( pathWalk(boxId, tlX[i].item()*leftW+trX[i].item()*rightW, tlY[i].item()*leftW+trY[i].item()*rightW,r[i].item()-90) )
                else:
                    for j in range(horzDiv):
                        leftW = 1-j/(horzDiv-1)
                        rightW = j/(horzDiv-1)
                        hit.update( pathWalk(boxId, tlX[i].item()*leftW+trX[i].item()*rightW, tlY[i].item()*leftW+trY[i].item()*rightW,r[i].item()+90) )
                        hit.update( pathWalk(boxId, tlX[i].item()*leftW+trX[i].item()*rightW, tlY[i].item()*leftW+trY[i].item()*rightW,r[i].item()-90) )

                if vertDiv==1:
                    topW=0.5
                    botW=0.5
                    hit.update( pathWalk(boxId, tlX[i].item()*topW+blX[i].item()*botW, tlY[i].item()*topW+blY[i].item()*botW,r[i].item()+180) )
                    hit.update( pathWalk(boxId, trX[i].item()*topW+brX[i].item()*botW, trY[i].item()*topW+brY[i].item()*botW,r[i].item()) )
                else:
                    for j in range(vertDiv):
                        topW = 1-j/(vertDiv-1)
                        botW = j/(vertDiv-1)
                        hit.update( pathWalk(boxId, tlX[i].item()*topW+blX[i].item()*botW, tlY[i].item()*topW+blY[i].item()*botW,r[i].item()+180) )
                        hit.update( pathWalk(boxId, trX[i].item()*topW+brX[i].item()*botW, trY[i].item()*topW+brY[i].item()*botW,r[i].item()) )
                fan(boxId,tlX[i].item(),tlY[i].item(),r[i].item()+135,numFan,hit)
                fan(boxId,trX[i].item(),trY[i].item(),r[i].item()+45,numFan,hit)
                fan(boxId,blX[i].item(),blY[i].item(),r[i].item()+225,numFan,hit)
                fan(boxId,brX[i].item(),brY[i].item(),r[i].item()+315,numFan,hit)

                for jId in hit:
                    candidates.add( (min(i,jId-1),max(i,jId-1)) )
            
            #print('candidates:{} ({})'.format(len(candidates),distMul))
            #if len(candidates)>1:
            #    drawIt()
            if (len(candidates)+numBoxes<MAX_GRAPH_SIZE and len(candidates)<MAX_CANDIDATES) or return_all:
                return list(candidates)
            else:
                if self.useOldDecay:
                    distMul*=0.75
                else:
                    distMul=distMul*0.8 - 0.05
        #This is a problem, we couldn't prune down enough
        print("ERROR: could not prune number of candidates down: {} (should be {})".format(len(candidates),MAX_GRAPH_SIZE-numBoxes))
        return list(candidates)[:MAX_GRAPH_SIZE-numBoxes]

    def getTranscriptions(self,bbs,image):
        #get corners from bb predictions
        x = bbs[:,1]
        y = bbs[:,2]
        r = bbs[:,3]
        h = bbs[:,4]
        w = bbs[:,5]
        cos_r = torch.cos(r)
        sin_r = torch.sin(r)
        tlX = -w*cos_r + -h*sin_r +x
        tlY =  w*sin_r + -h*cos_r +y
        trX =  w*cos_r + -h*sin_r +x
        trY = -w*sin_r + -h*cos_r +y
        brX =  w*cos_r + h*sin_r +x
        brY = -w*sin_r + h*cos_r +y
        blX = -w*cos_r + h*sin_r +x
        blY =  w*sin_r + h*cos_r +y

        tlX = tlX.cpu()
        tlY = tlY.cpu()
        trX = trX.cpu()
        trY = trY.cpu()
        blX = blX.cpu()
        blY = blY.cpu()
        brX = brX.cpu()
        brY = brY.cpu()

        x1 = torch.min(torch.min(tlX,trX),torch.min(brX,blX)).int()
        x2 = torch.max(torch.max(tlX,trX),torch.max(brX,blX)).int()
        y1 = torch.min(torch.min(tlY,trY),torch.min(brY,blY)).int()
        y2 = torch.max(torch.max(tlY,trY),torch.max(brY,blY)).int()

        x1-=self.padATRx
        x2+=self.padATRx
        y1-=self.padATRy
        y2+=self.padATRy

        x1 = torch.max(x1,torch.tensor(0).int())
        x2 = torch.max(torch.min(x2,torch.tensor(image.size(3)-1).int()),torch.tensor(0).int())
        y1 = torch.max(y1,torch.tensor(0).int())
        y2 = torch.max(torch.min(y2,torch.tensor(image.size(2)-1).int()),torch.tensor(0).int())

        #h *=2
        #w *=2

        h = (y2-y1).float()
        if self.pad_text_height:
            h = torch.where(h<self.hw_input_height,torch.empty_like(h).fill_(self.hw_input_height),h)
        scale = self.hw_input_height/h
        all_scaled_w = (((x2-x1).float()+1)*scale).cpu()#.int()
        scale=None

        output_strings=[]
        for index in range(0,bbs.size(0),self.atr_batch_size):
            num = min(self.atr_batch_size,bbs.size(0)-index)
            max_w = math.ceil(all_scaled_w[index:index+num].max().item())

        
            lines = torch.FloatTensor(num,image.size(1),self.hw_input_height,max_w).fill_(-1).to(image.device)
            #imm = [None]*num
            for i in range(index,index+num):
                
                if self.rotation:
                    crop = rotate(image[0,:,y1[i]:y2[i]+1,x1[i]:x2[i]+1],r[i],(h[i],w[i]))
                else:
                    crop = image[...,y1[i]:y2[i]+1,x1[i]:x2[i]+1]
                if self.pad_text_height and crop.size(2)<self.hw_input_height:
                    diff = self.hw_input_height-crop.size(2)
                    crop = F.pad(crop,(0,0,diff//2,diff//2+diff%2),"constant",-1)
                elif crop.size(2)<h[i]:
                    diff = int(h[i])-crop.size(2)
                    if y1[i]==0:
                        crop = F.pad(crop,(0,0,0,diff),"constant",-1)
                    elif y2[i]==image.size(2)-1:
                        crop = F.pad(crop,(0,0,diff,0),"constant",-1)
                    else:
                        assert(False and 'why is it short if not getting cropped by image boundary?')
                scale = self.hw_input_height/crop.size(2)
                scaled_w = math.ceil(crop.size(3)*scale)
                lines[i-index,:,:,0:scaled_w] = F.interpolate(crop, size=(self.hw_input_height,scaled_w), mode='bilinear',align_corners=False)[0]#.to(crop.device)
                #imm[i-index] = lines[i-index].cpu().numpy().transpose([1,2,0])
                #imm[i-index] = 256*(2-imm[i-index])/2



            if lines.size(1)==1 and self.hw_channels==3:
                lines = lines.expand(-1,3,-1,-1)
            
            with torch.no_grad():
                self.text_rec.eval()
                resBatch = self.text_rec(lines).cpu().detach().numpy().transpose(1,0,2)
            batch_strings, decoded_raw_hw = decode_handwriting(resBatch, self.idx_to_char)
            ###debug
            #for i in range(num):
            #    cv2.imwrite('out2/line{}-{}.png'.format(i+index,batch_strings[i]),imm[i])
            ###
            output_strings += batch_strings
            #res.append(resBatch)
        #res = torch.cat(res,dim=1)

        ### Debug ###
        #resN=res.data.cpu().numpy()
        #output_strings, decoded_raw_hw = decode_handwriting(resN, self.idx_to_char)
            #cv2.imshow('line',imm)
            #cv2.waitKey()
        ###

        return output_strings



    def setDEBUG(self):
        self.debug=True
        def save_layerConv0(module,input,output):
            self.debug_conv0=output.cpu()
        self.relFeaturizerConv[0].register_forward_hook(save_layerConv0)
        def save_layerConv1(module,input,output):
            self.debug_conv1=output.cpu()
        self.relFeaturizerConv[1].register_forward_hook(save_layerConv1)
        #def save_layerFC(module,input,output):
            #    self.debug_fc=output.cpu()
        #self.relFeaturizerConv[0].register_forward_hook(save_layerFC)<|MERGE_RESOLUTION|>--- conflicted
+++ resolved
@@ -1551,7 +1551,6 @@
 
             #features
             universalFeatures=None
-<<<<<<< HEAD
 
             #t#time = timeit.default_timer()-tic
             #t#print('   create graph: {}'.format(time)) #old 0.37, new 0.16
@@ -1560,9 +1559,6 @@
             #t#    print('   create graph running mean: {}'.format(np.mean(self.opt_createG)))
             #t#    if len(self.opt_createG)>30:
             #t#        self.opt_createG = self.opt_createG[1:]
-=======
-            #t#print('   create graph: {}'.format(timeit.default_timer()-tic))
->>>>>>> 6fcb7401
             return (nodeFeatures, edgeIndexes, edgeFeatures, universalFeatures), relIndexes, rel_prop_scores
         else:
             if bb_features is None:
@@ -1610,8 +1606,8 @@
                 numOfNeighbors=numOfNeighbors.to(relFeats.device)
 
             #rel_features = (candidates,relFeats)
-<<<<<<< HEAD
-            #adjacencyMatrix = Non
+            #adjacencyMatrix = None
+
             #t#time = timeit.default_timer()-tic
             #t#print('   create graph: {}'.format(time)) #old 0.37
             #t#self.opt_createG.append(time)
@@ -1619,10 +1615,6 @@
             #t#    print('   create graph running mean: {}'.format(np.mean(self.opt_createG)))
             #t#    if len(self.opt_createG)>30:
             #t#        self.opt_createG = self.opt_createG[1:]
-=======
-            #adjacencyMatrix = None
-            #t#print('   create graph: {}'.format(timeit.default_timer()-tic))
->>>>>>> 6fcb7401
             #return bb_features, adjacencyMatrix, rel_features
             return bbAndRel_features, (adjacencyMatrix,numOfNeighbors), numBB, numRel, relIndexes, rel_prop_scores
 
