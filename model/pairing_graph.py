--- conflicted
+++ resolved
@@ -377,23 +377,9 @@
                 else:
                     useBBs = torch.cat((useBBs,classes),dim=1)
         if useBBs.size(0)>1:
-<<<<<<< HEAD
-            #bb_features, adjacencyMatrix, rel_features = self.createGraph(useBBs,final_features)
-            if self.training: #0.3987808480 0.398469038200 not a big difference, but it's "the right" thing to do
-                if debug:
-                    import pdb;pdb.set_trace()
-                bbAndRel_features, adjacencyMatrix, numBBs, numRel, relIndexes = self.createGraph(useBBs,saved_features,saved_features2,image.size(-2),image.size(-1))# ,debug_image=image)
-                if bbAndRel_features is None:
-                    return bbPredictions, offsetPredictions, None, None, None
-
-                ##tic=timeit.default_timer()
-                #nodeOuts, relOuts = self.pairer(bb_features, adjacencyMatrix, rel_features)
-                bbOuts, relOuts = self.pairer(bbAndRel_features, adjacencyMatrix, numBBs)
-=======
             if self.useMetaGraph:
                 graph = self.createGraph(useBBs,saved_features,saved_features2,image.size(-2),image.size(-1))
                 bbOuts, relOuts = self.pairer(graph)
->>>>>>> 6db9a2d7
             else:
                 #bb_features, adjacencyMatrix, rel_features = self.createGraph(useBBs,final_features)
                 if self.training: #0.3987808480 0.398469038200 not a big difference, but it's "the right" thing to do
