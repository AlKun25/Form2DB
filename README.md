# Pairing project

This code is free to use for non-commericial purposes. Contact me if commericialization is desired.

## Requirements
* Python 3.x (at least 3.7 for doing optimization)
* PyTorch 1.0+

I used conda, but it shouldn't be hard to install the packages another way.

# Installing to get it to work with pytorch 1
First check gcc version (must be atleast 4.9) and cuda version (8 requires gcc to be 5.3 or lower).
If upgrading cuda, remove the old version first either with apt-get or uninstall script in /usr/cuda/bin.
    (Be sure CUDA_HOME and PATH are right after installation)

`conda install $`
* `ipython`
* `pytorch torchvision -c pytorch` or what ever the command is on pytorch.org given cuda version, etc
* `opencv`
* `scikit-image`


for cvxpy (optimization), you must have python 3.7 or later:

clone github: https://github.com/cvxgrp/cvxpy

`python setup.py install` in the cvxpy repo

# Install
`python setup.py build develop`

## Reproducability instructions

<<<<<<< HEAD
### Pretraining detector network


### Training pairing network


### Evaluating

#### Standard

#### Perfect information experiments

=======

### Setting up dataset 
`../data/forms/`

### Pretraining detector network
`python train.py -c cf_detector.json`

### Training pairing network
`python train.py -c cf_pairing.json`

### Evaluating

#### Standard experiments

If you want to run on GPU, add `-g #`, where `#` is the GPU number.

Remove the `-T` flag to run on the validation set.


Detection, full set: `python eval.py -c saved/detector/checkpoint-iteration150000.pth -n 0 -T`

Detection, pairing set: `python eval.py -c saved/detector/checkpoint-iteration150000.pth -n 0 -T -a data_loader=special_dataset=simple`

Pairing, no optimization: `python eval.py -c saved/pairing/checkpoint-iteration125000.pth -n 0 -T`
`

Pairing, with optimization: `python eval.py -c saved/pairing/checkpoint-iteration125000.pth -n 0 -T -a optimize=true`

#### Perfect information experiments

Pairing, GT detections: `python eval.py -c saved/pairing/checkpoint-iteration125000.pth -n 0 -T -a useDetect=gt`

Pairing, optimized with GT num neighnors:  `python eval.py -c saved/pairing/checkpoint-iteration125000.pth -n 0 -T -a optimize=gt`
>>>>>>> 48fa51be

### Training baseline models

#### Detector using regular convs

<<<<<<< HEAD
#### Classifier using non-visual features

### Evaluating baseline models



## Folder Structure
=======
`python train.py -c cf_baseline_detector.json`

Note: This will take a while before it begins training on your first run as it caches smaller sizes of the dataset.

#### Classifier using non-visual features

Make training data for no visual feature pairing: 
1. `mkdir out`
2. `python eval.py -c saved/detector/checkpoint-iteration150000.pth -g 0 -n 10000 -a save_json=out/detection_data,data_loader=batch_size=1,data_loader=num_workers=0,data_loader=rescale_range=0.52,data_loader=crop_params=,validation=rescale_range=0.52,validation=crop_params=,data_loader=cache_resized_images=0`

Train no visual feature pairing: `python train.py -c cf_no_vis_pairing.json`

### Evaluating baseline models

Detection with regular convs, full set: `python eval.py -c saved/baseline_detector/checkpoint-iteration150000.pth -n 0 -T`

Detection with regular convs, pairing set: `python eval.py -c saved/baseline_detector/checkpoint-iteration150000.pth -n 0 -T -a data_loader=special_dataset=simple`


Distance based pairing: `python eval.py -f cf_test_no_vis_pairing.json -n 0 -T -a rule=closest`

Scoring functions pairing: `python eval.py -f cf_test_no_vis_pairing.json -n 0 -T -a rule=icdar`

No visual features pairing: `python eval.py -f cf_test_no_vis_pairing.json -n 0 -T`

No visual features pairing, with optimization: `python eval.py -f cf_test_no_vis_pairing.json -n 0 -T -a optimize=true`

#### Perfect information experiments

For GT detections:

`python eval.py -f cf_test_no_vis_pairing.json -n 0 -T -a rule=closest,useDetect=gt`

`python eval.py -f cf_test_no_vis_pairing.json -n 0 -T -a rule=icdar,useDetect=gt`

`python eval.py -f cf_test_no_vis_pairing.json -n 0 -T -a useDetect=gt`

For optimization with GT num neighbors:

`python eval.py -f cf_test_no_vis_pairing.json -n 0 -T -a rule=closest,optimize=gt`

`python eval.py -f cf_test_no_vis_pairing.json -n 0 -T -a rule=icdar,optimize=gt`

`python eval.py -f cf_test_no_vis_pairing.json -n 0 -T -a optimize=gt`


## Usage

### train.py

This is the script that executes training based on a configuration file. The training code is found in `trainer/`. The config file specifies which trainer is used.

The usage is: `python train.py -c CONFIG.json`  (see below for example config file)

A training session can be resumed with: `python train.py -r CHECKPOINT.pth`

If you want to override the config file on a resume, just use the `-c` flag and be sure it has `"override": true`


### eval.py

This script runs a trained model (from a snapshot) through the dataset and prints its scores. It is also used to save images with the predictions on them.

Usage:  `python eval.py -c CHECKPOINT.pth -f OVERRIDE_CONFIG.pth -g (gpu number) -n (number of images to save) -d (directory to save images) -T

The only flags required is `-c` or `-f`.

If `-T` is ommited it will run on the validation set instead of the test set.

There is an additional `-a` flag which allows overwriting of specific values of the config file using this format `key1=nestedkey=value,key2=value`. It also allows setting these special options (which are part of config):

Evaluating detector:
* `-a pretty=true`: Makes printed pictured cleaner (less details)
* `-a save_json=path/to/dir`: Save the detection results as jsons matching the dataset format.
* `-a THRESH=[float]`: Modify the threshold for displaying and precision/recall calculations. Default is 0.92

Evaluatring pairing:
* `-a useDetect=[gt,path]`:  Whether to use GT detections (`gt`) or can be directory with jsons with saved detections.
* `-a rule=[closest,icdar]`: Use a rule (nearest or scoring functions) to do pairing (instead of model).
* `-a optimize=[true,gt]`: Use optimization. If `gt` specified it will use the GT number of neighbors.
* `-a penalty=[float]`: The variable *c* in Equation 1. Default is 0.25
* `-a THRESH=[float]`: Modify the thresh for calculating prec/recall for relationships. Also is *T* in Equation 1. Default is 0.7
* `-a sweep_threshold=true`: Run metrics using a range of thresholds
* `-a draw_thresh=[float]`: Seperate threshold for which relationships get saved in images.
* `-a confThresh=[float]`: Threshold used for detections.
* `-a pretty=[true,light,clean]`: Different ways of displaying the results.

## File Structure

This is based on victoresque's pytorch template: https://github.com/victoresque/pytorch-template

>>>>>>> 48fa51be
  ```
  
  │
  ├── train.py - Training script
  ├── eval.py - Evaluation and display script
  │
  ├── base/ - abstract base classes
  │   ├── base_data_loader.py - abstract base class for data loaders
  │   ├── base_model.py - abstract base class for models
  │   └── base_trainer.py - abstract base class for trainers
  │
  ├── data_loader/ - 
  │   └── data_loaders.py - This provides access to all the dataset objects
  │
  ├── datasets/ - default datasets folder
  │   ├── box_detect.py - base class for detection
  │   ├── forms_box_detect.py - detection for NAF dataset
  │   ├── forms_feature_pair.py - dataset for training non-visual classifier
  │   ├── graph_pair.py - base class for pairing
  │   ├── forms_graph_pair.py - pairing for NAD dataset
  │   └── test*.py - scripts to test the datasets and display the images for visual inspection
  │
  ├── logger/ - for training process logging
  │   └── logger.py
  │
  ├── model/ - models, losses, and metrics
  │   ├── binary_pair_real.py - Provides classifying network for pairing and final prediction network for detection. Also can have secondary using non-visual features only classifier
  │   ├── coordconv.py - Implements a few variations of CoordConv. I didn't get better results using it.
  │   ├── csrc/ - Contains Facebook's implementation for ROIAlign from https://github.com/facebookresearch/maskrcnn-benchmark
  │   ├── roi_align.py - End point for ROIAlign code
  │   ├── loss.py - Imports all loss functions
  │   ├── net_builder.py - Defines basic layers and interpets config syntax into networks.
  │   ├── optimize.py - pairing descision optimization code
  │   ├── pairing_graph.py - pairing network class
  │   ├── simpleNN.py - defines non-convolutional network
  │   ├── yolo_box_detector.py - detector network class
  │   └── yolo_loss.py - loss used by detector
  │
  ├── saved/ - default checkpoints folder
  │
  ├── trainer/ - trainers
  │   ├── box_detect_trainer.py - detector training code
  │   ├── feature_pair_trainer.py - non-visual pairing training code
  │   ├── graph_pair_trainer.py - pairing training code
  │   └── trainer.py
  │
  └── utils/
      ├── util.py
      └── ...
  ```

### Config file format
Config files are in `.json` format. Example:
  ```
{
    "name": "pairing",                      # Checkpoints will be saved in saved/name/checkpoint-...pth
    "cuda": true,                           # Whether to use GPU
    "gpu": 0,                               # GPU number. Only single GPU supported.
    "save_mode": "state_dict",              # Whether to save/load just state_dict, or whole object in checkpoint
    "override": true,                       # Override a checkpoints config
    "super_computer":false,                 # Whether to mute training info printed
    "data_loader": {
        "data_set_name": "FormsGraphPair",  # Class of dataset
        "special_dataset": "simple",        # Use partial dataset. "simple" is the set used for pairing in the paper
        "data_dir": "../data/NAF_dataset",  # Directory of dataset
        "batch_size": 1,
        "shuffle": true,
        "num_workers": 1,
        "crop_to_page":false,
        "color":false,
        "rescale_range": [0.4,0.65],        # Form images are randomly resized in this range
        "crop_params": {
            "crop_size":[652,1608],         # Crop size for training instance
	    "pad":0
        },
        "no_blanks": true,                  # Removed fields that are blank
        "swap_circle":true,                 # Treat text that should be circled/crossed-out as pre-printed text
        "no_graphics":true,                 # Images not considered elements
        "cache_resized_images": true,       # Cache images at maximum size of rescale_range to make reading them faster
        "rotation": false,                  # Bounding boxes are converted to axis-aligned rectangles
        "only_opposite_pairs": true         # Only label-value pairs


    },
    "validation": {                         # Enherits all values from data_loader, specified values are changed
        "shuffle": false,
        "rescale_range": [0.52,0.52],
        "crop_params": null,
        "batch_size": 1
    },

    
    "lr_scheduler_type": "none",
 
    "optimizer_type": "Adam",
    "optimizer": {                          # Any parameters of the optimizer object go here
        "lr": 0.001,
        "weight_decay": 0
    },
    "loss": {                               # Name of functions (in loss.py) for various components
        "box": "YoloLoss",                  # Detection loss
        "edge": "sigmoid_BCE_loss",         # Pairing loss
        "nn": "MSE",                        # Num neighbor loss
        "class": "sigmoid_BCE_loss"         # Class of detections loss
    },
    "loss_weights": {                       # Respective weighting of losses (multiplier)
        "box": 1.0,
        "edge": 0.5,
        "nn": 0.25,
        "class": 0.25
    },
    "loss_params": 
        {
            "box": {"ignore_thresh": 0.5,
                    "bad_conf_weight": 20.0,
                    "multiclass":true}
        },
    "metrics": [],
    "trainer": {
        "class": "GraphPairTrainer",        # Training class name 
        "iterations": 125000,               # Stop iteration
        "save_dir": "saved/",               # save directory
        "val_step": 5000,                   # Run validation set every X iterations
        "save_step": 25000,                 # Save distinct checkpoint every X iterations
        "save_step_minor": 250,             # Save 'latest' checkpoint (overwrites) every X iterations
        "log_step": 250,                    # Print training metrics every X iterations
        "verbosity": 1,
        "monitor": "loss",
        "monitor_mode": "none",
        "warmup_steps": 1000,               # Defines length of ramp up from 0 learning rate
        "conf_thresh_init": 0.5,            
        "conf_thresh_change_iters": 0,      # Allows slowly lowering of detection conf thresh from higher value
        "retry_count":1,

        "unfreeze_detector": 2000,          # Iteration to unfreeze detector network
        "partial_from_gt": 0,               # Iteration to start using detection predictions
        "stop_from_gt": 20000,              # When to maximize predicted detection use
        "max_use_pred": 0.5,                # Maximum predicted detection use
        "use_all_bb_pred_for_rel_loss": true,

        "use_learning_schedule": true,
        "adapt_lr": false
    },
    "arch": "PairingGraph",                 # Class name of model
    "model": {
        "detector_checkpoint": "saved/detector/checkpoint-iteration150000.pth",
        "conf_thresh": 0.5,
        "start_frozen": true,
	"use_rel_shape_feats": "corner",
        "use_detect_layer_feats": 16,       # Assumes this is from final level of detection network
        "use_2nd_detect_layer_feats": 0,    # Specify conv after pool
        "use_2nd_detect_scale_feats": 2,    # Scale (from pools)
        "use_2nd_detect_feats_size": 64,
        "use_fixed_masks": true,
        "no_grad_feats": true,

        "expand_rel_context": 150,          # How much to pad around relationship candidates before passing to conv layers
        "featurizer_start_h": 32,           # Size ROIPooling resizes relationship crops to
        "featurizer_start_w": 32,
        "featurizer_conv": ["sep128","M","sep128","sep128","M","sep256","sep256","M",238], # Network for featurizing relationship, see below for syntax
        "featurizer_fc": null,

        "pred_nn": true,                    # Predict a new num neighbors for detections
        "pred_class": false,                # Predict a new class for detections
        "expand_bb_context": 150,           # How much to pad around detections
        "featurizer_bb_start_h": 32,        # Size ROIPooling resizes detection crops to
        "featurizer_bb_start_w": 32,
        "bb_featurizer_conv": ["sep64","M","sep64","sep64","M","sep128","sep128","M",250], # Network for featurizing detections

        "graph_config": {
            "arch": "BinaryPairReal",
            "in_channels": 256,
            "layers": ["FC256","FC256"],    # Relationship classifier
            "rel_out": 1,                   # one output, probability of true relationship
            "layers_bb": ["FC256"]          # Detection predictor
            "bb_out": 1,                    # one output, num neighbors
        }
    }
}
  ```

Config network layer syntax:

* `[int]`: Regular 3x3 convolution with specified output channels, normalization (if any), and ReLU
* `"ReLU"`
* `"drop[float]"`/`"dropout[float]"`: Dropout, if no float amount is 0.5
* `"M"`": Maxpool (2x2)
* `"R[int]"`: Residual block with specified output channels, two 3x3 convs with correct ReLU+norm ordering (expects non-acticated input)
* `"k[int]-[int]"`: conv, norm, relu. First int specifies kernel size, second specifier output channels.
* `"d[int]-[int]"`: dilated conv, norm, relu. First int specifies dilation, second specifier output channels.
* `"[h/v]d[int]-[int]"`: horizontal or vertical dilated conv, norm, relu (horizontal is 1x3 and vertical is 3x1 kernel). First int specifies dilation, second specifier output channels. 
* `"sep[int]"`: Two conv,norm,relu blocks, the first is depthwise seperated, the second is (1x1). The int is the out channels
* `"cc[str]-k[int],d[int],[hd/vd]-[int]"`: CoordConv, str is type, k int is kernel size (default 3), d is dilation size (default 1), hd makes it horizontal (kernel is height 1), vd makes it vertical, final int is out channels 
* `"FC[int]"`: Fully-connected layer with given output channels


The checkpoints will be saved in `save_dir/name`.

The config file is saved in the same folder. (as a reference only, the config is loaded from the checkpoint)

**Note**: checkpoints contain:
  ```python
  {
    'arch': arch,
    'epoch': epoch,
    'logger': self.train_logger,
    'state_dict': self.model.state_dict(),
    'optimizer': self.optimizer.state_dict(),
    'monitor_best': self.monitor_best,
    'config': self.config
  }
  ```
<|MERGE_RESOLUTION|>--- conflicted
+++ resolved
@@ -31,20 +31,6 @@
 
 ## Reproducability instructions
 
-<<<<<<< HEAD
-### Pretraining detector network
-
-
-### Training pairing network
-
-
-### Evaluating
-
-#### Standard
-
-#### Perfect information experiments
-
-=======
 
 ### Setting up dataset 
 `../data/forms/`
@@ -78,21 +64,10 @@
 Pairing, GT detections: `python eval.py -c saved/pairing/checkpoint-iteration125000.pth -n 0 -T -a useDetect=gt`
 
 Pairing, optimized with GT num neighnors:  `python eval.py -c saved/pairing/checkpoint-iteration125000.pth -n 0 -T -a optimize=gt`
->>>>>>> 48fa51be
 
 ### Training baseline models
 
 #### Detector using regular convs
-
-<<<<<<< HEAD
-#### Classifier using non-visual features
-
-### Evaluating baseline models
-
-
-
-## Folder Structure
-=======
 `python train.py -c cf_baseline_detector.json`
 
 Note: This will take a while before it begins training on your first run as it caches smaller sizes of the dataset.
@@ -181,10 +156,6 @@
 * `-a pretty=[true,light,clean]`: Different ways of displaying the results.
 
 ## File Structure
-
-This is based on victoresque's pytorch template: https://github.com/victoresque/pytorch-template
-
->>>>>>> 48fa51be
   ```
   
   │
