--- conflicted
+++ resolved
@@ -235,11 +235,7 @@
             #    #print(rad)
             #    cv2.circle(imageB,mid,rad,(1,0,1),1)
 
-<<<<<<< HEAD
-            saveName = '{}_pairing_AP:{:.2f}_prec:{:.2f}_recall:{:.2f}_bestConf:{:.3f}_thresh:{:.3f}'.format(imageName[b],aps_5[b],precs_5[b][0],recalls_5[b][0],bestConf,threshConf)
-=======
-            saveName = '{:06}_{}_pairing_prec:{:.2f}_recall:{:.2f}'.format(startIndex+b,imageName[b],precs_5[b][0],recalls_5[b][0])
->>>>>>> 7552e7eb
+            saveName = '{:04}_n:{}_pairing_AP:{:.2f}_prec:{:.2f}_recall:{:.2f}_bestConf:{:.3f}_thresh:{:.3f}'.format(startIndex+b,imageName[b],aps_5[b],precs_5[b][0],recalls_5[b][0],bestConf,threshConf)
             #for j in range(metricsOut.shape[1]):
             #    saveName+='_m:{0:.3f}'.format(metricsOut[i,j])
             saveName+='.png'
