--- conflicted
+++ resolved
@@ -964,18 +964,8 @@
                             useBBs,
                             bbTrans,
                             image,
-<<<<<<< HEAD
-                            good_edges=good_edges)
-                    #import pdb;pdb.set_trace()
-                    #nodes=set(range(graph[0].size(0)))
-                    #same_new = set(same_node_map.values()) 
-                    #print('{} unchanged nodes: {}'.format(gIter,same_new))
-                    #print('{} changed nodes: {}'.format(gIter,nodes-same_new))
-
-=======
                             good_edges=good_edges,
                             keep_edges=keep_edges)
->>>>>>> 1b34b054
 
                     if self.reintroduce_visual_features:
                         graph,last_node_visual_feats,last_edge_visual_feats = self.appendVisualFeatures(
