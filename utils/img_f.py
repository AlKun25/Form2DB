--- conflicted
+++ resolved
@@ -48,13 +48,10 @@
     return io.imread(path,not color)
 
 def imwrite(path,img):
-<<<<<<< HEAD
-=======
     minV = img.min()
     maxV = img.max()
     if maxV>1 and minV>=0:
         img=img.astype(np.uint8)
->>>>>>> 2fad0bf8
     return io.imsave(path,img,plugin='pil')
 
 def imshow(name,img):
