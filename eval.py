import os
import json
import logging
import argparse
import torch
from model.model import *
from model.unet import UNet
from model.sol_eol_finder import SOL_EOL_Finder
from model.detector import Detector
from model.metric import *
from data_loader import getDataLoader
from utils.printers import *
import math

from datasets.forms_detect import FormsDetect
from datasets import forms_detect

logging.basicConfig(level=logging.INFO, format='')

def _to_tensor(gpu, data):
    if type(data) is np.ndarray:
        data = torch.FloatTensor(data.astype(np.float32))
    elif type(data) is torch.Tensor:
        data = data.type(torch.FloatTensor)
    if gpu is not None:
        data = data.to(gpu)
    return data

def _eval_metrics(metrics, output, target):
    acc_metrics = np.zeros(len(metrics))
    for i, metric in enumerate(metrics):
        acc_metrics[i] += metric(output, target)
    return acc_metrics

def _eval_metrics_ind(metrics, output, target):
    acc_metrics = np.zeros((output.shape[0],len(metrics)))
    for ind in range(output.shape[0]):
        for i, metric in enumerate(metrics):
            acc_metrics[ind,i] += metric(output[ind:ind+1], target[ind:ind+1])
    return acc_metrics

def main(resume,saveDir,numberOfImages,index,gpu=None):
    np.random.seed(1234)
    checkpoint = torch.load(resume)
    config = checkpoint['config']
    config['data_loader']['batch_size']=math.ceil(config['data_loader']['batch_size']/2)
    config['data_loader']['shuffle']=False
    config['validation']['shuffle']=False
    #config['validation']

    #print(config['data_loader'])
    data_loader, valid_data_loader = getDataLoader(config,'train')
    #ttt=FormsDetect(dirPath='/home/ubuntu/brian/data/forms',split='train',config={'crop_to_page':False,'rescale_range':[450,800],'crop_params':{"crop_size":512},'no_blanks':True, "only_types": ["text_start_gt"], 'cache_resized_images': True})
    #data_loader = torch.utils.data.DataLoader(ttt, batch_size=16, shuffle=False, num_workers=5, collate_fn=forms_detect.collate)
    #valid_data_loader = data_loader.split_validation()

    model = eval(config['arch'])(config['model'])
    model.eval()
    model.summary()

    if gpu is not None:
        model = model.to(gpu)

    metrics = [eval(metric) for metric in config['metrics']]

    model.load_state_dict(checkpoint['state_dict'])

    #if "class" in config["trainer"]:
    #    trainer_class = config["trainer"]["class"]
    #else:
    #    trainer_class = "Trainer"

    #saveFunc = eval(trainer_class+'_printer')
    saveFunc = eval(config['data_loader']['data_set_name']+'_printer')

    step=5
    batchSize = config['data_loader']['batch_size']

    #numberOfImages = numberOfImages//config['data_loader']['batch_size']
    print(len(data_loader))
    train_iter = iter(data_loader)
    valid_iter = iter(valid_data_loader)

    if index is None:
        trainDir = os.path.join(saveDir,'train_'+config['name'])
        validDir = os.path.join(saveDir,'valid_'+config['name'])
        if not os.path.isdir(trainDir):
            os.mkdir(trainDir)
        if not os.path.isdir(validDir):
            os.mkdir(validDir)

        val_metrics_sum = np.zeros(len(metrics))

        curVI=0

        for index in range(0,numberOfImages,step*batchSize):
            for trainIndex in range(index,index+step*batchSize, batchSize):
                if trainIndex/batchSize < len(data_loader):
                    #data, target = train_iter.next() #data_loader[trainIndex]
                    #dataT = _to_tensor(gpu,data)
                    #output = model(dataT)
                    #data = data.cpu().data.numpy()
                    #output = output.cpu().data.numpy()
                    #target = target.data.numpy()
                    #metricsO = _eval_metrics_ind(metrics,output, target)
                    saveFunc(config,train_iter.next(),model,gpu,metrics,trainDir,trainIndex)
            
            for validIndex in range(index,index+step*batchSize, batchSize):
                if validIndex/batchSize < len(valid_data_loader):
                    #data, target = valid_iter.next() #valid_data_loader[validIndex]
                    curVI+=0
                    #dataT  = _to_tensor(gpu,data)
                    #output = model(dataT)
                    #data = data.cpu().data.numpy()
                    #output = output.cpu().data.numpy()
                    #target = target.data.numpy()
                    #metricsO = _eval_metrics_ind(metrics,output, target)
                    metricsO = saveFunc(config,valid_iter.next(),model,gpu,metrics,validDir,validIndex)

                    #val_metrics_sum += metricsO.sum(axis=0)/metricsO.shape[0]
                    
        if gpu is not None:
            try:
                for vi in range(curVI,len(valid_data_loader)):
                    data, target = valid_iter.next() #valid_data_loader[validIndex]
                    #data  = _to_tensor(gpu,data)
                    #output = model(data)
                    #output = output.cpu().data.numpy()
                    #target = target.data.numpy()
                    #metricsO = _eval_metrics(metrics,output, target)
<<<<<<< HEAD
                    metricsO = saveFunc(train_iter.next(),model,gpu,metrics)
                    val_metrics_sum += metricsO.sum(axis=0)/metricsO.shape[0]
=======
                    metricsO = saveFunc(config,train_iter.next(),model,gpu,metrics)
                    val_metrics_sum += metricsO
>>>>>>> 1a3744f7
            except StopIteration:
                print('ERROR: ran out of valid batches early. Expected {} more'.format(len(valid_data_loader)-vi))
            
            val_metrics_sum /= len(valid_data_loader)
            print('Validation metrics')
            for i in range(len(metrics)):
                print(metrics[i].__name__ + ': '+str(val_metrics_sum[i]))

    else:
        batchIndex = index//batchSize
        inBatchIndex = index%batchSize
        for i in range(batchIndex+1):
            instance= train_iter.next()
        #data, target = data[inBatchIndex:inBatchIndex+1], target[inBatchIndex:inBatchIndex+1]
        #dataT = _to_tensor(gpu,data)
        #output = model(dataT)
        #data = data.cpu().data.numpy()
        #output = output.cpu().data.numpy()
        #target = target.data.numpy()
        #print (output.shape)
        #print ((output.min(), output.amin()))
        #print (target.shape)
        #print ((target.amin(), target.amin()))
        #metricsO = _eval_metrics_ind(metrics,output, target)
        saveFunc(instance,model,gpu,metrics,saveDir,batchIndex*batchSize)


if __name__ == '__main__':
    logger = logging.getLogger()

    parser = argparse.ArgumentParser(description='PyTorch Evaluator/Displayer')
    parser.add_argument('-c', '--checkpoint', default=None, type=str,
                        help='path to latest checkpoint (default: None)')
    parser.add_argument('-d', '--savedir', default=None, type=str,
                        help='path to directory to save result images (default: None)')
    parser.add_argument('-i', '--index', default=None, type=int,
                        help='index on instance to process (default: None)')
    parser.add_argument('-n', '--number', default=100, type=int,
                        help='number of images to save out (from each train and valid) (default: 100)')
    parser.add_argument('-g', '--gpu', default=None, type=int,
                        help='gpu number (default: cpu only)')

    args = parser.parse_args()

    config = None
    if args.checkpoint is None or args.savedir is None:
        print('Must provide checkpoint (with -c) and save dir (with -d)')
        exit()

    main(args.checkpoint, args.savedir, args.number, args.index, gpu=args.gpu)<|MERGE_RESOLUTION|>--- conflicted
+++ resolved
@@ -128,13 +128,8 @@
                     #output = output.cpu().data.numpy()
                     #target = target.data.numpy()
                     #metricsO = _eval_metrics(metrics,output, target)
-<<<<<<< HEAD
-                    metricsO = saveFunc(train_iter.next(),model,gpu,metrics)
+                    metricsO = saveFunc(config,train_iter.next(),model,gpu,metrics)
                     val_metrics_sum += metricsO.sum(axis=0)/metricsO.shape[0]
-=======
-                    metricsO = saveFunc(config,train_iter.next(),model,gpu,metrics)
-                    val_metrics_sum += metricsO
->>>>>>> 1a3744f7
             except StopIteration:
                 print('ERROR: ran out of valid batches early. Expected {} more'.format(len(valid_data_loader)-vi))
             
