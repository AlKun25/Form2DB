--- conflicted
+++ resolved
@@ -9,12 +9,6 @@
 from utils.group_pairing import getGTGroup, pure, purity
 from datasets.testforms_graph_pair import display
 import random, os
-
-from model.oversegment_loss import build_oversegmented_targets_multiscale
-from model.overseg_box_detector import build_box_predictions
-
-import torch.autograd.profiler as profiler
-
 
 class GraphPairTrainer(BaseTrainer):
     """
@@ -1257,17 +1251,10 @@
                 target_for_b = targetBoxes[0]
             else:
                 target_for_b = torch.empty(0)
-<<<<<<< HEAD
-            if self.model.useCurvedBBs:
+            if self.model_ref.useCurvedBBs:
                 ap_5, prec_5, recall_5, allPrec, allRecall =AP_textLines(target_for_b,outputBoxes,0.5,numClasses)
-            elif self.model.rotation:
+            elif self.model_ref.rotation:
                 ap_5, prec_5, recall_5, allPrec, allRecall =AP_dist(target_for_b,outputBoxes,0.9,numClasses)
-=======
-            if self.model_ref.useCurvedBBs:
-                ap_5, prec_5, recall_5 =AP_textLines(target_for_b,outputBoxes,0.5,numClasses)
-            elif self.model_ref.rotation:
-                ap_5, prec_5, recall_5 =AP_dist(target_for_b,outputBoxes,0.9,numClasses)
->>>>>>> 2d10fc61
             else:
                 ap_5, prec_5, recall_5, allPrec, allRecall =AP_iou(target_for_b,outputBoxes,0.5,numClasses)
             prec_5 = np.array(prec_5)
@@ -1705,15 +1692,9 @@
                         target_for_b = targetBoxes[0].cpu()
                     else:
                         target_for_b = torch.empty(0)
-<<<<<<< HEAD
-                    if self.model.useCurvedBBs:
+                    if self.model_ref.useCurvedBBs:
                         ap_5, prec_5, recall_5, allPrec, allRecall =AP_textLines(target_for_b,outputBoxes,0.5,numClasses)
-                    elif self.model.rotation:
-=======
-                    if self.model_ref.useCurvedBBs:
-                        ap_5, prec_5, recall_5 =AP_textLines(target_for_b,outputBoxes,0.5,numClasses)
                     elif self.model_ref.rotation:
->>>>>>> 2d10fc61
                         ap_5, prec_5, recall_5 =AP_dist(target_for_b,outputBoxes,0.9,numClasses, beforeCls=beforeCls)
                     else:
                         ap_5, prec_5, recall_5, allPrec, allRecall =AP_iou(target_for_b,outputBoxes,0.5,numClasses, beforeCls=beforeCls)
@@ -1839,17 +1820,10 @@
             target_for_b = targetBoxes[0].cpu()
         else:
             target_for_b = torch.empty(0)
-<<<<<<< HEAD
-        if self.model.useCurvedBBs:
+        if self.model_ref.useCurvedBBs:
             ap_5, prec_5, recall_5, allPrec, allRecall =AP_textLines(target_for_b,outputBoxes,0.5,numClasses)
-        elif self.model.rotation:
+        elif self.model_ref.rotation:
             ap_5, prec_5, recall_5, allPrec, allRecall =AP_dist(target_for_b,outputBoxes,0.9,numClasses, beforeCls=beforeCls)
-=======
-        if self.model_ref.useCurvedBBs:
-            ap_5, prec_5, recall_5 =AP_textLines(target_for_b,outputBoxes,0.5,numClasses)
-        elif self.model_ref.rotation:
-            ap_5, prec_5, recall_5 =AP_dist(target_for_b,outputBoxes,0.9,numClasses, beforeCls=beforeCls)
->>>>>>> 2d10fc61
         else:
             ap_5, prec_5, recall_5, allPrec, allRecall =AP_iou(target_for_b,outputBoxes,0.5,numClasses, beforeCls=beforeCls)
         prec_5 = np.array(prec_5)
