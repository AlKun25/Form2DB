import numpy as np
import torch
from base import BaseTrainer
import timeit
from utils import util
from collections import defaultdict
from evaluators.draw_graph import draw_graph
import matplotlib.pyplot as plt
from utils.yolo_tools import non_max_sup_iou, AP_iou, non_max_sup_dist, AP_dist, AP_textLines, getTargIndexForPreds_iou, newGetTargIndexForPreds_iou, getTargIndexForPreds_dist, newGetTargIndexForPreds_textLines, computeAP, non_max_sup_overseg
from utils.group_pairing import getGTGroup, pure, purity
from datasets.testforms_graph_pair import display
import random, os, math

from model.oversegment_loss import build_oversegmented_targets_multiscale
from model.overseg_box_detector import build_box_predictions

import torch.autograd.profiler as profile


def maxRelScoreIsHit(child_groups,parent_groups,edgeIndexes,edgePred):
    max_score=-1
    max_score_is_hit=False
    for ei,(pG0,pG1) in enumerate(edgeIndexes):
        score = edgePred[ei,-1,1]
        if score>max_score:
            if pG0 in child_groups:
                max_score = score
                if pG1 in parent_groups:
                    max_score_is_hit = True
                else:
                    max_score_is_hit = False
<<<<<<< HEAD
=======
            elif pG1 in child_groups:
                max_score = score
                if pG0 in parent_groups:
                    max_score_is_hit = True
                else:
                    max_score_is_hit = False
>>>>>>> a35e8fb9
    return max_score_is_hit

class GraphPairTrainer(BaseTrainer):
    """
    Trainer class

    Note:
        Inherited from BaseTrainer.
        self.optimizer is by default handled by BaseTrainer based on config.
    """
    def __init__(self, model, loss, metrics, resume, config,
                 data_loader, valid_data_loader=None, train_logger=None):
        super(GraphPairTrainer, self).__init__(model, loss, metrics, resume, config, train_logger)
        self.config = config
        if 'loss_params' in config:
            self.loss_params=config['loss_params']
        else:
            self.loss_params={}
        self.lossWeights = config['loss_weights'] if 'loss_weights' in config else {"box": 1, "rel":1}
        if 'box' in self.loss:
            self.loss['box'] = self.loss['box'](**self.loss_params['box'], 
                    num_classes=self.model_ref.numBBTypes, 
                    rotation=self.model_ref.rotation, 
                    scale=self.model_ref.scale,
                    anchors=self.model_ref.anchors)
        elif 'overseg' in self.loss:
            self.loss['overseg'] = self.loss['overseg'](**self.loss_params['overseg'],
                    num_classes=self.model_ref.numBBTypes,
                    rotation=self.model_ref.rotation,
                    scale=self.model_ref.scale,
                    anchors=self.model_ref.anchors)
        self.batch_size = data_loader.batch_size
        self.data_loader = data_loader
        self.data_loader_iter = iter(data_loader)
        #for i in range(self.start_iteration,
        self.valid_data_loader = valid_data_loader
        #self.valid = True if self.valid_data_loader is not None else False
        #self.log_step = int(np.sqrt(self.batch_size))
        #lr schedule from "Attention is all you need"
        #base_lr=config['optimizer']['lr']


        self.mergeAndGroup = config['trainer']['mergeAndGroup']
        self.classMap = self.data_loader.dataset.classMap
        self.scoreClassMap = {k:v for k,v in self.data_loader.dataset.classMap.items() if k!='blank'}


        #default is unfrozen, can be frozen by setting 'start_froze' in the PairingGraph models params
        self.unfreeze_detector = config['trainer']['unfreeze_detector'] if 'unfreeze_detector' in config['trainer'] else None

        self.thresh_conf = config['trainer']['thresh_conf'] if 'thresh_conf' in config['trainer'] else 0.92
        self.thresh_intersect = config['trainer']['thresh_intersect'] if 'thresh_intersect' in config['trainer'] else 0.4
        self.thresh_rel = config['trainer']['thresh_rel'] if 'thresh_rel' in config['trainer'] else 0.5
        self.thresh_edge = self.model_ref.keepEdgeThresh
        self.thresh_overSeg = self.model_ref.mergeThresh
        self.thresh_group = self.model_ref.groupThresh
        self.thresh_rel = [self.thresh_rel]*len(self.thresh_group)
        self.thresh_error = config['trainer']['thresh_error'] if 'thresh_error' in config['trainer'] else [0.5]*len(self.thresh_group)

        self.gt_bb_align_IOcU_thresh = 0.4 if 'gt_bb_align_IOcU_thresh' not in config['trainer'] else config['trainer']['gt_bb_align_IOcU_thresh']
        self.final_bb_iou_thresh = config['trainer']['final_bb_iou_thresh'] if 'final_bb_iou_thresh' in config['trainer'] else (config['final_bb_iou_thresh'] if 'final_bb_iou_thresh' in config else 0.5)

        #we iniailly train the pairing using GT BBs, but eventually need to fine-tune the pairing using the networks performance
        self.stop_from_gt = config['trainer']['stop_from_gt'] if 'stop_from_gt' in config['trainer'] else None
        self.partial_from_gt = config['trainer']['partial_from_gt'] if 'partial_from_gt' in config['trainer'] else None
        self.max_use_pred = config['trainer']['max_use_pred'] if 'max_use_pred' in config['trainer'] else 0.9
        self.bothGT =  config['trainer']['bothGT'] if 'bothGT' in config['trainer'] else True

        self.conf_thresh_init = config['trainer']['conf_thresh_init'] if 'conf_thresh_init' in config['trainer'] else 0.9
        self.conf_thresh_change_iters = config['trainer']['conf_thresh_change_iters'] if 'conf_thresh_change_iters' in config['trainer'] else 5000

        self.train_hard_detect_limit = config['trainer']['train_hard_detect_limit'] if 'train_hard_detect_limit' in config['trainer'] else 300
        self.val_hard_detect_limit = config['trainer']['val_hard_detect_limit'] if 'val_hard_detect_limit' in config['trainer'] else 400

        self.useBadBBPredForRelLoss = config['trainer']['use_all_bb_pred_for_rel_loss'] if 'use_all_bb_pred_for_rel_loss' in config['trainer'] else False
        if self.useBadBBPredForRelLoss is True:
            self.useBadBBPredForRelLoss=1

        self.adaptLR = config['trainer']['adapt_lr'] if 'adapt_lr' in config['trainer'] else False
        self.adaptLR_base = config['trainer']['adapt_lr_base'] if 'adapt_lr_base' in config['trainer'] else 165 #roughly average number of rels
        self.adaptLR_ep = config['trainer']['adapt_lr_ep'] if 'adapt_lr_ep' in config['trainer'] else 15

        self.fixedAlign = config['trainer']['fixed_align'] if 'fixed_align' in config['trainer'] else False

        self.use_gt_trans = config['trainer']['use_gt_trans'] if 'use_gt_trans' in config['trainer'] else False

        self.merge_first_only_until = config['trainer']['merge_first_only_until'] if 'merge_first_only_until' in config['trainer'] else 100
        self.init_merge_rule = config['trainer']['init_merge_rule'] if 'init_merge_rule' in config['trainer'] else None
        self.picky_merging = 'picky' in self.init_merge_rule if self.init_merge_rule is not None else False

        self.num_node_error_class = 0
        self.final_class_bad_alignment = False
        self.final_class_bad_alignment = False
        self.final_class_inpure_group = False

        self.debug = 'DEBUG' in  config['trainer']
        self.save_images_every = config['trainer']['save_images_every'] if 'save_images_every' in config['trainer'] else 50
        self.save_images_dir = 'train_out'
        util.ensure_dir(self.save_images_dir)


        self.amp = config['trainer']['AMP'] if 'AMP' in config['trainer'] else False
        if self.amp:
            self.scaler = torch.cuda.amp.GradScaler()

        self.accum_grad_steps = config['trainer']['accum_grad_steps'] if 'accum_grad_steps' in config['trainer'] else 1

        #Name change
        if 'edge' in self.lossWeights:
            self.lossWeights['rel'] = self.lossWeights['edge']
        if 'edge' in self.loss:
            self.loss['rel'] = self.loss['edge']

        #t#self.opt_history = defaultdict(list)#t#
        self.do_characterization = config['characterization'] if 'characterization' in config else False
        if self.do_characterization:
            self.characterization_sum=defaultdict(int)
            self.characterization_form=defaultdict(list)
            self.characterization_hist=defaultdict(list)

    def _to_tensor(self, instance):
        image = instance['img']
        bbs = instance['bb_gt']
        adjaceny = instance['adj']
        num_neighbors = instance['num_neighbors']

        if self.with_cuda:
            image = image.to(self.gpu)
            if bbs is not None:
                bbs = bbs.to(self.gpu)
            if num_neighbors is not None:
                num_neighbors = num_neighbors.to(self.gpu)
            #adjacenyMatrix = adjacenyMatrix.to(self.gpu)
        return image, bbs, adjaceny, num_neighbors

    def _eval_metrics(self, typ,name,output, target):
        if len(self.metrics[typ])>0:
            #acc_metrics = np.zeros(len(self.metrics[typ]))
            met={}
            cpu_output=[]
            for pred in output:
                cpu_output.append(output.cpu().data.numpy())
            target = target.cpu().data.numpy()
            for i, metric in enumerate(self.metrics[typ]):
                met[name+metric.__name__] = metric(cpu_output, target)
            return acc_metrics
        else:
            #return np.zeros(0)
            return {}

    def useGT(self,iteration):
        if self.stop_from_gt is not None and iteration>=self.stop_from_gt:
            return random.random()>self.max_use_pred #I think it's best to always have some GT examples
        elif self.partial_from_gt is not None and iteration>=self.partial_from_gt:
            return random.random()> self.max_use_pred*(iteration-self.partial_from_gt)/(self.stop_from_gt-self.partial_from_gt)
        else:
            return True
    #NEW
    def _train_iteration(self, iteration):
        """
        Training logic for an iteration

        :param iteration: Current training iteration.
        :return: A log that contains all information you want to save.

        Note:
            If you have additional information to record, for example:
                > additional_log = {"x": x, "y": y}
            merge it with log before return. i.e.
                > log = {**log, **additional_log}
                > return log

            The metrics in log must have the key 'metrics'.
        """
        if self.unfreeze_detector is not None and iteration>=self.unfreeze_detector:
            self.model_ref.unfreeze()
        self.model.train()
        #self.model.eval()
        #print("WARNING EVAL")

        #t#ticAll=timeit.default_timer()#t##t#
        batch_idx = (iteration-1) % len(self.data_loader)
        try:
            thisInstance = self.data_loader_iter.next()
        except StopIteration:
            self.data_loader_iter = iter(self.data_loader)
            thisInstance = self.data_loader_iter.next()
        if not self.model_ref.detector.predNumNeighbors:
            thisInstance['num_neighbors']=None
        ##toc=timeit.default_timer()
        #t#self.opt_history['get data'].append(timeit.default_timer()-ticAll)#t#
        
        #t#tic=timeit.default_timer()#t##t#
        if self.accum_grad_steps<2 or iteration%self.accum_grad_steps==1:
            self.optimizer.zero_grad()

        ##toc=timeit.default_timer()
        ##print('for: '+str(toc-tic))
        #loss = self.loss(output, target)
        index=0
        losses={}
        #t###tic=timeit.default_timer()#t#

        #if self.iteration % self.save_step == 0:
        #    targetPoints={}
        #    targetPixels=None
        #    _,lossC=FormsBoxPair_printer(None,thisInstance,self.model,self.gpu,self._eval_metrics,self.checkpoint_dir,self.iteration,self.loss['box'])
        #    loss, position_loss, conf_loss, class_loss, recall, precision = lossC
        #else:
        if self.conf_thresh_change_iters > iteration:
            threshIntur = 1 - iteration/self.conf_thresh_change_iters
        else:
            threshIntur = None
        useGT = self.useGT(iteration)
        if self.bothGT and useGT and random.random()<0.9:
            useOnlyGTSpace = True
            useGT = False
        else:
            useOnlyGTSpace = False

        #print('\t\t\t\t{} {}'.format(iteration,thisInstance['imgName']))
        if self.amp:
            with torch.cuda.amp.autocast():
                if self.mergeAndGroup:
                    losses, run_log, out = self.newRun(thisInstance,useGT,threshIntur,useOnlyGTSpace=useOnlyGTSpace)
                else:
                    losses, run_log, out = self.run(thisInstance,useGT,threshIntur)
        else:
            if self.mergeAndGroup:
                losses, run_log, out = self.newRun(thisInstance,useGT,threshIntur,useOnlyGTSpace=useOnlyGTSpace)
            else:
                losses, run_log, out = self.run(thisInstance,useGT,threshIntur)
        #t#self.opt_history['full run'].append(timeit.default_timer()-tic)#t#

        #t#tic=timeit.default_timer()#t##t#
        loss=0
        for name in losses.keys():
            losses[name] *= self.lossWeights[name[:-4]]
            loss += losses[name]
            losses[name] = losses[name].item()
        if len(losses)>0:
            if self.accum_grad_steps>1:
                loss /= self.accum_grad_steps
            if self.amp:
                self.scaler.scale(loss).backward()
            else:
                loss.backward()

        if self.accum_grad_steps<2 or iteration%self.accum_grad_steps==0:
            torch.nn.utils.clip_grad_value_(self.model.parameters(),1)
            if self.amp:
                self.scaler.step(self.optimizer)
                self.scaler.update()
            else:
                self.optimizer.step()
        #t#self.opt_history['backprop'].append(timeit.default_timer()-tic)#t#
        meangrad=0
        count=0
        for m in self.model.parameters():
            if m.grad is None:
                continue
            count+=1
            meangrad+=m.grad.data.mean().cpu().item()
        if count!=0:
            meangrad/=count
        self.optimizer.step()
        if len(losses)>0:
            loss = loss.item()
        log = {
            'mean grad': meangrad,
            'loss': loss,
            **losses,
            #'edgePredLens':np.array([numEdgePred,numBoxPred,numEdgePred+numBoxPred,-1],dtype=np.float),
            
            **run_log

        }
        #t#self.opt_history['Full iteration'].append(timeit.default_timer()-ticAll)#t#
        #t#for name,times in self.opt_history.items():#t#
            #t#print('time {}({}): {}'.format(name,len(times),np.mean(times)))#t#
            #t#if len(times)>300: #t#
                #t#times.pop(0)#t#
                #t#if len(times)>600:#t#
                    #t#times.pop(0)#t#
        #t#print('--------------------------')#t#
        return log

    def _minor_log(self, log):
        ls=''
        for i,(key,val) in enumerate(log.items()):
            ls += key
            if type(val) is float or type(val) is np.float64:

                this_data=': {:.3f},'.format(val)
            else:
                this_data=': {},'.format(val)
            ls+=this_data
            this_len=len(this_data)
            if i%2==0 and this_len>0:
                #ls+='\t\t'
                ls+=' '*(20-this_len)
            else:
                ls+='\n      '
        self.logger.info('Train '+ls)
    
    #New
    def _valid_epoch(self):
        """
        Validate after training an epoch

        :return: A log that contains information about validation

        Note:
            The validation metrics in log must have the key 'val_metrics'.
        """
        self.model.eval()

        val_metrics = {}#defaultdict(lambda: 0.0)
        val_count = defaultdict(lambda: 1)


        with torch.no_grad():
            for batch_idx, instance in enumerate(self.valid_data_loader):
                if not self.model_ref.detector.predNumNeighbors:
                    instance['num_neighbors']=None
                if not self.logged:
                    print('iter:{} valid batch: {}/{}'.format(self.iteration,batch_idx,len(self.valid_data_loader)), end='\r')
                if self.mergeAndGroup:
                    losses,log_run, out = self.newRun(instance,False,get=['bb_stats','nn_acc'])
                else:
                    losses,log_run, out = self.run(instance,False,get=['bb_stats','nn_acc'])

                for name,value in log_run.items():
                    if value is not None:
                        val_name = 'val_'+name
                        if val_name in val_metrics:
                            val_metrics[val_name]+=value
                            val_count[val_name]+=1
                        else:
                            val_metrics[val_name]=value
                for name,value in losses.items():
                    if value is not None:
                        value = value.item()
                        val_name = 'val_'+name
                        if val_name in val_metrics:
                            val_metrics[val_name]+=value
                            val_count[val_name]+=1
                        else:
                            val_metrics[val_name]=value



                #total_val_metrics += self._eval_metrics(output, target)

        for val_name in val_metrics:
            if val_count[val_name]>0:
                val_metrics[val_name] /= val_count[val_name]
        return val_metrics

    def alignEdgePred(self,targetBoxes,adj,outputBoxes,relPred,relIndexes,rel_prop_pred):
        if relPred is None or targetBoxes is None:
            if targetBoxes is None:
                if relPred is not None and (relPred>self.thresh_rel).any():
                    prec=0
                    ap=0
                else:
                    prec=1
                    ap=1
                recall=1
                targIndex = -torch.ones(outputBoxes.size(0)).int()
            elif relPred is None:
                if targetBoxes is not None:
                    recall=0
                    ap=0
                else:
                    recall=1
                    ap=1
                prec=1
                targIndex = None

            return torch.tensor([]),torch.tensor([]),recall,prec,prec,ap, targIndex, torch.ones(outputBoxes.size(0)), None, recall, prec
        targetBoxes = targetBoxes.cpu()
        #decide which predicted boxes belong to which target boxes
        #should this be the same as AP_?
        numClasses = 2

        if self.model_ref.rotation:
            targIndex, fullHit = getTargIndexForPreds_dist(targetBoxes[0],outputBoxes,1.1,numClasses,hard_thresh=False)
        else:
            targIndex, fullHit = getTargIndexForPreds_iou(targetBoxes[0],outputBoxes,0.4,numClasses,hard_thresh=False,fixed=self.fixedAlign)
        #else:
        #    if self.model_ref.rotation:
        #        targIndex, predsWithNoIntersection = getTargIndexForPreds_dist(targetBoxes[0],outputBoxes,1.1,numClasses)
        #    else:
        #        targIndex, predsWithNoIntersection = getTargIndexForPreds_iou(targetBoxes[0],outputBoxes,0.4,numClasses)

        #Create gt vector to match relPred.values()

        rels = relIndexes #relPred._indices().cpu()
        predsAll = relPred #relPred._values()
        sigPredsAll = torch.sigmoid(predsAll[:,-1])
        predsPos = []
        predsNeg = []
        scores = []
        matches=0
        truePred=falsePred=badPred=0
        for i,(n0,n1) in enumerate(rels):
            t0 = targIndex[n0].item()
            t1 = targIndex[n1].item()
            if t0>=0 and t1>=0:
                if (min(t0,t1),max(t0,t1)) in adj:
                    #if self.useBadBBPredForRelLoss!='fixed' or (fullHit[n0] and fullHit[n1]):
                    if fullHit[n0] and fullHit[n1]:
                        matches+=1
                        predsPos.append(predsAll[i])
                        scores.append( (sigPredsAll[i],True) )
                        if sigPredsAll[i]>self.thresh_rel:
                            truePred+=1
                    else:
                        scores.append( (sigPredsAll[i],False) ) #for the sake of scoring, this is a bad relationship
                else:
                    predsNeg.append(predsAll[i])
                    scores.append( (sigPredsAll[i],False) )
                    if sigPredsAll[i]>self.thresh_rel:
                        falsePred+=1

            else:
                #if self.useBadBBPredForRelLoss=='fixed' or (self.useBadBBPredForRelLoss and (predsWithNoIntersection[n0] or predsWithNoIntersection[n1])):
                if self.useBadBBPredForRelLoss:
                    if self.useBadBBPredForRelLoss=='full' or np.random.rand()<self.useBadBBPredForRelLoss:
                        predsNeg.append(predsAll[i])
                scores.append( (sigPredsAll[i],False) )
                if sigPredsAll[i]>self.thresh_rel:
                    badPred+=1
        #Add score 0 for instances we didn't predict
        for i in range(len(adj)-matches):
            scores.append( (float('nan'),True) )
        if len(adj)>0:
            final_prop_rel_recall = matches/len(adj)
        else:
            final_prop_rel_recall = 1
        if len(rels)>0:
            final_prop_rel_prec = matches/len(rels)
        else:
            final_prop_rel_prec = 1
    
        if len(predsPos)>0:
            predsPos = torch.stack(predsPos).to(relPred.device)
        else:
            predsPos = None
        if len(predsNeg)>0:
            predsNeg = torch.stack(predsNeg).to(relPred.device)
        else:
            predsNeg = None

        if len(adj)>0:
            recall = truePred/len(adj)
        else:
            recall = 1
        if falsePred>0:
            prec = truePred/(truePred+falsePred)
        else:
            prec = 1
        if falsePred+badPred>0:
            fullPrec = truePred/(truePred+falsePred+badPred)
        else:
            fullPrec = 1


        if rel_prop_pred is not None:
            relPropScores,relPropIds, threshPropRel = rel_prop_pred
            truePropPred=falsePropPred=badPropPred=0
            propPredsPos=[]
            propPredsNeg=[]
            for i,(n0,n1) in enumerate(relPropIds):
                t0 = targIndex[n0].item()
                t1 = targIndex[n1].item()
                if t0>=0 and t1>=0:
                    if (min(t0,t1),max(t0,t1)) in adj:
                        #if self.useBadBBPredForRelLoss!='fixed' or (fullHit[n0] and fullHit[n1]):
                        if fullHit[n0] and fullHit[n1]:
                            #matches+=1
                            propPredsPos.append(relPropScores[i])
                            #scores.append( (sigPredsAll[i],True) )
                            if relPropScores[i]>threshPropRel:
                                truePropPred+=1
                        #else:
                        #    scores.append( (sigPredsAll[i],False) ) #for the sake of scoring, this is a bad relationship
                    else:
                        propPredsNeg.append(relPropScores[i])
                        #scores.append( (sigPredsAll[i],False) )
                        if relPropScores[i]>threshPropRel:
                            falsePropPred+=1
                else:
                    if self.useBadBBPredForRelLoss:
                        if self.useBadBBPredForRelLoss=='full' or np.random.rand()<self.useBadBBPredForRelLoss:
                            propPredsNeg.append(relPropScores[i])
                    #scores.append( (sigPredsAll[i],False) )
                    if relPropScores[i]>threshPropRel:
                        badPropPred+=1
            #Add score 0 for instances we didn't predict
            #for i in range(len(adj)-matches):
            #    scores.append( (float('nan'),True) )
        
            if len(propPredsPos)>0:
                propPredsPos = torch.stack(propPredsPos).to(relPred.device)
            else:
                propPredsPos = None
            if len(propPredsNeg)>0:
                propPredsNeg = torch.stack(propPredsNeg).to(relPred.device)
            else:
                propPredsNeg = None

            if len(adj)>0:
                propRecall = truePropPred/len(adj)
            else:
                propRecall = 1
            #if falsePropPred>0:
            #    propPrec = truePropPred/(truePropPred+falsePropPred)
            #else:
            #    propPrec = 1
            if falsePropPred+badPropPred>0:
                propFullPrec = truePropPred/(truePropPred+falsePropPred+badPropPred)
            else:
                propFullPrec = 1

            proposedInfo = (propPredsPos,propPredsNeg, propRecall, propFullPrec)
        else:
            proposedInfo = None


        return predsPos,predsNeg, recall, prec ,fullPrec, computeAP(scores), targIndex, fullHit, proposedInfo, final_prop_rel_recall, final_prop_rel_prec



    def simplerAlignEdgePred(self,targetBoxes,targetIndexToGroup,gtGroupAdj,outputBoxes,edgePred,edgePredIndexes,predGroups,rel_prop_pred,thresh_edge,thresh_rel,thresh_overSeg,thresh_group,thresh_error,merge_only=False):
        assert(self.useBadBBPredForRelLoss=='full' or self.useBadBBPredForRelLoss==1)
        if edgePred is None:
            if targetBoxes is None:
                prec=1
                ap=1
                recall=1
                targIndex = -torch.ones(len(outputBoxes)).int()
                missed_rels = set()
            else:
                recall=0
                ap=0
                prec=1
                targIndex = None
                missed_rels = gtGroupAdj
            Fm=2*recall*prec/(recall+prec) if recall+prec>0 else 0
            log = {
                'recallRel' : recall,
                'precRel' : prec,
                'FmRel' : Fm,
                'recallOverSeg' : recall,
                'precOverSeg' : prec,
                'FmOverSeg' : Fm,
                'recallGroup' : recall,
                'precGroup' : prec,
                'FmGroup' : Fm,
                'recallError' : recall,
                'precError' : prec,
                'FmError' : Fm
                }
            
            #return torch.tensor([]),torch.tensor([]), targIndex, torch.ones(outputBoxes.size(0)), None, log
            predsGTYes = torch.tensor([])
            predsGTNo = torch.tensor([])
            matches=0
            predTypes = None
            missed_rels = gtGroupAdj
        else:

            #decide which predicted boxes belong to which target boxes
            #should this be the same as AP_?
            numClasses = self.model_ref.numBBTypes

            #t#tic=timeit.default_timer()#t##t#
            
            if targetBoxes is not None:
                targetBoxes = targetBoxes.cpu()
                #what I want:
                # alignment from pred to target (-1 if none), each GT has only one pred
                # targIndex = alginment from pred to target (-1 if none) based on IO_clippedU thresh, not class
                if self.model_ref.useCurvedBBs:
                    targIndex = newGetTargIndexForPreds_textLines(targetBoxes[0],outputBoxes,self.gt_bb_align_IOcU_thresh,numClasses,True,self.picky_merging and not merge_only)
                elif self.model_ref.rotation:
                    assert(False and 'untested and should be changed to reflect new newGetTargIndexForPreds_s')
                    targIndex, fullHit, overSegmented = newGetTargIndexForPreds_dist(targetBoxes[0],outputBoxes,1.1,numClasses,hard_thresh=False)
                else:
                    targIndex = newGetTargIndexForPreds_iou(targetBoxes[0],outputBoxes,0.4,numClasses,True)
                targIndex = targIndex.numpy()
            else:
                #targIndex=torch.LongTensor(len(outputBoxes)).fill_(-1)
                targIndex = [-1]*len(outputBoxes)
            
            #t#self.opt_history['simplerAlign newGetTargIndexForPreds'].append(timeit.default_timer()-tic)#t#
            #t#tic=timeit.default_timer()#t##t#

            #Create gt vector to match edgePred.values()
            num_internal_iters = edgePred.size(-2)
            predsEdge = edgePred[...,0] 
            assert(not torch.isnan(predsEdge).any())
            predsGTEdge = []
            predsGTNoEdge = []
            truePosEdge=falsePosEdge=trueNegEdge=falseNegEdge=0
            saveEdgePred={}
            if not merge_only:
                if not self.model_ref.legacy:
                    predsRel = edgePred[...,1] 
                    predsOverSeg = edgePred[...,2] 
                    predsGroup = edgePred[...,3] 
                    predsError = edgePred[...,4] 
                else:
                    predsRel = predsEdge
                    predsOverSeg = edgePred[...,1] 
                    predsGroup = edgePred[...,2] 
                    predsError = edgePred[...,3]
                    predsEdge,_ = torch.max(torch.stack((predsRel,predsOverSeg,predsGroup),dim=0),dim=0)

                predsGTRel = []
                predsGTNoRel = []
                predsGTOverSeg = []
                predsGTNotOverSeg = []
                predsGTGroup = []
                predsGTNoGroup = []
                predsGTNoError = []
                predsGTError = []

                truePosRel=falsePosRel=trueNegRel=falseNegRel=0
                truePosOverSeg=falsePosOverSeg=trueNegOverSeg=falseNegOverSeg=0
                truePosGroup=falsePosGroup=trueNegGroup=falseNegGroup=0
                truePosError=falsePosError=trueNegError=falseNegError=0

                saveRelPred={}
                saveOverSegPred={}
                saveGroupPred={}
                saveErrorPred={}

            predGroupsT={}
            predGroupsTNear={}
            for node in range(len(predGroups)):
                predGroupsT[node] = [targIndex[bb] for bb in predGroups[node] if targIndex[bb]>=0]
            shouldBeEdge={}

            #gtGroupToPred = 

            #t#self.opt_history['simplerAlign edge setup'].append(timeit.default_timer()-tic)#t#
            #t#tic=timeit.default_timer()#t#

            ##new vectorization
            #We only operate over the subset of nodes that have an edge
            nodeLs = [p[0] for p in edgePredIndexes]
            nodeRs = [p[1] for p in edgePredIndexes]
            nodes_with_edges = list(set(nodeLs+nodeRs))
            node_to_nwe_index = {n:i for i,n in enumerate(nodes_with_edges)}
            nweLs = [node_to_nwe_index[n] for n in nodeLs]
            nweRs = [node_to_nwe_index[n] for n in nodeRs]

            #get information for that subset of nodes
            compute = [(
                len(predGroupsT[n0]),
                len(predGroups[n0]),
                getGTGroup(predGroupsT[n0],targetIndexToGroup),
                purity(predGroupsT[n0],targetIndexToGroup),
                predGroupsT[n0][0] if len(predGroupsT[n0])>0 else -1
                ) for n0 in nodes_with_edges]


            edge_loss_device = predsEdge.device #is it best to have this on gpu?
            
            #expand information into row and column matrices to allow all-to-all node comparisons
            g_target_len, g_len, GTGroups, purities, ts_0 = zip(*compute)
            gtNE = [(GTGroups[node_to_nwe_index[n0]],GTGroups[node_to_nwe_index[n1]])  for n0,n1 in edgePredIndexes]
            #gtGroupToNWE = {gt:nwe for nwe,gt in enumerate(GTGroups)}

            g_target_len = torch.IntTensor(g_target_len).to(edge_loss_device)
            g_len = torch.IntTensor(g_len).to(edge_loss_device)
            purities = torch.FloatTensor(purities).to(edge_loss_device)
            ts_0 = torch.IntTensor(ts_0).to(edge_loss_device)
            GTGroups = torch.IntTensor(GTGroups).to(edge_loss_device)

            g_target_len_L = g_target_len[nweLs]
            g_target_len_R = g_target_len[nweRs]
            g_len_R = g_len[nweRs]
            g_len_L = g_len[nweLs]
            purity_R = purities[nweRs]
            purity_L = purities[nweLs]
            ts_0_R = ts_0[nweRs]
            ts_0_L = ts_0[nweLs]
            same_ts_0 = (ts_0_R==ts_0_L) * (ts_0_R>=0) * (ts_0_L>=0)
            GTGroups_R = GTGroups[nweRs]
            GTGroups_L = GTGroups[nweLs]
            same_GTGroups = (GTGroups_R==GTGroups_L) * (GTGroups_R>=0) * (GTGroups_L>=0) #have to account for -1 being unaligned

            #g_target_len_R = g_target_len[:,None].expand(len(nodes_with_edges),len(nodes_with_edges))
            #g_target_len_C = g_target_len[None,:].expand(len(nodes_with_edges),len(nodes_with_edges))
            #g_len_R = g_len[:,None].expand(len(nodes_with_edges),len(nodes_with_edges))
            #g_len_C = g_len[None,:].expand(len(nodes_with_edges),len(nodes_with_edges))
            #purity_R = purities[:,None].expand(len(nodes_with_edges),len(nodes_with_edges))
            #purity_C = purities[None,:].expand(len(nodes_with_edges),len(nodes_with_edges))
            #ts_0_R = ts_0[:,None].expand(len(nodes_with_edges),len(nodes_with_edges))
            #ts_0_C = ts_0[None,:].expand(len(nodes_with_edges),len(nodes_with_edges))
            #same_ts_0 = ts_0_R==ts_0_C
            #GTGroups_R = GTGroups[:,None].expand(len(nodes_with_edges),len(nodes_with_edges))
            #GTGroups_L = GTGroups[None,:].expand(len(nodes_with_edges),len(nodes_with_edges))
            #same_GTGroups = GTGroups_R==GTGroups_L


            ##which (of all edges) are actually ones we predicted
            #predEdgesMat = torch.BoolTensor(len(nodes_with_edges),len(nodes_with_edges)).zero_()
            #N0, N1 = zip(*edgePredIndexes)
            #N0 = [node_to_nwe_index[n] for n in N0]
            #N1 = [node_to_nwe_index[n] for n in N1]
            #predEdgesMat[N0+N1,N1+N0]=True

            #which edges are GT ones
            gtNE = [(min(gtGroup0,gtGroup1),max(gtGroup0,gtGroup1)) for gtGroup0,gtGroup1 in gtNE]
            gtGroupAdjMat = [pair in gtGroupAdj for pair in gtNE]
            gtGroupAdjMat = torch.BoolTensor(gtGroupAdjMat).to(edge_loss_device)

            hit_rels = set(gtNE)
            missed_rels = gtGroupAdj.difference(hit_rels)

            

            #common conditions
            bothTarged = (g_target_len_R>0)*(g_target_len_L>0)
            badTarged = (g_target_len_R==0)+(g_target_len_L==0)
            bothPure = (purity_R>0.8)*(purity_L>0.8)
            
            #Actually start determining GT/training scenarios
            wasRel = bothTarged*((g_len_L>1)+(g_len_R>1)+~same_ts_0)*bothPure*~same_GTGroups*gtGroupAdjMat
            wasNoRel = (badTarged+(bothTarged*((g_len_L>1)+(g_len_R>1)+~same_ts_0)*bothPure*~same_GTGroups*~gtGroupAdjMat))
            
            wasNoOverSeg = (badTarged+(bothTarged*bothPure*~((g_len_R==1)*(g_len_L==1)*same_ts_0)))
            wasOverSeg = bothTarged*(g_len_R==1)*(g_len_L==1)*same_ts_0
            if not merge_only or self.init_merge_rule is None:
                pass
            elif 'adjacent' in self.init_merge_rule or self.picky_merging:
                tx,ty,bx,by = zip(* [outputBoxes[n].boundingRect() for n in nodes_with_edges])
                tx = torch.FloatTensor(tx).to(edge_loss_device)
                ty = torch.FloatTensor(ty).to(edge_loss_device)
                bx = torch.FloatTensor(bx).to(edge_loss_device)
                by = torch.FloatTensor(by).to(edge_loss_device)
                tx_R = tx[nweRs]
                tx_L = tx[nweLs]
                ty_R = ty[nweRs]
                ty_L = ty[nweLs]
                bx_R = bx[nweRs]
                bx_L = bx[nweLs]
                by_R = by[nweRs]
                by_L = by[nweLs]
                #tx_R = tx[:,None].expand(len(nodes_with_edges),len(nodes_with_edges))
                #tx_L = tx[None,:].expand(len(nodes_with_edges),len(nodes_with_edges))
                #ty_R = ty[:,None].expand(len(nodes_with_edges),len(nodes_with_edges))
                #ty_L = ty[None,:].expand(len(nodes_with_edges),len(nodes_with_edges))
                #bx_R = bx[:,None].expand(len(nodes_with_edges),len(nodes_with_edges))
                #bx_L = bx[None,:].expand(len(nodes_with_edges),len(nodes_with_edges))
                #by_R = by[:,None].expand(len(nodes_with_edges),len(nodes_with_edges))
                #by_L = by[None,:].expand(len(nodes_with_edges),len(nodes_with_edges))

                #roughly see if the two polygons are overlapping
                overlapping = ((torch.min(bx_R,bx_L)-torch.max(tx_R,tx_L))>0) * ((torch.min(by_R,by_L)-torch.max(ty_R,ty_L))>0)

                #define adjacency as having the end points being close. Only calculate where needed (not overlapping, but is overSeg candidate
                #close_ends = torch.BoolTensor(len(nodes_with_edges),len(nodes_with_edges)).zero_()
                close_ends = torch.BoolTensor(len(edgePredIndexes)).zero_()
                #for nwe0,nwe1 in torch.triu(torch.nonzero(~overlapping*wasOverSeg),1):
                for i in torch.nonzero(~overlapping*wasOverSeg):
                    n0,n1 = edgePredIndexes[i]
                    #n0 = nodes_with_edges[nwe0]
                    #n1 = nodes_with_edges[nwe1]
                    point_pairs_0 = outputBoxes[n0].pairPoints()
                    point_pairs_1 = outputBoxes[n1].pairPoints()
                    dist = min(util.pointDistance(point_pairs_0[0][0],point_pairs_1[-1][0]),util.pointDistance(point_pairs_0[-1][0],point_pairs_1[0][0]),util.pointDistance(point_pairs_0[0][1],point_pairs_1[-1][1]),util.pointDistance(point_pairs_0[-1][1],point_pairs_1[0][1]))
                    mean_h = (outputBoxes[n0].getHeight()+outputBoxes[n1].getHeight())/2
                    if dist<mean_h:
                        #close_ends[nwe0,nwe1]=True
                        #close_ends[nwe1,nwe0]=True
                        close_ends[i]=True


                wasOverSeg *= overlapping+close_ends.to(edge_loss_device) #refine candidates by rule

                if self.picky_merging:
                    h_L = by_L-ty_L
                    h_R = by_R-ty_R
                    h_ratio = torch.min(h_L,h_R)/torch.max(h_L,h_R)
                    matching_height = h_ratio>0.8#self.height_ratio_thresh
                    wasOverSeg *= matching_height

            else:
                raise NotImplementedError('Unknown init merge rule: {}'.format(self.init_merge_rule))
            
            wasGroup = bothTarged*((g_len_L>1)+(g_len_R>1)+~same_ts_0)*bothPure*same_GTGroups
            wasNoGroup = badTarged+(bothTarged*((g_len_L>1)+(g_len_R>1)+~same_ts_0)*bothPure*~same_GTGroups)

            wasError = bothTarged*((purity_R<1)+(purity_L<1))
            wasNoError = bothTarged*~((purity_R<1)+(purity_L<1))

            #build vectors for loss, score results, and indicate each edges case (saveEdgePred)
            saveIndex={'TP':1,'TN':2,'FP':3,'FN':4,'UP':5,'UN':6}
            revSaveIndex={v:k for k,v in saveIndex.items()}

            predsEdgeAboveThresh = torch.sigmoid(predsEdge[:,-1])>thresh_edge

            saveEdgePredMat = torch.IntTensor(len(edgePredIndexes)).zero_()
            if not merge_only:

                shouldBeEdge = wasRel+wasOverSeg+wasGroup

                #TP,FP,FN,TN moved to below as reused by merge_only

                #unknownEdge = wasError*~shouldBeEdge
                #UP = unknownEdge*predsEdgeAboveThresh
                #saveEdgePredMat[UP]=saveIndex['UP']
                #UN = unknownEdge*~predsEdgeAboveThresh
                #saveEdgePredMat[UN]=saveIndex['UN']
                #saveEdgePred ={i:revSaveIndex[saveEdgePredMat[i].item()] for i in range(len(edgePredIndexes)) if saveEdgePredMat[i]>0}

                predsRelAboveThresh = torch.sigmoid(predsRel[:,-1])>thresh_rel
                saveRelPredMat = torch.IntTensor(len(edgePredIndexes)).zero_()

                predsGTRel = predsRel[wasRel]
                predsGTNoRel = predsRel[wasNoRel]
                TP = wasRel*predsRelAboveThresh
                truePosRel = TP.sum().item()
                saveRelPredMat[TP]=saveIndex['TP']
                FP = wasNoRel*predsRelAboveThresh
                falsePosRel = FP.sum().item()
                saveRelPredMat[FP]=saveIndex['FP']
                FN = wasRel*~predsRelAboveThresh
                falseNegRel = FN.sum().item()
                saveRelPredMat[FN]=saveIndex['FN']
                TN = wasNoRel*~predsRelAboveThresh
                trueNegRel = TN.sum().item()
                saveRelPredMat[TN]=saveIndex['TN']
                unk = ~wasRel*~wasNoRel
                UP = unk*predsRelAboveThresh
                saveRelPredMat[UP]=saveIndex['UP']
                UN = unk*~predsRelAboveThresh
                saveRelPredMat[UN]=saveIndex['UN']
                saveRelPred ={i:revSaveIndex[saveRelPredMat[i].item()] for i in range(len(edgePredIndexes)) if saveRelPredMat[i]>0}


                predsGroupAboveThresh = torch.sigmoid(predsGroup[:,-1])>thresh_group
                saveGroupPredMat = torch.IntTensor(len(edgePredIndexes)).zero_()

                predsGTGroup = predsGroup[wasGroup]
                predsGTNoGroup = predsGroup[wasNoGroup]
                TP = wasGroup*predsGroupAboveThresh
                truePosGroup = TP.sum().item()
                saveGroupPredMat[TP]=saveIndex['TP']
                FP = wasNoGroup*predsGroupAboveThresh
                falsePosGroup = FP.sum().item()
                saveGroupPredMat[FP]=saveIndex['FP']
                FN = wasGroup*~predsGroupAboveThresh
                falseNegGroup = FN.sum().item()
                saveGroupPredMat[FN]=saveIndex['FN']
                TN = wasNoGroup*~predsGroupAboveThresh
                trueNegGroup = TN.sum().item()
                saveGroupPredMat[TN]=saveIndex['TN']
                unk = ~wasGroup*~wasNoGroup
                UP = unk*predsGroupAboveThresh
                saveGroupPredMat[UP]=saveIndex['UP']
                UN = unk*~predsGroupAboveThresh
                saveGroupPredMat[UN]=saveIndex['UN']
                saveGroupPred ={i:revSaveIndex[saveGroupPredMat[i].item()] for i in range(len(edgePredIndexes)) if saveGroupPredMat[i]>0}


                predsOverSegAboveThresh = torch.sigmoid(predsOverSeg[:,-1])>thresh_overSeg
                saveOverSegPredMat = torch.IntTensor(len(edgePredIndexes)).zero_()

                d_indexesOverSeg = torch.nonzero(wasOverSeg)
                d_indexesNoOverSeg = torch.nonzero(wasNoOverSeg)
                d_indexesOverSeg = set([a.item() for a in d_indexesOverSeg])
                d_indexesNoOverSeg = set([a.item() for a in d_indexesNoOverSeg])
                predsGTOverSeg = predsOverSeg[wasOverSeg]
                predsGTNotOverSeg = predsOverSeg[wasNoOverSeg]
                TP = wasOverSeg*predsOverSegAboveThresh
                truePosOverSeg = TP.sum().item()
                saveOverSegPredMat[TP]=saveIndex['TP']
                FP = wasNoOverSeg*predsOverSegAboveThresh
                falsePosOverSeg = FP.sum().item()
                saveOverSegPredMat[FP]=saveIndex['FP']
                FN = wasOverSeg*~predsOverSegAboveThresh
                falseNegOverSeg = FN.sum().item()
                saveOverSegPredMat[FN]=saveIndex['FN']
                TN = wasNoOverSeg*~predsOverSegAboveThresh
                trueNegOverSeg = TN.sum().item()
                saveOverSegPredMat[TN]=saveIndex['TN']
                unk = ~wasOverSeg*~wasNoOverSeg
                UP = unk*predsOverSegAboveThresh
                saveOverSegPredMat[UP]=saveIndex['UP']
                UN = unk*~predsOverSegAboveThresh
                saveOverSegPredMat[UN]=saveIndex['UN']
                saveOverSegPred ={i:revSaveIndex[saveOverSegPredMat[i].item()] for i in range(len(edgePredIndexes)) if saveOverSegPredMat[i]>0}


                predsErrorAboveThresh = torch.sigmoid(predsError[:,-1])>thresh_error
                saveErrorPredMat = torch.IntTensor(len(edgePredIndexes)).zero_()

                predsGTError = predsError[wasError]
                predsGTNoError = predsError[wasNoError]
                TP = wasError*predsErrorAboveThresh
                truePosError = TP.sum().item()
                saveErrorPredMat[TP]=saveIndex['TP']
                FP = wasNoError*predsErrorAboveThresh
                falsePosError = FP.sum().item()
                saveErrorPredMat[FP]=saveIndex['FP']
                FN = wasError*~predsErrorAboveThresh
                falseNegError = FN.sum().item()
                saveErrorPredMat[FN]=saveIndex['FN']
                TN = wasNoError*~predsErrorAboveThresh
                trueNegError = TN.sum().item()
                saveErrorPredMat[TN]=saveIndex['TN']
                unk = ~wasError*~wasNoError
                UP = unk*predsErrorAboveThresh
                saveErrorPredMat[UP]=saveIndex['UP']
                UN = unk*~predsErrorAboveThresh
                saveErrorPredMat[UN]=saveIndex['UN']
                saveErrorPred ={i:revSaveIndex[saveErrorPredMat[i].item()] for i in range(len(edgePredIndexes)) if saveErrorPredMat[i]>0}

            else:
                shouldBeEdge = wasOverSeg
                d_indexesRel=d_indexesNoRel=d_indexesOverSeg=d_indexesNoOverSeg=None
            predsGTEdge = predsEdge[shouldBeEdge]
            TP=shouldBeEdge*predsEdgeAboveThresh
            truePosEdge = TP.sum().item()
            saveEdgePredMat[TP]=saveIndex['TP']
            FN=shouldBeEdge*~predsEdgeAboveThresh
            falseNegEdge = FN.sum().item()
            saveEdgePredMat[FN]=saveIndex['FN']
            #missedGTRel TODO
            for ind in torch.nonzero(FN):
                missed_rels.add(gtNE[ind.item()])

            shouldNotBeEdge = ~wasError*~shouldBeEdge
            predsGTNoEdge = predsEdge[shouldNotBeEdge]
            FP = shouldNotBeEdge*predsEdgeAboveThresh
            falsePosEdge = FP.sum().item()
            saveEdgePredMat[FP]=saveIndex['FP']
            TN = shouldNotBeEdge*~predsEdgeAboveThresh
            trueNegEdge = TN.sum().item()
            saveEdgePredMat[TN]=saveIndex['TN']
            unk = ~shouldBeEdge*~shouldNotBeEdge
            UP = unk*predsEdgeAboveThresh
            saveEdgePredMat[UP]=saveIndex['UP']
            UN = unk*~predsEdgeAboveThresh
            saveEdgePredMat[UN]=saveIndex['UN']
            saveEdgePred ={i:revSaveIndex[saveEdgePredMat[i].item()] for i in range(len(edgePredIndexes)) if saveEdgePredMat[i]>0}

            #t#time = timeit.default_timer()-tic#t#
            #t#self.opt_history['simplerAlign edge loop'].append(time)#t#
            #t#self.opt_history['simplerAlign edge loop per'].append(time/len(edgePredIndexes))#t#
            #t#tic=timeit.default_timer()#t#
            
            if not merge_only:
                predsGTYes = torch.cat((predsGTEdge,predsGTRel,predsGTOverSeg,predsGTGroup,predsGTError),dim=0)
                predsGTNo = torch.cat((predsGTNoEdge,predsGTNoRel,predsGTNotOverSeg,predsGTNoGroup,predsGTNoError),dim=0)

            else: #merge_only
                predsGTYes=predsGTEdge
                predsGTNo=predsGTNoEdge
            recallEdge = truePosEdge/(truePosEdge+falseNegEdge) if truePosEdge+falseNegEdge>0 else 1
            precEdge = truePosEdge/(truePosEdge+falsePosEdge) if truePosEdge+falsePosEdge>0 else 1


            if merge_only:
                log = {
                    'recallMergeFirst' : recallEdge, 
                    'precMergeFirst' : precEdge, 
                    'FmMergeFirst' : 2*(precEdge*recallEdge)/(recallEdge+precEdge) if recallEdge+precEdge>0 else 0
                    }
                predTypes=[saveEdgePred]
            else:

                recallRel = truePosRel/(truePosRel+falseNegRel) if truePosRel+falseNegRel>0 else 1
                precRel = truePosRel/(truePosRel+falsePosRel) if truePosRel+falsePosRel>0 else 1
                recallOverSeg = truePosOverSeg/(truePosOverSeg+falseNegOverSeg) if truePosOverSeg+falseNegOverSeg>0 else 1
                precOverSeg = truePosOverSeg/(truePosOverSeg+falsePosOverSeg) if truePosOverSeg+falsePosOverSeg>0 else 1
                recallGroup = truePosGroup/(truePosGroup+falseNegGroup) if truePosGroup+falseNegGroup>0 else 1
                assert(falsePosGroup>=0 and truePosGroup>=0)
                precGroup = truePosGroup/(truePosGroup+falsePosGroup) if truePosGroup+falsePosGroup>0 else 1
                recallError = truePosError/(truePosError+falseNegError) if truePosError+falseNegError>0 else 1
                precError = truePosError/(truePosError+falsePosError) if truePosError+falsePosError>0 else 1


                log = {
                    'recallEdge' : recallEdge, 
                    'precEdge' : precEdge, 
                    'FmEdge' : 2*(precEdge*recallEdge)/(recallEdge+precEdge) if recallEdge+precEdge>0 else 0,
                    'recallRel' : recallRel, 
                    'precRel' : precRel, 
                    'FmRel' : 2*(precRel*recallRel)/(recallRel+precRel) if recallRel+precRel>0 else 0,
                    'recallOverSeg' : recallOverSeg,
                    'precOverSeg' : precOverSeg,
                    'FmOverSeg' : 2*(precOverSeg*recallOverSeg)/(recallOverSeg+precOverSeg) if recallOverSeg+precOverSeg>0 else 0,
                    'recallGroup' : recallGroup,
                    'precGroup' : precGroup, 
                    'FmGroup' : 2*(precGroup*recallGroup)/(recallGroup+precGroup) if recallGroup+precGroup>0 else 0,
                    'recallError' : recallError,
                    'precError' : precError,
                    'FmError' : 2*(precError*recallError)/(recallError+precError) if recallError+precError>0 else 0,
                    }
                predTypes = [saveEdgePred,saveRelPred,saveOverSegPred,saveGroupPred,saveErrorPred]

            #t#self.opt_history['simplerAlign edge resolution'].append(timeit.default_timer()-tic)#t#


        if rel_prop_pred is not None:

            relPropScores,relPropIds, threshPropRel = rel_prop_pred

            #print('\tcount rel prop: {}'.format(len(relPropIds)))
            #t#tic=timeit.default_timer()#t##t#
            truePropPred=falsePropPred=falseNegProp=0
            propPredsPos=[]
            propPredsNeg=[]
            if not merge_only:
                #edgesWithTargetGroup = [(targIndex[n0],targIndex[n1],targetIndexToGroup[t0]
                #isEdge = torch.BoolTensor([
                #        targIndex[n0]>=0 and targIndex[n1]>=0 and 
                #    (   targIndex[n0]==targIndex[n1] or
                #         
                #    ) for n0,n1 in relPropIds]).to(relPropScores.device)
                for i,(n0,n1) in enumerate(relPropIds):
                    #if (n0,n1) in shouldBeEdge: #unsure if this really saves time
                    #    isEdge = shouldBeEdge[(n0,n1)]
                    #else:
                    t0 = targIndex[n0]
                    t1 = targIndex[n1]
                    #ts0=predGroupsT[n0]
                    #ts1=predGroupsT[n1]
                    #assert(len(predGroupsT[n0])<=1 and len(predGroupsT[n1])<=1) removing for efficiency
                    isEdge=False
                    if t0>=0 and t1>=0:
                        if t0==t1:
                            isEdge=True
                        else:
                            gtGroup0 = targetIndexToGroup[t0]#getGTGroup([t0],gtGroups)
                            gtGroup1 = targetIndexToGroup[t1]#getGTGroup([t1],gtGroups)
                            
                            if gtGroup0==gtGroup1:
                                isEdge=True
                            else:
                                if (min(gtGroup0,gtGroup1),max(gtGroup0,gtGroup1)) in gtGroupAdj:
                                    isEdge=True
                    if isEdge:
                        propPredsPos.append(relPropScores[i])
                        if relPropScores[i]>threshPropRel:
                            truePropPred+=1
                        else:
                            falseNegProp+=1
                    else:
                        propPredsNeg.append(relPropScores[i])
                        if relPropScores[i]>threshPropRel:
                            falsePropPred+=1
                if len(propPredsPos)>0:
                    propPredsPos = torch.stack(propPredsPos,dim=0)
                else:
                    propPredsPos=None
                if len(propPredsNeg)>0:
                    propPredsNeg = torch.stack(propPredsNeg,dim=0)
                else:
                    propPredsNeg=None
                #t#time = timeit.default_timer()-tic#t##t
                #t#self.opt_history['simplerAlign proposal'].append(time)#t#
                #t#self.opt_history['simplerAlign proposal per edge'].append(time/len(relPropIds))#t#
            else:
                #vectorized, this has a lot of instances
                isEdge = torch.BoolTensor([(targIndex[n0]==targIndex[n1] and targIndex[n0]>=0) for n0,n1 in relPropIds]).to(relPropScores.device)
                relPropScoresAboveThresh = relPropScores>threshPropRel
                truePropPred= (isEdge*relPropScoresAboveThresh).sum().item()
                falseNegProp= (isEdge*~relPropScoresAboveThresh).sum().item()
                falsePropPred= (~isEdge*relPropScoresAboveThresh).sum().item()
                propPredsPos = relPropScores[isEdge]
                propPredsNeg = relPropScores[~isEdge]
                if len(propPredsPos)==0:
                    propPredsPos = None
                if len(propPredsNeg)==0:
                    propPredsNeg = None

                #t#time = timeit.default_timer()-tic#t##t
                #t#self.opt_history['simplerAlign proposal m1st'].append(time)#t#
                #t#self.opt_history['simplerAlign proposal m1st per edge'].append(time/len(relPropIds))#t#


        


        
            propRecall=truePropPred/(truePropPred+falseNegProp) if truePropPred+falseNegProp>0 else 1
            propPrec=truePropPred/(truePropPred+falsePropPred) if truePropPred+falsePropPred>0 else 1
            log['edgePropRecall']=propRecall
            log['edgePropPrec']=propPrec

            proposedInfo = (propPredsPos,propPredsNeg, propRecall, propPrec)
            #self.timing{
        else:
            proposedInfo = None

        return predsGTYes, predsGTNo, targIndex,  proposedInfo, log, predTypes, missed_rels


    def prealignedEdgePred(self,adj,relPred,relIndexes,rel_prop_pred):
        if relPred is None:
            #assert(adj is None or len(adj)==0) this is a failure of the heuristic pairing
            if adj is not None and len(adj)>0:
                recall=0
                ap=0
            else:
                recall=1
                ap=1
            prec=1

            return torch.tensor([]),torch.tensor([]),recall,prec,prec,ap, None
        rels = relIndexes #relPred._indices().cpu().t()
        predsAll = relPred
        sigPredsAll = torch.sigmoid(predsAll[:,-1])

        #gt = torch.empty(len(rels))#rels.size(0))
        predsPos = []
        predsNeg = []
        scores = []
        truePred=falsePred=0
        for i,(n0,n1) in enumerate(rels):
            #n0 = rels[i,0]
            #n1 = rels[i,1]
            #gt[i] = int((n0,n1) in adj) #(adjM[ n0, n1 ])
            if (n0,n1) in adj:
                predsPos.append(predsAll[i])
                scores.append( (sigPredsAll[i],True) )
                if sigPredsAll[i]>self.thresh_rel:
                    truePred+=1
            else:
                predsNeg.append(predsAll[i])
                scores.append( (sigPredsAll[i],False) )
                if sigPredsAll[i]>self.thresh_rel:
                    falsePred+=1
    
        #return gt.to(relPred.device), relPred._values().view(-1).view(-1)
        #return gt.to(relPred[1].device), relPred[1].view(-1)
        if len(predsPos)>0:
            predsPos = torch.stack(predsPos).to(relPred.device)
        else:
            predsPos = None
        if len(predsNeg)>0:
            predsNeg = torch.stack(predsNeg).to(relPred.device)
        else:
            predsNeg = None
        if len(adj)>0:
            recall = truePred/len(adj)
        else:
            recall = 1
        if falsePred>0:
            prec = truePred/(truePred+falsePred)
        else:
            prec = 1


        if rel_prop_pred is not None:
            relPropScores,relPropIds, threshPropRel = rel_prop_pred
            propPredsPos = []
            propPredsNeg = []
            scores = []
            truePropPred=falsePropPred=0
            for i,(n0,n1) in enumerate(rels):
                #n0 = rels[i,0]
                #n1 = rels[i,1]
                #gt[i] = int((n0,n1) in adj) #(adjM[ n0, n1 ])
                if (n0,n1) in adj:
                    propPredsPos.append(relPropScores[i])
                    #scores.append( (sigPredsAll[i],True) )
                    if relPropScores[i]>threshPropRel:
                        truePropPred+=1
                else:
                    propPredsNeg.append(relPropScores[i])
                    #scores.append( (relPropScores[i],False) )
                    if relPropScores[i]>threshPropRel:
                        falsePropPred+=1
        
            #return gt.to(relPred.device), relPred._values().view(-1).view(-1)
            #return gt.to(relPred[1].device), relPred[1].view(-1)
            if len(propPredsPos)>0:
                propPredsPos = torch.stack(propPredsPos).to(relPred.device)
            else:
                propPredsPos = None
            if len(propPredsNeg)>0:
                propPredsNeg = torch.stack(propPredsNeg).to(relPred.device)
            else:
                propPredsNeg = None
            if len(adj)>0:
                propRecall = truePropPred/len(adj)
            else:
                propRecall = 1
            if falsePropPred>0:
                propPrec = truePropPred/(truePropPred+falsePropPred)
            else:
                propPrec = 1
            proposedInfo = (propPredsPos,propPredsNeg, propRecall, propPrec )
        else:
            proposedInfo = None


        return predsPos,predsNeg, recall, prec, prec, computeAP(scores), proposedInfo

    #old
    def run(self,instance,useGT,threshIntur=None,get=[]):
        numClasses = self.model_ref.numBBTypes
        if 'no_blanks' in self.config['validation'] and not self.config['data_loader']['no_blanks']:
            numClasses-=1
        image, targetBoxes, adj, target_num_neighbors = self._to_tensor(instance)
        if useGT:
            outputBoxes, outputOffsets, relPred, relIndexes, bbPred, rel_prop_pred = self.model(image,targetBoxes,target_num_neighbors,True,
                    otherThresh=self.conf_thresh_init, otherThreshIntur=threshIntur, hard_detect_limit=self.train_hard_detect_limit)
            #_=None
            #gtPairing,predPairing = self.prealignedEdgePred(adj,relPred)
            predPairingShouldBeTrue,predPairingShouldBeFalse, eRecall,ePrec,fullPrec,ap,proposedInfo = self.prealignedEdgePred(adj,relPred,relIndexes,rel_prop_pred)
            if bbPred is not None:
                if self.model_ref.predNN or self.model_ref.predClass:
                    if target_num_neighbors is not None:
                        alignedNN_use = target_num_neighbors[0]
                    bbPredNN_use = bbPred[:,:,0]
                    start=1
                else:
                    start=0
                if self.model_ref.predClass:
                    if targetBoxes is not None:
                        alignedClass_use =  targetBoxes[0,:,13:13+self.model_ref.numBBTypes]
                    bbPredClass_use = bbPred[:,:,start:start+self.model_ref.numBBTypes]
            else:
                bbPredNN_use=None
                bbPredClass_use=None
            final_prop_rel_recall = final_prop_rel_prec = None
        else:
            outputBoxes, outputOffsets, relPred, relIndexes, bbPred, rel_prop_pred = self.model(image,
                    otherThresh=self.conf_thresh_init, otherThreshIntur=threshIntur, hard_detect_limit=self.train_hard_detect_limit)
            #gtPairing,predPairing = self.alignEdgePred(targetBoxes,adj,outputBoxes,relPred)
            predPairingShouldBeTrue,predPairingShouldBeFalse, eRecall,ePrec,fullPrec,ap, bbAlignment, bbFullHit, proposedInfo, final_prop_rel_recall, final_prop_rel_prec = self.alignEdgePred(targetBoxes,adj,outputBoxes,relPred,relIndexes, rel_prop_pred)
            if bbPred is not None and bbPred.size(0)>0:
                #create aligned GT
                #this was wrong...
                    #first, remove unmatched predicitons that didn't overlap (weren't close) to any targets
                    #toKeep = 1-((bbNoIntersections==1) * (bbAlignment==-1))
                #remove predictions that overlapped with GT, but not enough
                if self.model_ref.predNN:
                    start=1
                    toKeep = 1-((bbFullHit==0) * (bbAlignment!=-1)) #toKeep = not (incomplete_overlap and did_overlap)
                    if toKeep.any():
                        bbPredNN_use = bbPred[toKeep][:,:,0]
                        bbAlignment_use = bbAlignment[toKeep]
                        #becuase we used -1 to indicate no match (in bbAlignment), we add 0 as the last position in the GT, as unmatched 
                        if target_num_neighbors is not None:
                            target_num_neighbors_use = torch.cat((target_num_neighbors[0].float(),torch.zeros(1).to(target_num_neighbors.device)),dim=0)
                        else:
                            target_num_neighbors_use = torch.zeros(1).to(bbPred.device)
                        alignedNN_use = target_num_neighbors_use[bbAlignment_use.long()]

                    else:
                        bbPredNN_use=None
                        alignedNN_use=None
                else:
                    start=0
                if self.model_ref.predClass:
                    #We really don't care about the class of non-overlapping instances
                    if targetBoxes is not None:
                        toKeep = bbFullHit==1
                        if toKeep.any():
                            bbPredClass_use = bbPred[toKeep][:,:,start:start+self.model_ref.numBBTypes]
                            bbAlignment_use = bbAlignment[toKeep]
                            alignedClass_use =  targetBoxes[0][bbAlignment_use.long()][:,13:13+self.model_ref.numBBTypes] #There should be no -1 indexes in hereS
                        else:
                            alignedClass_use = None
                            bbPredClass_use = None
                    else:
                        alignedClass_use = None
                        bbPredClass_use = None
            else:
                bbPredNN_use = None
                bbPredClass_use = None
        #if relPred is not None:
        #    numEdgePred = relPred.size(0)
        #    if predPairingShouldBeTrue is not None:
        #        lenTrue = predPairingShouldBeTrue.size(0)
        #    else:
        #        lenTrue = 0
        #    if predPairingShouldBeFalse is not None:
        #        lenFalse = predPairingShouldBeFalse.size(0)
        #    else:
        #        lenFalse = 0
        #else:
        #    numEdgePred = lenTrue = lenFalse = 0
        numBoxPred = outputBoxes.size(0)
        #if len(predPairing.size())>0 and predPairing.size(0)>0:
        #    relLoss = self.loss['rel'](predPairing,gtPairing)
        #else:
        #    relLoss = torch.tensor(0.0,requires_grad=True).to(image.device)
        #relLoss = torch.tensor(0.0).to(image.device)
        relLoss = None
        #seperating the loss into true and false portions is not only convienint, it balances the loss between true/false examples
        if predPairingShouldBeTrue is not None and predPairingShouldBeTrue.size(0)>0:
            ones = torch.ones_like(predPairingShouldBeTrue).to(image.device)
            relLoss = self.loss['rel'](predPairingShouldBeTrue,ones)
            debug_avg_relTrue = predPairingShouldBeTrue.mean().item()
        else:
            debug_avg_relTrue =0 
        if predPairingShouldBeFalse is not None and predPairingShouldBeFalse.size(0)>0:
            zeros = torch.zeros_like(predPairingShouldBeFalse).to(image.device)
            relLossFalse = self.loss['rel'](predPairingShouldBeFalse,zeros)
            if relLoss is None:
                relLoss=relLossFalse
            else:
                relLoss+=relLossFalse
            debug_avg_relFalse = predPairingShouldBeFalse.mean().item()
        else:
            debug_avg_relFalse = 0
        losses={}
        if relLoss is not None:
            #relLoss *= self.lossWeights['rel']
            losses['relLoss']=relLoss

        if proposedInfo is not None:
            propPredPairingShouldBeTrue,propPredPairingShouldBeFalse= proposedInfo[0:2]
            propRelLoss = None
            #seperating the loss into true and false portions is not only convienint, it balances the loss between true/false examples
            if propPredPairingShouldBeTrue is not None and propPredPairingShouldBeTrue.size(0)>0:
                ones = torch.ones_like(propPredPairingShouldBeTrue).to(image.device)
                propRelLoss = self.loss['propRel'](propPredPairingShouldBeTrue,ones)
            if propPredPairingShouldBeFalse is not None and propPredPairingShouldBeFalse.size(0)>0:
                zeros = torch.zeros_like(propPredPairingShouldBeFalse).to(image.device)
                propRelLossFalse = self.loss['propRel'](propPredPairingShouldBeFalse,zeros)
                if propRelLoss is None:
                    propRelLoss=propRelLossFalse
                else:
                    propRelLoss+=propRelLossFalse
            if propRelLoss is not None:
                losses['propRelLoss']=propRelLoss



        if not self.model_ref.detector_frozen:
            if targetBoxes is not None:
                targSize = targetBoxes.size(1)
            else:
                targSize =0 

            if 'box' in self.loss:
                boxLoss, position_loss, conf_loss, class_loss, nn_loss, recall, precision = self.loss['box'](outputOffsets,targetBoxes,[targSize],target_num_neighbors)
                losses['boxLoss'] = boxLoss
            else:
                oversegLoss, position_loss, conf_loss, class_loss, rot_loss, recall, precision, gt_covered, pred_covered, recall_noclass, precision_noclass, gt_covered_noclass, pred_covered_noclass = self.loss['overseg'](outputOffsets,targetBoxes,[targSize],calc_stats='bb_stats' in get)
                losses['oversegLoss'] = oversegLoss
            #boxLoss *= self.lossWeights['box']
            #if relLoss is not None:
            #    loss = relLoss + boxLoss
            #else:
            #    loss = boxLoss
        #else:
        #    loss = relLoss


        if self.model_ref.predNN and bbPredNN_use is not None and bbPredNN_use.size(0)>0:
            alignedNN_use = alignedNN_use[:,None] #introduce "time" dimension to broadcast
            nn_loss_final = self.loss['nnFinal'](bbPredNN_use,alignedNN_use)
            losses['nnFinalLoss']=nn_loss_final
            #nn_loss_final *= self.lossWeights['nn']
            
            #if loss is not None:
            #    loss += nn_loss_final
            #else:
            #    loss = nn_loss_final
            #nn_loss_final = nn_loss_final.item()
        #else:
            #nn_loss_final=0

        if self.model_ref.predClass and bbPredClass_use is not None and bbPredClass_use.size(0)>0:
            alignedClass_use = alignedClass_use[:,None] #introduce "time" dimension to broadcast
            class_loss_final = self.loss['classFinal'](bbPredClass_use,alignedClass_use)
            losses['classFinalLoss'] = class_loss_final
            #class_loss_final *= self.lossWeights['class']
            #loss += class_loss_final
            #class_loss_final = class_loss_final.item()
        #else:
            #class_loss_final = 0
        
        log={
                'rel_prec': fullPrec,
                'rel_recall': eRecall,
                'rel_Fm': 2*(fullPrec*eRecall)/(eRecall+fullPrec) if eRecall+fullPrec>0 else 0
                }
        if ap is not None:
            log['rel_AP']=ap
        if not self.model_ref.detector_frozen:
            if 'nnFinalLoss' in losses:
                log['nn loss improvement (neg is good)'] = losses['nnFinalLoss'].item()-nn_loss
            if 'classFinalLoss' in losses:
                log['class loss improvement (neg is good)'] = losses['classFinalLoss'].item()-class_loss

        if 'bb_stats' in get:
            if self.model_ref.detector.predNumNeighbors:
                outputBoxes=torch.cat((outputBoxes[:,0:6],outputBoxes[:,7:]),dim=1) #throw away NN pred
            if targetBoxes is not None:
                targetBoxes = targetBoxes.cpu()
                target_for_b = targetBoxes[0]
            else:
                target_for_b = torch.empty(0)
            if self.model_ref.useCurvedBBs:
                ap_5, prec_5, recall_5, allPrec, allRecall =AP_textLines(target_for_b,outputBoxes,0.5,numClasses)
            elif self.model_ref.rotation:
                ap_5, prec_5, recall_5, allPrec, allRecall =AP_dist(target_for_b,outputBoxes,0.9,numClasses)
            else:
                ap_5, prec_5, recall_5, allPrec, allRecall =AP_iou(target_for_b,outputBoxes,0.5,numClasses)
            prec_5 = np.array(prec_5)
            recall_5 = np.array(recall_5)
            log['bb_AP']=ap_5
            log['bb_prec']=prec_5
            log['bb_recall']=recall_5
            #Fm=2*(prec_5*recall_5)/(prec_5+recall_5)
            #Fm[np.isnan(Fm)]=0
            #log['bb_Fm_avg']=Fm.mean()
            log['bb_allPrec']=allPrec
            log['bb_allRecall']=allRecall
            log['bb_allFm']= 2*allPrec*allRecall/(allPrec+allRecall) if allPrec+allRecall>0 else 0


        if 'nn_acc' in get:
            if self.model_ref.predNN and bbPred is not None:
                predNN_p=bbPred[:,-1,0]
                diffs=torch.abs(predNN_p-target_num_neighbors[0][bbAlignment].float())
                nn_acc = (diffs<0.5).float().mean().item()
                log['nn_acc']=nn_acc

        if proposedInfo is not None:
            propRecall,propPrec = proposedInfo[2:4]
            log['prop_rel_recall'] = propRecall
            log['prop_rel_prec'] = propPrec
        if final_prop_rel_recall is not None:
            log['final_prop_rel_recall']=final_prop_rel_recall
        if final_prop_rel_prec is not None:
            log['final_prop_rel_prec']=final_prop_rel_prec

        got={}#outputBoxes, outputOffsets, relPred, relIndexes, bbPred, rel_prop_pred
        for name in get:
            if name=='relPred':
                got['relPred'] = relPred.detach().cpu()
            elif name=='outputBoxes':
                if useGT:
                    got['outputBoxes'] = targetBoxes.cpu()
                else:
                    got['outputBoxes'] = outputBoxes.detach().cpu()
            elif name=='outputOffsets':
                got['outputOffsets'] = outputOffsets.detach().cpu()
            elif name=='relIndexes':
                got['relIndexes'] = relIndexes
            elif name=='bbPred':
                got['bbPred'] = bbPred.detach().cpu()

        return losses, log, got






    def newRun(self,instance,useGT,threshIntur=None,get=[],useOnlyGTSpace=False,useGTGroups=False):
        assert(not self.model_ref.predNN)
        numClasses = len(self.classMap)
        image, targetBoxes, adj, target_num_neighbors = self._to_tensor(instance)
        gtGroups = instance['gt_groups']
        gtGroupAdj = instance['gt_groups_adj']
        targetIndexToGroup = instance['targetIndexToGroup']
        targetIndexToGroup = instance['targetIndexToGroup']
        if self.use_gt_trans:
            gtTrans = instance['transcription']
            if (gtTrans)==0:
                gtTrans=None
        else:
            gtTrans = None
        #t#tic=timeit.default_timer()#t##t#
        if (useGT or useOnlyGTSpace) and targetBoxes is not None:
            numBBTypes = self.model_ref.numBBTypes
            if self.model_ref.useCurvedBBs and not useOnlyGTSpace:
                #build targets of GT to pass as detections
                ph_boxes = [torch.zeros(1,1,1,1,1)]*3
                ph_cls = [torch.zeros(1,1,1,1,1)]*3
                ph_conf = [torch.zeros(1,1,1,1)]*3
                scale = self.model_ref.detector.scale
                numAnchors = self.model_ref.detector.numAnchors
                numBBParams = self.model_ref.detector.numBBParams
                numBBParams = self.model_ref.detector.numBBParams
                grid_sizesH=[image.size(2)//s[0] for s in scale]
                grid_sizesW=[image.size(3)//s[0] for s in scale]


                nGT, masks, conf_masks, t_Ls, t_Ts, t_Rs, t_Bs, t_rs, tconf_scales, tcls_scales, pred_covered, gt_covered, recall, precision, pred_covered_noclass, gt_covered_noclass, recall_noclass, precision_noclass = build_oversegmented_targets_multiscale(ph_boxes, ph_conf, ph_cls, targetBoxes, [targetBoxes.size(1)], numBBTypes, grid_sizesH, grid_sizesW,scale=scale, assign_mode='split', close_anchor_rule='unmask')
                
                for i in range(len(t_Ls)):
                    assert((t_Ls[i]<=t_Rs[i]).all() and (t_Ts[i]<=t_Bs[i]).all())

                #add some jitter
                if self.model.training:
                    jitter_std=0.001
                    t_Ls = [t.type(torch.FloatTensor) + torch.FloatTensor(t.size()).normal_(std=jitter_std) for t in t_Ls]
                    t_Ts = [t.type(torch.FloatTensor) + torch.FloatTensor(t.size()).normal_(std=jitter_std) for t in t_Ts]
                    t_Rs = [t.type(torch.FloatTensor) + torch.FloatTensor(t.size()).normal_(std=jitter_std) for t in t_Rs]
                    t_Bs = [t.type(torch.FloatTensor) + torch.FloatTensor(t.size()).normal_(std=jitter_std) for t in t_Bs]
                    t_rs = [t.type(torch.FloatTensor) + torch.FloatTensor(t.size()).normal_(std=jitter_std) for t in t_rs]

                tconf_scales = [t.type(torch.FloatTensor) for t in tconf_scales]
                tcls_scales = [t.type(torch.FloatTensor) for t in tcls_scales]

                ys = []
                for level in range(len(t_Ls)):
                    level_y = torch.cat([ torch.stack([2*tconf_scales[level]-1,t_Ls[level],t_Ts[level],t_Rs[level], t_Bs[level],t_rs[level]],dim=2), 2*tcls_scales[level].permute(0,1,4,2,3)-1], dim=2)
                    ###
                    #for r in range(level_y.size(3)):
                    #    for c in range(level_y.size(4)):
                    #        for bo in range(level_y.size(1)):
                    #            conf = level_y[0,bo,0,r,c]
                    #            x = level_y[0,bo,1,r,c]
                    #            y = level_y[0,bo,2,r,c]
                    #            if x<46 and x<95 and y>102 and y<130 and conf>0.5:
                    #                print('{} level_y[0,{},:,{},{}] = {}'.format(level,bo,r,c,level_y[0,bo,:,r,c]))
                    ys.append(level_y.view(level_y.size(0),level_y.size(1)*level_y.size(2),level_y.size(3),level_y.size(4)))
                targetBoxes_changed = build_box_predictions(ys,scale,ys[0].device,numAnchors,numBBParams,numBBTypes)
                targetBoxes_changed = targetBoxes_changed[:,targetBoxes_changed[0,:,0]>0.5]
            elif self.model_ref.useCurvedBBs and useOnlyGTSpace:
                #convert target boxes to x1y1x2y2r, as that's what TextLine expects
                x1 = targetBoxes[:,:,0]-targetBoxes[:,:,4]
                x2 = targetBoxes[:,:,0]+targetBoxes[:,:,4]
                y1 = targetBoxes[:,:,1]-targetBoxes[:,:,3]
                y2 = targetBoxes[:,:,1]+targetBoxes[:,:,3]
                r = targetBoxes[:,:,2]
                targetBoxes_changed = torch.stack((x1,y1,x2,y2,r),dim=2) #leave out class information
            else:
                targetBoxes_changed=targetBoxes.clone()
                if self.model.training:
                    targetBoxes_changed[:,:,0] += torch.randn_like(targetBoxes_changed[:,:,0])
                    targetBoxes_changed[:,:,1] += torch.randn_like(targetBoxes_changed[:,:,1])
                    targetBoxes_changed[:,:,2] += torch.randn_like(targetBoxes_changed[:,:,2])*0.01
                    targetBoxes_changed[:,:,3] += torch.randn_like(targetBoxes_changed[:,:,3])
                    targetBoxes_changed[:,:,4] += torch.randn_like(targetBoxes_changed[:,:,4])
                    targetBoxes_changed[:,:,3][targetBoxes_changed[:,:,3]<1]=1
                    targetBoxes_changed[:,:,4][targetBoxes_changed[:,:,4]<1]=1
                    #we tweak the classes in the model

            if useOnlyGTSpace and not self.model_ref.useCurvedBBs:
                targetBoxes_changed[:,:,-numBBTypes:]=0 #zero out other information to ensure results aren't contaminated
                #useCurved doesnt include class



            allOutputBoxes, outputOffsets, allEdgePred, allEdgeIndexes, allNodePred, allPredGroups, rel_prop_pred,merge_prop_scores, final = self.model(
                                image,
                                targetBoxes_changed,
                                target_num_neighbors,
                                useGT,
                                useOnlyGTSpace=useOnlyGTSpace,
                                otherThresh=self.conf_thresh_init, 
                                otherThreshIntur=threshIntur, 
                                hard_detect_limit=self.train_hard_detect_limit,
                                gtTrans = gtTrans,
                                merge_first_only = self.iteration<self.merge_first_only_until,
                                gtGroups = gtGroups if useGTGroups else None)
            #TODO
            #predPairingShouldBeTrue,predPairingShouldBeFalse, eRecall,ePrec,fullPrec,ap,proposedInfo = self.prealignedEdgePred(adj,relPred,relIndexes,rel_prop_pred)
            #if bbPred is not None:
            #    if self.model_ref.predNN or self.model_ref.predClass:
            #        if target_num_neighbors is not None:
            #            alignedNN_use = target_num_neighbors[0]
            #        bbPredNN_use = bbPred[:,:,0]
            #        start=1
            #    else:
            #        start=0
            #    if self.model_ref.predClass:
            #        if targetBoxes is not None:
            #            alignedClass_use =  targetBoxes[0,:,13:13+self.model_ref.numBBTypes]
            #        bbPredClass_use = bbPred[:,:,start:start+self.model_ref.numBBTypes]
            #else:
            #    bbPredNN_use=None
            #    bbPredClass_use=None
            #final_prop_rel_recall = final_prop_rel_prec = None
        else:
            #outputBoxes, outputOffsets: one, predicted at the begining
            #relPred, relIndexes, bbPred, predGroups: multiple, for each step in graph prediction. relIndexes indexes into predGroups, which indexes to outputBoxes
            #rel_prop_pred: if we use prop, one for begining
            allOutputBoxes, outputOffsets, allEdgePred, allEdgeIndexes, allNodePred, allPredGroups, rel_prop_pred,merge_prop_scores, final = self.model(image,
                    targetBoxes if gtTrans is not None else None,
                    otherThresh=self.conf_thresh_init, 
                    otherThreshIntur=threshIntur, 
                    hard_detect_limit=self.train_hard_detect_limit,
                    gtTrans = gtTrans,
                    merge_first_only = self.iteration<self.merge_first_only_until)
            #gtPairing,predPairing = self.alignEdgePred(targetBoxes,adj,outputBoxes,relPred)
        #t#self.opt_history['run model'].append(timeit.default_timer()-tic)#t#
        #t#tic=timeit.default_timer()#t##t#
        ### TODO code prealigned
        losses=defaultdict(lambda:0)
        log={}
        #for graphIteration in range(len(allEdgePred)):
        allEdgePredTypes=[]
        allMissedRels=[]
        allBBAlignment=[]
        proposedInfo=None
        mergeProposedInfo=None

        merged_first = self.model_ref.merge_first and not useOnlyGTSpace
        if allEdgePred is not None:
            for graphIteration,(outputBoxes,edgePred,nodePred,edgeIndexes,predGroups) in enumerate(zip(allOutputBoxes,allEdgePred,allNodePred,allEdgeIndexes,allPredGroups)):

                if self.model_ref.merge_first and useOnlyGTSpace:
                    graphIteration+=1

                #t#tic2=timeit.default_timer()#t##t#
                predEdgeShouldBeTrue,predEdgeShouldBeFalse, bbAlignment, proposedInfoI, logIter, edgePredTypes, missedRels = self.simplerAlignEdgePred(
                        targetBoxes,
                        targetIndexToGroup,
                        gtGroupAdj,
                        outputBoxes,
                        edgePred,
                        edgeIndexes,
                        predGroups, 
                        rel_prop_pred if (graphIteration==0 and not merged_first) or (graphIteration==1 and merged_first) else (merge_prop_scores if graphIteration==0 and merged_first else None),
                        self.thresh_edge[graphIteration],
                        self.thresh_rel[graphIteration],
                        self.thresh_overSeg[graphIteration],
                        self.thresh_group[graphIteration],
                        self.thresh_error[graphIteration],
                        merge_only= graphIteration==0 and merged_first
                        )
                #t#self.opt_history['newAlignEdgePred gI{}'.format(graphIteration)].append(timeit.default_timer()-tic2)#t#

                allEdgePredTypes.append(edgePredTypes)
                allMissedRels.append(missedRels)
                allBBAlignment.append(bbAlignment)
                if graphIteration==0 and merged_first:
                    mergeProposedInfo=proposedInfoI
                elif (graphIteration==0 and not merged_first) or (graphIteration==1 and merged_first):
                    proposedInfo=proposedInfoI

                if self.model_ref.predClass and nodePred is not None:
                    node_pred_use_index=[]
                    node_gt_use_class_indexes=[]
                    node_pred_use_index_sp=[]
                    alignedClass_use_sp=[]

                    node_conf_use_index=[]
                    node_conf_gt=[]#torch.FloatTensor(len(predGroups))

                    for i,predGroup in enumerate(predGroups):
                        ts=[bbAlignment[pId] for pId in predGroup]
                        classes=defaultdict(lambda:0)
                        classesIndexes={-2:-2}
                        hits=misses=0
                        for tId in ts:
                            if tId>=0:
                                #this is unfortunate. It's here since we use multiple classes
                                clsRep = ','.join([str(int(targetBoxes[0][tId,13+clasI])) for clasI in range(len(self.classMap))])
                                classes[clsRep] += 1
                                classesIndexes[clsRep] = tId
                                hits+=1
                            else:
                                classes[-1]+=1
                                classesIndexes[-1]=-1
                                misses+=1
                        targetClass=-2
                        for cls,count in classes.items():
                            if count/len(ts)>0.8:
                                targetClass = cls
                                break

                        if type(targetClass) is str:
                            node_pred_use_index.append(i)
                            node_gt_use_class_indexes.append(classesIndexes[targetClass])
                        elif targetClass==-1 and self.final_class_bad_alignment:
                            node_pred_use_index_sp.append(i)
                            error_class = torch.FloatTensor(1,len(self.classMap)+self.num_node_error_class).zero_()
                            error_class[0,self.final_class_bad_alignment_index]=1
                            alignedClass_use_sp.append(error_class)
                        elif targetClass==-2 and self.final_class_inpure_group:
                            node_pred_use_index_sp.append(i)
                            error_class = torch.FloatTensor(1,len(self.classMap)+self.num_node_error_class).zero_()
                            error_class[0,self.final_class_inpure_group_index]=1
                            alignedClass_use_sp.append(error_class)

                        if hits==0:
                            node_conf_use_index.append(i)
                            node_conf_gt.append(0)
                        elif misses==0 or hits/misses>0.5:
                            node_conf_use_index.append(i)
                            node_conf_gt.append(1)
                        #if 0 in predGroup:
                            #import pdb;pdb.set_trace()

                    node_pred_use_index += node_pred_use_index_sp

                    if len(node_pred_use_index)>0:
                        nodePredClass_use = nodePred[node_pred_use_index][:,:,self.model_ref.nodeIdxClass:self.model_ref.nodeIdxClassEnd]
                        alignedClass_use = targetBoxes[0][node_gt_use_class_indexes,13:13+len(self.classMap)]
                        if self.num_node_error_class>0:
                            alignedClass_use = torch.cat((alignedClass_use,torch.FloatTensor(alignedClass_use.size(0),self.num_bb_error_class).zero_().to(alignedClass_use.device)),dim=1)
                            if len(alignedClass_use_sp)>0:
                                alignedClass_use_sp = torch.cat(alignedClass_use_sp,dim=0).to(alignedClass_use.device)
                                alignedClass_use = torch.cat((alignedClass_use,alignedClass_use_sp),dim=0)
                    else:
                        nodePredClass_use = None
                        alignedClass_use = None

                    if len(node_conf_use_index)>0:
                        nodePredConf_use = nodePred[node_conf_use_index][:,:,self.model_ref.nodeIdxConf]
                        nodeGTConf_use = torch.FloatTensor(node_conf_gt).to(nodePred.device)
                else:
                    nodePredClass_use = None
                    alignedClass_use = None
                    nodePredConf_use = None
                    nodeGTConf_use = None

                ####


                #if edgePred is not None:
                #    numEdgePred = edgePred.size(0)
                #    if predEdgeShouldBeTrue is not None:
                #        lenTrue = predEdgeShouldBeTrue.size(0)
                #    else:
                #        lenTrue = 0
                #    if predEdgeShouldBeFalse is not None:
                #        lenFalse = predEdgeShouldBeFalse.size(0)
                #    else:
                #        lenFalse = 0
                #else:
                #    numEdgePred = lenTrue = lenFalse = 0

                relLoss = None
                #separating the loss into true and false portions is not only convienint, it balances the loss between true/false examples
                if predEdgeShouldBeTrue is not None and predEdgeShouldBeTrue.size(0)>0 and predEdgeShouldBeTrue.size(1)>0:
                    ones = torch.ones_like(predEdgeShouldBeTrue).to(image.device)
                    relLoss = self.loss['rel'](predEdgeShouldBeTrue,ones)
                    assert(not torch.isnan(relLoss))
                    debug_avg_relTrue = predEdgeShouldBeTrue.mean().item()
                else:
                    debug_avg_relTrue =0 
                if predEdgeShouldBeFalse is not None and predEdgeShouldBeFalse.size(0)>0 and predEdgeShouldBeFalse.size(1)>0:
                    zeros = torch.zeros_like(predEdgeShouldBeFalse).to(image.device)
                    relLossFalse = self.loss['rel'](predEdgeShouldBeFalse,zeros)
                    assert(not torch.isnan(relLossFalse))
                    if relLoss is None:
                        relLoss=relLossFalse
                    else:
                        relLoss+=relLossFalse
                    debug_avg_relFalse = predEdgeShouldBeFalse.mean().item()
                else:
                    debug_avg_relFalse = 0
                if relLoss is not None:
                    #relLoss *= self.lossWeights['rel']
                    losses['relLoss']+=relLoss

                if proposedInfoI is not None:
                    propPredPairingShouldBeTrue,propPredPairingShouldBeFalse= proposedInfoI[0:2]
                    propRelLoss = None
                    #seperating the loss into true and false portions is not only convienint, it balances the loss between true/false examples
                    if propPredPairingShouldBeTrue is not None and propPredPairingShouldBeTrue.size(0)>0:
                        ones = torch.ones_like(propPredPairingShouldBeTrue).to(image.device)
                        propRelLoss = self.loss['propRel'](propPredPairingShouldBeTrue,ones)
                    if propPredPairingShouldBeFalse is not None and propPredPairingShouldBeFalse.size(0)>0:
                        zeros = torch.zeros_like(propPredPairingShouldBeFalse).to(image.device)
                        propRelLossFalse = self.loss['propRel'](propPredPairingShouldBeFalse,zeros)
                        if propRelLoss is None:
                            propRelLoss=propRelLossFalse
                        else:
                            propRelLoss+=propRelLossFalse
                    if propRelLoss is not None:
                        losses['propRelLoss']+=propRelLoss



                
                #Fine tuning detector. Should only happed once
                if not self.model_ref.detector_frozen and graphIteration==0:
                    if targetBoxes is not None:
                        targSize = targetBoxes.size(1)
                    else:
                        targSize =0 

                    tic2=timeit.default_timer()
                    if 'box' in self.loss:
                        boxLoss, position_loss, conf_loss, class_loss, nn_loss, recall, precision = self.loss['box'](outputOffsets,targetBoxes,[targSize],target_num_neighbors)
                        losses['boxLoss'] += boxLoss
                        logIter['bb_position_loss'] = position_loss
                        logIter['bb_conf_loss'] = conf_loss
                        logIter['bb_class_loss'] = class_loss
                        logIter['bb_nn_loss'] = nn_loss
                    else:
                        oversegLoss, position_loss, conf_loss, class_loss, rot_loss, recall, precision, gt_covered, pred_covered, recall_noclass, precision_noclass, gt_covered_noclass, pred_covered_noclass = self.loss['overseg'](outputOffsets,targetBoxes,[targSize],calc_stats='bb_stats' in get)
                        losses['oversegLoss'] = oversegLoss
                        logIter['bb_position_loss'] = position_loss
                        logIter['bb_conf_loss'] = conf_loss
                        logIter['bb_class_loss'] = class_loss
                        if 'bb_stats' in get:
                            logIter['bb_recall_noclass']=recall_noclass
                            logIter['bb_precision_noclass']=precision_noclass
                            logIter['bb_gt_covered_noclass']=gt_covered_noclass
                            logIter['bb_pred_covered_noclass']=pred_covered_noclass


                    #t#self.opt_history['box_loss'].append(timeit.default_timer()-tic2)#t#

                    #boxLoss *= self.lossWeights['box']
                    #if relLoss is not None:
                    #    loss = relLoss + boxLoss
                    #else:
                    #    loss = boxLoss
                #else:
                #    loss = relLoss



                if self.model_ref.predClass and nodePredClass_use is not None and nodePredClass_use.size(0)>0:
                    alignedClass_use = alignedClass_use[:,None] #introduce "time" dimension to broadcast
                    class_loss_final = self.loss['classFinal'](nodePredClass_use,alignedClass_use)
                    losses['classFinalLoss'] += class_loss_final

                if nodePredConf_use is not None and nodePredConf_use.size(0)>0:
                    if len(nodeGTConf_use.size())<len(nodePredConf_use.size()):
                        nodeGTConf_use = nodeGTConf_use[:,None] #introduce "time" dimension to broadcast
                    conf_loss_final = self.loss['classFinal'](nodePredConf_use,nodeGTConf_use)
                    losses['confFinalLoss'] += conf_loss_final
                    #class_loss_final *= self.lossWeights['class']
                    #loss += class_loss_final
                    #class_loss_final = class_loss_final.item()
                #else:
                    #class_loss_final = 0

                for name,stat in logIter.items():
                    log['{}_{}'.format(name,graphIteration)]=stat

                if self.save_images_every>0 and self.iteration%self.save_images_every==0:
                    path = os.path.join(self.save_images_dir,'{}_{}.png'.format('b',graphIteration))#instance['name'],graphIteration))
                    
                    draw_graph(
                            outputBoxes,
                            self.model_ref.used_threshConf,
                            torch.sigmoid(nodePred).cpu().detach() if nodePred is not None else None,
                            torch.sigmoid(edgePred).cpu().detach() if edgePred is not None else None,
                            edgeIndexes,
                            predGroups,
                            image,
                            edgePredTypes,
                            missedRels,
                            targetBoxes,
                            self.classMap,
                            path,
                            useTextLines=self.model_ref.useCurvedBBs,
                            targetGroups=instance['gt_groups'],
                            targetPairs=instance['gt_groups_adj'])
                    print('saved {}'.format(path))

                if 'bb_stats' in get:

                    #if self.model_ref.detector.predNumNeighbors:
                    #    beforeCls=1
                    #    #outputBoxesM=torch.cat((outputBoxes[:,0:6],outputBoxes[:,7:]),dim=1) #throw away NN pred
                    #else:
                    #    beforeCls=0
                    #if targetBoxes is not None:
                    #    targetBoxes = targetBoxes.cpu()
                    if targetBoxes is not None:
                        target_for_b = targetBoxes[0].cpu()
                    else:
                        target_for_b = torch.empty(0)
                    if self.model_ref.useCurvedBBs:
                        ap_5, prec_5, recall_5, allPrec, allRecall =AP_textLines(target_for_b,outputBoxes,0.5,numClasses)
                    elif self.model_ref.rotation:
                        ap_5, prec_5, recall_5 =AP_dist(target_for_b,outputBoxes,0.9,numClasses)
                    else:
                        ap_5, prec_5, recall_5, allPrec, allRecall =AP_iou(target_for_b,outputBoxes,0.5,numClasses)
                    prec_5 = np.array(prec_5)
                    recall_5 = np.array(recall_5)
                    log['bb_AP_{}'.format(graphIteration)]=ap_5
                    log['bb_prec_{}'.format(graphIteration)]=prec_5
                    log['bb_recall_{}'.format(graphIteration)]=recall_5
                    log['bb_allPrec_{}'.format(graphIteration)]=allPrec
                    log['bb_allRecall_{}'.format(graphIteration)]=allRecall
                    log['bb_allFm_{}'.format(graphIteration)]= 2*allPrec*allRecall/(allPrec+allRecall) if allPrec+allRecall>0 else 0

        #We'll use information from the final prediction before the final pruning
        if 'DocStruct' in get:
            predToGTGroup={}
            #gtGroupToPred={}
            for node in range(len(predGroups)):
                predTargGroup = [bbAlignment[bb] for bb in predGroups[node] if bbAlignment[bb]>=0]
                if len(predTargGroup)>0:
                    gtGroup = getGTGroup(predTargGroup,targetIndexToGroup)
                    predToGTGroup[node]=gtGroup
                    #assert gtGroup not in gtGroupToPred #shouldn't happend with gt detections and grouping
                    #if it has split a group over two nodes, we'll just use both of them, as this is supposed to query from gt
                    #if useGTGroups and gtGroup in gtGroupToPred:
                    #    print('WARNING WARNING')
                    #    print('> pred groups NOT aligned to GT groups')
                    #    predTargGroupOther = [bbAlignment[bb] for bb in predGroups[gtGroupToPred[gtGroup]] if bbAlignment[bb]>=0]
                    #    print('> gt group:{}, me:{}, other:{}'.format(gtGroups[gtGroup],predTargGroup,predTargGroupOther))
                    #    print('WARNING WARNING')
                    #if gtGroup not in gtGroupToPred:
                    #    gtGroupToPred[gtGroup]=node
                    #else:
                    #    #this is missed
                    #    del predToGTGroup[gtGroupToPred[gtGroup]]
                    #    del predToGTGroup[node]
                    #    del gtGroupToPred[gtGroup]
            
            classMap = self.scoreClassMap
            num_class = len(self.scoreClassMap)
            minI = min(classMap.values())
            classMap = {v-minI:k for k,v in classMap.items()}
            classIs = nodePred[:,-1,1:1+num_class].argmax(dim=1).tolist()
            gt_classIs = targetBoxes[0,:,13:13+num_class].argmax(dim=1).tolist()
            #unused_gt_adj = set(gtGroupAdj)
            #candidate_lists=defaultdict(list)
            #for ei,(n0,n1) in enumerate(edgeIndexes):
            #    if n0 not in predToGTGroup or n1 not in predToGTGroup:
            #        continue
            #    gtG0 = predToGTGroup[n0]
            #    gtG1 = predToGTGroup[n1]
            #    class0 = classMap[classIs[n0]]
            #    class1 = classMap[classIs[n1]]
            #    true_pos = (min(gtG0,gtG1),max(gtG0,gtG1)) in gtGroupAdj
            #    if true_pos:
            #        try:
            #            unused_gt_adj.remove((min(gtG0,gtG1),max(gtG0,gtG1)))
            #        except KeyError as e:
            #            if useGTGroups:
            #                raise e
            #    
            #    if (class0=='header' and class1=='question') or (class0=='question' and class1=='answer'):
            #        candidate_lists[gtG1].append((edgePred[ei,-1,1],true_pos))
            #    elif (class1=='header' and class0=='question') or (class1=='question' and class0=='answer'):
            #        candidate_lists[gtG0].append((edgePred[ei,-1,1],true_pos))
            #    else:
            #        candidate_lists[gtG0].append((edgePred[ei,-1,1],False))
            #        candidate_lists[gtG1].append((edgePred[ei,-1,1],False))
            #for gtG0,gtG1 in unused_gt_adj:
            #    gtBB0=gtGroups[gtG0][0]
            #    gtBB1=gtGroups[gtG1][0]
            #    class0=classMap[gt_classIs[gtBB0]]
            #    class1=classMap[gt_classIs[gtBB1]]
            #    if (class0=='header' and class1=='question') or (class0=='question' and class1=='answer'):
            #        candidate_lists[gtG1].append((-1,False))
            #    elif (class1=='header' and class0=='question') or (class1=='question' and class0=='answer'):
            #        candidate_lists[gtG0].append((-1,False))
            #    #elif class0=='question'  and class1=='question':
            #    #    #IDK
            #    #    candidate_lists[gtG0].append((-1,False))
            #    else:
            #        #there are some lableling annomalies in the FUNSD test set
            #        candidate_lists[gtG0].append((-1,False))
            #        #assert False

            #sum_ap=0
            #hit_at_1=0
            #hit_at_2=0
            #hit_at_5=0

            #for gtG, candidate_list in candidate_lists.items():
            #    #if len(candidate_list)>1 or candidate_list[0][0]>=0:
            #    #    sum_ap += computeAP(candidate_list)
            #    #else:
            #    #    sum_ap += 0 #total miss

            #    candidate_list.sort(key=lambda a:a[0],reverse=True)
            #    if candidate_list[0][1]:
            #        hit_at_1 +=1
            #    if any(a[1] for a in candidate_list[:2]):
            #        hit_at_2 +=1
            #    if any(a[1] for a in candidate_list[:5]):
            #        hit_at_5 +=1
            ##log['DocStruct mAP'] = sum_ap/len(candidate_lists) #not quite right. Need to add every other possible rel. A
            #if len(candidate_lists)>0:
            #    log['DocStruct hit@1'] = hit_at_1/len(candidate_lists)
            #    log['DocStruct hit@2'] = hit_at_2/len(candidate_lists)
            #    log['DocStruct hit@5'] = hit_at_5/len(candidate_lists)


            sum_hit=0
            gtGroupToPred=defaultdict(list) #list as we could have a gt group split between two pred groups
            for pG,gtG in predToGTGroup.items():
                gtGroupToPred[gtG].append(pG)
            for gg0,gg1 in gtGroupAdj:
                gtBB0=gtGroups[gg0][0]
                gtBB1=gtGroups[gg1][0]
                class0=classMap[gt_classIs[gtBB0]]
                class1=classMap[gt_classIs[gtBB1]]
                if (class0=='header' and class1=='question') or (class0=='question' and class1=='answer'):
                    parent=gg0
                    child=gg1
                    parent_groups = gtGroupToPred[parent]
                    child_groups = gtGroupToPred[child]

                    if maxRelScoreIsHit(child_groups,parent_groups,edgeIndexes,edgePred):
                        sum_hit+=1
                elif (class1=='header' and class0=='question') or (class1=='question' and class0=='answer'):
                    parent=gg1
                    child=gg0
                    parent_groups = gtGroupToPred[parent]
                    child_groups = gtGroupToPred[child]

                    if maxRelScoreIsHit(child_groups,parent_groups,edgeIndexes,edgePred):
                        sum_hit+=1
                else: #labeling annomally, check both
                    parent_groups = gtGroupToPred[gg0]
                    child_groups = gtGroupToPred[gg1]
                    if maxRelScoreIsHit(child_groups,parent_groups,edgeIndexes,edgePred):
                        sum_hit+=0.5
                    parent_groups = gtGroupToPred[gg1]
                    child_groups = gtGroupToPred[gg0]
                    if maxRelScoreIsHit(child_groups,parent_groups,edgeIndexes,edgePred):
                        sum_hit+=0.5
            if len(gtGroupAdj)>0:
                log['DocStruct redid hit@1'] = sum_hit/len(gtGroupAdj)

            
            

            #TODO missed rels (nodes)

        #t#self.opt_history['all losses'].append(timeit.default_timer()-tic)#t#
        #t#tic=timeit.default_timer()#t##t#
        #print final state of graph
        ###
        gt_groups_adj = instance['gt_groups_adj']
        if final is not None:
            finalLog, finalRelTypes, finalMissedRels = self.finalEval(targetBoxes.cpu() if targetBoxes is not None else None,gtGroups,gt_groups_adj,targetIndexToGroup,*final,bb_iou_thresh=self.final_bb_iou_thresh)
            log.update(finalLog)
            if self.save_images_every>0 and self.iteration%self.save_images_every==0:
                path = os.path.join(self.save_images_dir,'{}_{}.png'.format('b','final'))#instance['name'],graphIteration))
                finalOutputBoxes, finalPredGroups, finalEdgeIndexes, finalBBTrans = final
                draw_graph(
                        finalOutputBoxes,
                        self.model_ref.used_threshConf,
                        None,
                        None,
                        finalEdgeIndexes,
                        finalPredGroups,
                        image,
                        finalRelTypes,
                        finalMissedRels,
                        targetBoxes,
                        self.classMap,
                        path,
                        bbTrans=finalBBTrans,
                        useTextLines=self.model_ref.useCurvedBBs,
                        targetGroups=instance['gt_groups'],
                        targetPairs=instance['gt_groups_adj'])
                #print('saved {}'.format(path))
            finalOutputBoxes, finalPredGroups, finalEdgeIndexes, finalBBTrans = final
            if self.do_characterization:
                self.characterization_eval(
                            allOutputBoxes,
                            allEdgePred,
                            allNodePred,
                            allEdgeIndexes,
                            allPredGroups,
                            finalOutputBoxes,
                            finalEdgeIndexes,
                            finalPredGroups,
                            targetBoxes,
                            targetIndexToGroup,
                            gtGroups,
                            gtGroupAdj)
            #print('DEBUG final num node:{}, num edges: {}'.format(len(finalOutputBoxes) if finalOutputBoxes is not None else 0,len(finalEdgeIndexes) if finalEdgeIndexes is not None else 0))
        ###
        
        #log['rel_prec']= fullPrec
        #log['rel_recall']= eRecall
        #log['rel_Fm']= 2*(fullPrec*eRecall)/(eRecall+fullPrec) if eRecall+fullPrec>0 else 0
        #t#self.opt_history['final eval'].append(timeit.default_timer()-tic)#t#

        if not self.model_ref.detector_frozen:
            if 'nnFinalLoss' in losses:
                log['nn loss improvement (neg is good)'] = losses['nnFinalLoss'].item()-nn_loss
            if 'classFinalLoss' in losses:
                log['class loss improvement (neg is good)'] = losses['classFinalLoss'].item()-class_loss



        if proposedInfo is not None:
            propRecall,propPrec = proposedInfo[2:4]
            log['prop_rel_recall'] = propRecall
            log['prop_rel_prec'] = propPrec
        if mergeProposedInfo is not None:
            propRecall,propPrec = mergeProposedInfo[2:4]
            log['prop_merge_recall'] = propRecall
            log['prop_merge_prec'] = propPrec
        #if final_prop_rel_recall is not None:
        #    log['final_prop_rel_recall']=final_prop_rel_recall
        #if final_prop_rel_prec is not None:
        #    log['final_prop_rel_prec']=final_prop_rel_prec





        got={}#outputBoxes, outputOffsets, relPred, relIndexes, bbPred, rel_prop_pred
        for name in get:
            if name=='edgePred':
                got['edgePred'] = edgePred.detach().cpu()
            elif name=='outputBoxes':
                if useGT:
                    got['outputBoxes'] = targetBoxes.cpu()
                else:
                    got['outputBoxes'] = outputBoxes.detach().cpu()
            elif name=='outputOffsets':
                got['outputOffsets'] = outputOffsets.detach().cpu()
            elif name=='edgeIndexes':
                got['edgeIndexes'] = edgeIndexes
            elif name=='nodePred':
                 got['nodePred'] = nodePred.detach().cpu()
            elif name=='allNodePred':
                 got[name] = [n.detach().cpu() if n is not None else None for n in allNodePred] if allNodePred is not None else None
            elif name=='allEdgePred':
                 got[name] = [n.detach().cpu() if n is not None else None for n in allEdgePred] if allEdgePred is not None else None
            elif name=='allEdgeIndexes':
                 got[name] = allEdgeIndexes
            elif name=='allPredGroups':
                 got[name] = allPredGroups
            elif name=='allOutputBoxes':
                 got[name] = allOutputBoxes
            elif name=='allEdgePredTypes':
                 got[name] = allEdgePredTypes
            elif name=='allMissedRels':
                 got[name] = allMissedRels
            elif name=='allBBAlignment':
                 got[name] = allBBAlignment
            elif name=='final':
                 got[name] = final
            elif name=='final_edgePredTypes':
                 got[name] = finalRelTypes
            elif name=='final_missedRels':
                 got[name] = finalMissedRels
            elif name=='DocStruct':
                if 'DocStruct redid hit@1' in log:
                    got[name]=log['DocStruct redid hit@1']
            elif name != 'bb_stats' and name != 'nn_acc':
                raise NotImplementedError('Cannot get [{}], unknown'.format(name))
        return losses, log, got



    def finalEval(self,targetBoxes,gtGroups,gt_groups_adj,targetIndexToGroup,outputBoxes,predGroups,predPairs,predTrans=None, bb_iou_thresh=0.5):
        log={}
        numClasses = len(self.scoreClassMap)

        #Remove blanks
        if 'blank' in self.classMap:
            blank_index = self.classMap['blank']
            if targetBoxes is not None:
                gtNotBlanks = targetBoxes[0,:,blank_index]<0.5
                if not gtNotBlanks.all():
                    #rewrite all the GT to not include blanks
                    targetBoxes=targetBoxes[:,gtNotBlanks]
                    gtOldToNewBBs = {oi.item():ni for ni,oi in enumerate(torch.nonzero(gtNotBlanks)[:,0])}
                    newGTGroups=[[gtOldToNewBBs[bb] for bb in group if bb in gtOldToNewBBs] for group in gtGroups]
                    gtOldToNewGroups={}
                    gtGroups=[]
                    for i,group in enumerate(newGTGroups):
                        if len(group)>0:
                            gtOldToNewGroups[i]=len(gtGroups)
                            gtGroups.append(group)
                    newToOldGTGroups = {n:o for o,n in gtOldToNewGroups.items()}
                    gt_groups_adj = set((gtOldToNewGroups[g1],gtOldToNewGroups[g2]) for g1,g2 in gt_groups_adj if g1 in gtOldToNewGroups and g2 in gtOldToNewGroups)
                    targetIndexToGroup={}
                    for groupId,bbIds in enumerate(gtGroups):
                        targetIndexToGroup.update({bbId:groupId for bbId in bbIds})
                else:
                    newToOldGTGroups = list(range(len(gtGroups)))

            if outputBoxes is not None and len(outputBoxes)>0:
                if self.model_ref.useCurvedBBs:
                    outputBoxesNotBlanks=torch.FloatTensor([box.getCls() for box in outputBoxes])
                    outputBoxesNotBlanks=outputBoxesNotBlanks[:,blank_index-13]<0.5
                    outputBoxes = [box for i,box in enumerate(outputBoxes) if outputBoxesNotBlanks[i]]
                else:
                    outputBoxesNotBlanks=outputBoxes[:,1+blank_index-8]<0.5
                    outputBoxes = outputBoxes[outputBoxesNotBlanks]
                newToOldOutputBoxes = torch.arange(0,len(outputBoxesNotBlanks),dtype=torch.int64)[outputBoxesNotBlanks]
                oldToNewOutputBoxes = {o.item():n for n,o in enumerate(newToOldOutputBoxes)}
                if predGroups is not None:
                    predGroups = [[oldToNewOutputBoxes[bId] for bId in group if bId in oldToNewOutputBoxes] for group in predGroups]
                    newToOldGroups = []
                    newGroups = []
                    for gId,group in enumerate(predGroups):
                        if len(group)>0:
                            newGroups.append(group)
                            newToOldGroups.append(gId)
                    predGroups = newGroups
                    oldToNewGroups = {o:n for n,o in enumerate(newToOldGroups)}
                    num_pred_pairs_with_blanks = len(predPairs)
                    predPairs = [(i,(oldToNewGroups[g1],oldToNewGroups[g2])) for i,(g1,g2) in enumerate(predPairs) if g1 in oldToNewGroups and g2 in oldToNewGroups]
                    if len(predPairs)>0:
                        newToOldPredPairs,predPairs = zip(*predPairs)
                    else:
                        newToOldPredPairs=[]
                    for a,b in predPairs:
                        assert(a < len(predGroups))
                        assert(b < len(predGroups))
                if predTrans is not None:
                    predTrans = [predTrans[newToOldOutputBoxes[n]] for n in range(len(newToOldOutputBoxes))]

        if targetBoxes is not None:
            targetBoxes = targetBoxes.cpu()
            if self.model_ref.useCurvedBBs:
                targIndex = newGetTargIndexForPreds_textLines(targetBoxes[0],outputBoxes,bb_iou_thresh,numClasses,False)
            elif self.model_ref.rotation:
                raise NotImplementedError('newGetTargIndexForPreds_dist should be modified to reflect the behavoir or newGetTargIndexForPreds_textLines')
                targIndex, fullHit, overSegmented = newGetTargIndexForPreds_dist(targetBoxes[0],outputBoxes,1.1,numClasses,hard_thresh=False)
            else:
                targIndex = newGetTargIndexForPreds_iou(targetBoxes[0],outputBoxes,bb_iou_thresh,numClasses,False)
                
        elif outputBoxes is not None:
            targIndex=torch.LongTensor(len(outputBoxes)).fill_(-1)

        #if self.model_ref.detector.predNumNeighbors:
        #    beforeCls=1
        #    #outputBoxesM=torch.cat((outputBoxes[:,0:6],outputBoxes[:,7:]),dim=1) #throw away NN pred
        #else:
        #    beforeCls=0
        #if targetBoxes is not None:
        #    targetBoxes = targetBoxes.cpu()
        if targetBoxes is not None:
            target_for_b = targetBoxes[0].cpu()
        else:
            target_for_b = torch.empty(0)
        if self.model_ref.useCurvedBBs:
            ap_5, prec_5, recall_5, allPrec, allRecall =AP_textLines(target_for_b,outputBoxes,bb_iou_thresh,numClasses)
        elif self.model_ref.rotation:
            ap_5, prec_5, recall_5, allPrec, allRecall =AP_dist(target_for_b,outputBoxes,0.9,numClasses)
        else:
            ap_5, prec_5, recall_5, allPrec, allRecall =AP_iou(target_for_b,outputBoxes,bb_iou_thresh,numClasses)
        prec_5 = np.array(prec_5)
        recall_5 = np.array(recall_5)
        log['final_bb_AP']=ap_5
        log['final_bb_prec']=prec_5
        log['final_bb_recall']=recall_5
        log['final_bb_allPrec']=allPrec
        log['final_bb_allRecall']=allRecall
        log['final_bb_allFm']= 2*allPrec*allRecall/(allPrec+allRecall) if allPrec+allRecall>0 else 0


        predGroupsT={}
        if predGroups is not None and targIndex is not None:
            for node in range(len(predGroups)):
                predGroupsT[node] = [targIndex[bb].item() for bb in predGroups[node] if targIndex[bb].item()>=0]
        elif  predGroups is not None:
            for node in range(len(predGroups)):
                predGroupsT[node] = []

        
        gtGroupHit=[False]*len(gtGroups)
        groupCompleteness=[]
        groupPurity={}
        predToGTGroup={}
        offId = -1
        for node,predGroupT in predGroupsT.items():
            gtGroupId = getGTGroup(predGroupT,targetIndexToGroup)
            predToGTGroup[node]=gtGroupId
            if gtGroupId<0:
                purity=0
                gtGroupId=offId
                offId-=1
            else:
                if gtGroupHit[gtGroupId]:
                    purity=sum([tId in gtGroups[gtGroupId] for tId in predGroupT])
                    purity/=len(predGroups[node])
                    if purity<groupPurity[gtGroupId]:
                        gtGroupId=offId
                        offId-=1
                        purity=0
                    else:
                        groupPurity[offId]=0
                        offId-=1
                else:
                    purity=sum([tId in gtGroups[gtGroupId] for tId in predGroupT])
                    purity/=len(predGroups[node])
                    gtGroupHit[gtGroupId]=True
            groupPurity[gtGroupId]=purity

            if gtGroupId>=0:
                completeness=sum([gtId in predGroupT for gtId in gtGroups[gtGroupId]])
                completeness/=len(gtGroups[gtGroupId])
                groupCompleteness.append(completeness)

        for hit in gtGroupHit:
            if not hit:
                groupCompleteness.append(0)
        

        log['final_groupCompleteness']=np.mean(groupCompleteness)
        log['final_groupPurity']=np.mean([v for k,v in groupPurity.items()])

        gtRelHit=set()
        relPrec=0
        if predPairs is None:
            predPairs=[]
        if 'blank' in self.classMap and predGroups is not None:
            rel_types=['UP']*num_pred_pairs_with_blanks
        else:
            rel_types=[]
        for pi,(n0,n1) in enumerate(predPairs):
            if n0 not in predToGTGroup or n1 not in predToGTGroup:
                print('ERROR, pair ({},{}) not foundi n predToGTGroup'.format(n0,n1))
                print('predToGTGroup {}: {}'.format(len(predToGTGroup),predToGTGroup))
                print('predGroups {}: {}'.format(len(predGroups),predGroups))
                print('outputBoxesNotBlanks: {}'.format(outputBoxesNotBlanks))
            gtG0=predToGTGroup[n0]
            gtG1=predToGTGroup[n1]
            if gtG0>=0 and gtG1>=0:
                pair_id = (min(gtG0,gtG1),max(gtG0,gtG1))
                if pair_id in gt_groups_adj:
                    relPrec+=1
                    gtRelHit.add((min(gtG0,gtG1),max(gtG0,gtG1)))
                    if 'blank' in self.classMap:
                        old_pi = newToOldPredPairs[pi]
                        rel_types[old_pi] = 'TP'
                    else:
                        rel_types.append('TP')
                    continue
            if 'blank' in self.classMap:
                old_pi = newToOldPredPairs[pi]
                rel_types[old_pi] = 'FP'
            else:
                rel_types.append('FP')

        #print('DEBUG true positives={}'.format(len(gtRelHit)))
        #print('DEBUG false positives={}'.format(len(predPairs)-len(gtRelHit)))
        #print('DEBUG false negatives={}'.format(len(gt_groups_adj)-len(gtRelHit)))
        if len(predPairs)>0:
            relPrec /= len(predPairs)
        else:
            relPrec = 1
        if len(gt_groups_adj)>0:
            relRecall = len(gtRelHit)/len(gt_groups_adj)
        else:
            relRecall = 1

        log['final_rel_prec']=relPrec
        log['final_rel_recall']=relRecall
        if relPrec+relRecall>0:
            log['final_rel_Fm']=(2*(relPrec*relRecall)/(relPrec+relRecall))
        else:
            log['final_rel_Fm']=0


        missed_rels = gt_groups_adj.difference(gtRelHit)
        if 'blank' in self.classMap:
            missed_rels = set((newToOldGTGroups[g1],newToOldGTGroups[g2]) for g1,g2 in missed_rels)
        return log, [rel_types], missed_rels

    def characterization_eval(self,
                        allOutputBoxes,
                        allEdgePred,
                        allNodePred,
                        allEdgeIndexes,
                        allPredGroups,
                        finalOutputBoxes,
                        finalEdgeIndexes,
                        finalPredGroups,
                        targetBoxes,
                        targetIndexToGroup,
                        gtGroups,
                        gtGroupAdj,
                        ):

        numClassesFull = self.model_ref.numBBTypes
        numClasses = len(self.scoreClassMap)

        #Remove blanks
        if 'blank' in self.classMap:
            blank_index = self.classMap['blank']
            if targetBoxes is not None:
                gtNotBlanks = targetBoxes[0,:,blank_index]<0.5
                newToOldBBs = [i for i in range(targetBoxes.size(1)) if gtNotBlanks[i]]
                oldToNewBBs = {o:n for n,o in newToOldBBs}
                targetBoxes=targetBoxes[:,gtNotBlanks]
                gtGroups = [ [oldToNewBBs[bb] for bb in group] for group in gtGroups ]
                newGroups=[]
                for gId,group in enumerate(gtGroups):
                    if len(group)>0:
                        newGroups.append(group)
                        newToOldGroups.append(gId)
                gtGroups=newGroups
                oldToNewGroups = {o:n for n,o in enumerate(newToOldGroups)}
                gtGroupAdj = [(oldToNewGroups[g1],oldToNewGroups[g2]) for g1,g2 in gtGroupAdj if g1 in oldToNewGroups and g2 in oldToNewGroups]
            if finalOutputBoxes is not None and len(finalOutputBoxes)>0:
                if self.model_ref.useCurvedBBs:
                    finalOutputBoxesNotBlanks=torch.FloatTensor([box.getCls() for box in finalOutputBoxes])
                    finalOutputBoxesNotBlanks=finalOutputBoxesNotBlanks[:,blank_index-13]<0.5
                    finalOutputBoxes = [box for i,box in enumerate(finalOutputBoxes) if finalOutputBoxesNotBlanks[i]]
                else:
                    finalOutputBoxesNotBlanks=finalOutputBoxes[:,1+blank_index-8]<0.5
                    finalOutputBoxes = finalOutputBoxes[finalOutputBoxesNotBlanks]
                newToOldOutputBoxes = torch.arange(0,len(finalOutputBoxesNotBlanks),dtype=torch.int64)[finalOutputBoxesNotBlanks]
                oldToNewOutputBoxes = {o.item():n for n,o in enumerate(newToOldOutputBoxes)}
                
                if finalPredGroups is not None:
                    finalPredGroups = [[oldToNewOutputBoxes[bId] for bId in group if bId in oldToNewOutputBoxes] for group in finalPredGroups]
                    newToOldGroups = []
                    newGroups = []
                    for gId,group in enumerate(finalPredGroups):
                        if len(group)>0:
                            newGroups.append(group)
                            newToOldGroups.append(gId)
                    oldToNewGroups = {o:n for n,o in enumerate(newToOldGroups)}
                    finalEdgeIndexes = [(oldToNewGroups[g1],oldToNewGroups[g2]) for g1,g2 in finalEdgeIndexes if g1 in oldToNewGroups and g2 in oldToNewGroups]
                    finalPredGroups = newGroups

                    for a,b in finalEdgeIndexes:
                        assert(a < len(finalPredGroups))
                        assert(b < len(finalPredGroups))
        targetBoxes=targetBoxes[0]

        #go to last
        #find alignment
        #if rel is missing, 
        false_pos_is_single=0
        false_pos_group_involved=0
        false_pos_inpure_group=0
        false_pos_from_bad_class=0
        false_pos_bad_node=0
        false_pos_with_good_nodes=0
        false_pos_with_misclassed_nodes=0
        inconsistent_edges=0
        false_pos_consistent_header_rels=0
        false_pos_consistent_question_rels=0

        double_rel_pred=0
        missed_rel_from_bad_detection=0
        missed_rel_from_bad_merge=0
        missed_rel_from_missed_prop=0
        missed_rel_from_bad_group=0
        missed_rel_from_poor_alignement=0
        missed_rel_from_misclass=0
        missed_rel_was_single=0
        missed_rel_from_pruned_edge=defaultdict(lambda: 0)
        missed_header_rels=0
        missed_question_rels=0
        hit_header_rels=0
        hit_question_rels=0

        false_pos_keep_scores=[]
        true_pos_keep_scores=[]
        false_pos_rel_scores=[]
        true_pos_rel_scores=[]

        #for each gt node, look through history. Was it found? Incorrectly merged? Grouped?
        #   found: a partail detection
        #   merge: was there are merge which made it not a match?
        #   was it grouped incorrectly? was it supposed to be a group, but isn't?
        #for missing rel, was it every present? when did it disapear, were any nodes bad?
        #for false pos rel, are either nodes bad detection or group?
        gtBBs2Pred=[]
        gtGroups2Pred=[]
        allEdgeScores=[]
        allRelScores=[]
        allMergeScores=[]
        allGroupScores=[]
        num_giter = len(allOutputBoxes)
        for graphIteration,(outputBoxes,edgePred,nodePred,edgeIndexes,predGroups) in enumerate(zip(allOutputBoxes,allEdgePred,allNodePred,allEdgeIndexes,allPredGroups)):
            if self.model_ref.useCurvedBBs:
                targIndex = newGetTargIndexForPreds_textLines(targetBoxes.cpu(),outputBoxes,self.gt_bb_align_IOcU_thresh,numClasses,True,self.picky_merging and (graphIteration>0 or not self.model.merge_first))
            elif self.model_ref.rotation:
                assert(False and 'untested and should be changed to reflect new newGetTargIndexForPreds_s')
                targIndex, fullHit, overSegmented = newGetTargIndexForPreds_dist(targetBoxes,outputBoxes,1.1,numClasses,hard_thresh=False)
            else:
                targIndex = newGetTargIndexForPreds_iou(targetBoxes,outputBoxes,0.5,numClasses,True)
            targIndex = targIndex.numpy()

            predGroup2GT={}
            for node in range(len(predGroups)):
                predGroupT = [targIndex[bb] for bb in predGroups[node] if targIndex[bb]>=0]
                predGroup2GT[node] = getGTGroup(predGroupT,targetIndexToGroup)
            #predGroups2GT.append(predGroup2GT)

            gtBB2Pred = [-1]*len(targetBoxes)
            for i,tInd in enumerate(targIndex):
                if tInd>=0:
                    gtBB2Pred[tInd]=i
            gtBBs2Pred.append(gtBB2Pred)
            gtGroup2Pred = defaultdict(list)
            for predG,gtG in predGroup2GT.items():
                if gtG!=-1:
                    gtGroup2Pred[gtG].append(predG)
            gtGroups2Pred.append(gtGroup2Pred)
            
            if graphIteration>0 or not self.model.merge_first:
                if not self.model_ref.legacy:
                    edgeScores = torch.sigmoid(edgePred[:,-1,0])
                    relScores = torch.sigmoid(edgePred[:,-1,1])
                    mergeScores = torch.sigmoid(edgePred[:,-1,2])
                    groupScores = torch.sigmoid(edgePred[:,-1,3])
                else:
                    relScores = torch.sigmoid(edgePred[:,-1,0])
                    mergeScores = torch.sigmoid(edgePred[:,-1,1])
                    groupScores = torch.sigmoid(edgePred[:,-1,2])
                    edgeScores = torch.max(torch.sigmoid(edgePred[:,-1,0:3]),dim=1)
            else:
                edgeScores=relScores=groupScores=None
                mergeScores = torch.sigmoid(edgePred[:,-1,0])
            allEdgeScores.append(edgeScores)
            allRelScores.append(relScores)
            allMergeScores.append(mergeScores)
            allGroupScores.append(groupScores)

        #final, we'll count it as additional graph iteration
        if self.model_ref.useCurvedBBs:
            targIndex = newGetTargIndexForPreds_textLines(targetBoxes.cpu(),finalOutputBoxes,0.5,numClasses,False)
            noClassTargIndex = newGetTargIndexForPreds_textLines(targetBoxes.cpu(),finalOutputBoxes,0.5,0,False)
        elif self.model_ref.rotation:
            assert(False and 'untested and should be changed to reflect new newGetTargIndexForPreds_s')
            targIndex, fullHit, overSegmented = newGetTargIndexForPreds_dist(targetBoxes,outputBoxes,1.1,numClasses,hard_thresh=False)
        else:
            targIndex = newGetTargIndexForPreds_iou(targetBoxes,finalOutputBoxes,0.4,numClasses,False)
            noClassTargIndex = newGetTargIndexForPreds_iou(targetBoxes,finalOutputBoxes,0.4,0,False)
        targIndex = targIndex.numpy()
        noClassTargIndex = noClassTargIndex.numpy()

        #cacluate which pred bbs are close to eachother (for density measurement)
        if self.model_ref.useCurvedBBs:
            bb_centers = np.array([bb.getCenterPoint() for bb in finalOutputBoxes])
            bb_lefts = np.array([bb.pairPoints()[0] for bb in finalOutputBoxes]).mean(axis=1)
            bb_rights = np.array([bb.pairPoints()[1] for bb in finalOutputBoxes]).mean(axis=1)
        else:
            bb_centers = finalOutputBoxes[:,1:3]
            assert(not self.model_ref.rotation)
            bb_lefts = bb_centers.clone()
            bb_lefts[:,0]-=finalOutputBoxes[:,5]
            bb_rights = bb_centers.clone()
            bb_rights[:,0]+=finalOutputBoxes[:,5]
            
        dist_center_center = np.power(np.power(bb_centers[None,:,:]-bb_centers[:,None,:],2).sum(axis=2),0.5)
        dist_center_left = np.power(np.power(bb_centers[None,:,:]-bb_lefts[:,None,:],2).sum(axis=2),0.5)
        dist_center_right = np.power(np.power(bb_centers[None,:,:]-bb_rights[:,None,:],2).sum(axis=2),0.5)
        dist_left_right = np.power(np.power(bb_lefts[None,:,:]-bb_rights[:,None,:],2).sum(axis=2),0.5)
        dist_right_right = np.power(np.power(bb_rights[None,:,:]-bb_rights[:,None,:],2).sum(axis=2),0.5)
        dist_left_left = np.power(np.power(bb_lefts[None,:,:]-bb_lefts[:,None,:],2).sum(axis=2),0.5)
        d_thresh=50
        bb_close = (dist_center_center<d_thresh)+(dist_center_left<d_thresh)+(dist_center_right<d_thresh)+(dist_left_right<d_thresh)+(dist_right_right<d_thresh)+(dist_left_left<d_thresh)

        predGroup2GT={}
        noClassPredGroup2GT={}
        finalPurity=[]
        finalNoClassPurity=[]
        final_density=[]
        final_node_center=[]
        for node in range(len(finalPredGroups)):
            predGroupT = [targIndex[bb] for bb in finalPredGroups[node] if targIndex[bb]>=0]
            predGroup2GT[node] = getGTGroup(predGroupT,targetIndexToGroup) if purity(predGroupT,targetIndexToGroup)>0.25 else -1
            finalPurity.append(purity(predGroupT,targetIndexToGroup))

            noClassPredGroupT = [noClassTargIndex[bb] for bb in finalPredGroups[node] if noClassTargIndex[bb]>=0]
            noClassPredGroup2GT[node] = getGTGroup(noClassPredGroupT,targetIndexToGroup)
            finalNoClassPurity.append(purity(noClassPredGroupT,targetIndexToGroup))
            
            all_close_bbs = set()
            for bb in finalPredGroups[node]:
                nonzero = bb_close[bb].nonzero()
                if type(nonzero) is tuple:
                    close_bbs = bb_close[bb].nonzero()[0]
                else:
                    assert(bb_close[bb].nonzero().shape[1]==1)
                    close_bbs = bb_close[bb].nonzero()[:,0]
                all_close_bbs.update(obb for obb in close_bbs if obb not in finalPredGroups[node])
            final_density.append(len(all_close_bbs))
            final_node_center.append(bb_centers[finalPredGroups[node]].mean(axis=0))

        gtBB2Pred = [-1]*len(targetBoxes)
        for i,tInd in enumerate(targIndex):
            if tInd>=0:
                gtBB2Pred[tInd]=i
        finalNoClassGtBB2Pred = [-1]*len(targetBoxes)
        for i,tInd in enumerate(noClassTargIndex):
            if tInd>=0:
                finalNoClassGtBB2Pred[tInd]=i
        gtBBs2Pred.append(gtBB2Pred)
        gtGroup2Pred = defaultdict(list)
        for predG,gtG in predGroup2GT.items():
            if gtG!=-1:
                gtGroup2Pred[gtG].append(predG)
        gtGroups2Pred.append(gtGroup2Pred)

        allEdgeIndexes.append(finalEdgeIndexes)

        ###
        num_final_merge = len(allOutputBoxes[-1]) - len(finalOutputBoxes)
        #map from final bbs to last bbs
        finalBB2LastBB={}
        unmatched_finals=[]
        last_used=[False]*len(allOutputBoxes[-1])
        for finalI, bbF in enumerate(finalOutputBoxes):
            if self.model_ref.useCurvedBBs:
                ppF = bbF.polyPoints()
            else:
                ppF = bbF[1:6]
            match_found=False
            for lastI, bbL in enumerate(allOutputBoxes[-1]):
                
                if self.model_ref.useCurvedBBs:
                    ppL = bbL.polyPoints()
                else:
                    ppL = bbL[1:6]
                if len(ppF)==len(ppL):
                    max_diff = np.abs(ppF-ppL).max()
                    if max_diff<0.01:
                        match_found=True
                        #assert(not last_used[lastI]) #this actually occurs with gt (perfect overlap)
                        last_used[lastI]=True
                        finalBB2LastBB[finalI]=lastI
                        break
            if not match_found:
                unmatched_finals.append(finalI)
        #if num_final_merge>0:
        for finalI in unmatched_finals:
            best_diff=99999999
            best_lastI=None
            bbF = finalOutputBoxes[finalI]
            if self.model_ref.useCurvedBBs:
                ppF = bbF.polyPoints()
            else:
                ppF = bbF[1:6]
            match_found=False
            for lastI, bbL in enumerate(allOutputBoxes[-1]):
                if not last_used[lastI]:
                    
                    if self.model_ref.useCurvedBBs:
                        ppL = bbL.polyPoints()
                        diff = np.abs(ppF.mean(axis=0)-ppL.mean(axis=0)).sum()
                    else:
                        ppL = bbL[1:6]
                        diff = p.abs(ppF-ppL).sum()

                    if diff<best_diff:
                        best_diff=diff
                        best_lastI=lastI

            finalBB2LastBB[finalI]=best_lastI


        gtEdge2Pred = {}
        badPredEdges = []
        false_pos_edges = []
        false_pos_distances = []
        true_pos_distances = []
        true_pos_all_densities=[]
        false_pos_all_densities=[]
        for ei,(n1,n2) in enumerate(finalEdgeIndexes):
            gtGId1 = predGroup2GT[n1]
            gtGId2 = predGroup2GT[n2]
            edge = (min(gtGId1,gtGId2),max(gtGId1,gtGId2))
            distance = math.sqrt(np.power(final_node_center[n1]-final_node_center[n2],2).sum())
            is_false_pos=False
            if edge in gtEdge2Pred:
                #two predicted edges claiming the same gt edge
                #this can occur if one of both of the GT groups is still split
                double_rel_pred+=1
            elif edge in gtGroupAdj:
                gtEdge2Pred[edge] = ei
                true_pos_distances.append(distance)
                true_pos_all_densities.append(max(final_density[n1],final_density[n2]))
            else:
                false_pos_edges.append((ei,n1,n2)+edge)
                false_pos_distances.append(distance)
                false_pos_all_densities.append(max(final_density[n1],final_density[n2]))
                is_false_pos=True

            #is this relationship consistent with classes
            if self.model_ref.useCurvedBBs:
                classIdx1 = finalOutputBoxes[finalPredGroups[n1][0]].getCls()[:numClasses].argmax()
                classIdx2 = finalOutputBoxes[finalPredGroups[n2][0]].getCls()[:numClasses].argmax()
            else:
                classIdx1 = finalOutputBoxes[finalPredGroups[n1][0],6:7+numClasses].argmax()
                classIdx2 = finalOutputBoxes[finalPredGroups[n2][0],6:7+numClasses].argmax()
            tClass = min(classIdx1,classIdx2)
            bClass = max(classIdx1,classIdx2)
            is_consistent=True
            if not (classIdx1!=classIdx2 and ((tClass==0 and bClass==1) or (tClass==1 and bClass==2))):
                inconsistent_edges+=1
                is_consistent=False
            #else:
            #    #check neighbor edges
            #    for aei,(an1,an2) in enumerate(finalEdgeIndexes):
            #        if aei!=ei and (an1==n1  or an2==n1 or an1==n2 or an2==n2):
            #            #this is a shared edge. Check each consistent scenario
            #            an1_class=finalOutputBoxes[finalPredGroups[an1][0]].getCls()[:numClasses].argmax()
            #            an2_class=finalOutputBoxes[finalPredGroups[an2][0]].getCls()[:numClasses].argmax()
            #            if an1_class==tClass and an1_class==1 and an2_class==0:
            #                continue
            #            elif an1_class==tClass and an1_class==0 and an2_class==1:
            #                continue
            #            elif an1_class==bClass and an1_class==1 and an2_class==2:
            #                continue
            #            elif an1_class==bClass and an1_class==0 and an2_class==1:
            #                continue
            #            elif an2_class==tClass and an2_class==1 and an1_class==0:
            #                continue
            #            elif an2_class==tClass and an2_class==0 and an1_class==1:
            #                continue
            #            elif an2_class==bClass and an2_class==1 and an1_class==2:
            #                continue
            #            elif an2_class==bClass and an2_class==0 and an1_class==1:
            #                continue

            #            inconsistent_edges+=1
            #            is_consistent=False
            #            break
            if is_false_pos and is_consistent:
                if tClass==0 and bClass==1:
                    false_pos_consistent_header_rels+=1
                elif tClass==1 and bClass==2:
                    false_pos_consistent_question_rels+=1


            #find the confidence value (keep or rel?)
            lastBBs1 = set(finalBB2LastBB[bb] for bb in finalPredGroups[n1])
            lastBBs2 = set(finalBB2LastBB[bb] for bb in finalPredGroups[n2])
            #find most consistent last group
            lastNode1=lastNode2=None
            for lgi, bbs in enumerate(allPredGroups[-1]):
                bbs=set(bbs)
                same1 = len(bbs.intersection(lastBBs1))
                if same1/max(len(bbs),len(lastBBs1))>0.5:
                    lastNode1=lgi

                same2 = len(bbs.intersection(lastBBs2))
                if same2/max(len(bbs),len(lastBBs2))>0.5:
                    lastNode2=lgi
            
            if lastNode1 is not None and lastNode2 is not None:
                try:
                    ei = allEdgeIndexes[-1].index((min(lastNode1,lastNode2),max(lastNode1,lastNode2)))
                    keep = allEdgeScores[-1][ei] #allEdgePred[-1][ei,0]
                    rel = allRelScores[-1][ei]
                    if is_false_pos:
                        false_pos_keep_scores.append(keep)
                        false_pos_rel_scores.append(rel)
                    else:
                        true_pos_keep_scores.append(keep)
                        true_pos_rel_scores.append(rel)
                except ValueError:
                    pass
                    
                    

        missed_rels=gtGroupAdj.difference(set(gtEdge2Pred.keys()))


        for gtGId1,gtGId2 in gtEdge2Pred.keys():
            classIdx1 = targetBoxes[gtGroups[gtGId1][0],13:13+numClasses].argmax()
            classIdx2 = targetBoxes[gtGroups[gtGId2][0],13:13+numClasses].argmax()
            assert(classIdx1!=classIdx2)
            minIdx = min(classIdx1,classIdx2)
            maxIdx = max(classIdx1,classIdx2)
            if minIdx==0 and maxIdx==1:
                hit_header_rels+=1
            elif minIdx==1 and maxIdx==2:
                hit_question_rels+=1
            else:
                assert(False)
        

        
        for gtGId1,gtGId2 in missed_rels:
            classIdx1 = targetBoxes[gtGroups[gtGId1][0],13:13+numClasses].argmax()
            classIdx2 = targetBoxes[gtGroups[gtGId2][0],13:13+numClasses].argmax()
            assert(classIdx1!=classIdx2)
            minIdx = min(classIdx1,classIdx2)
            maxIdx = max(classIdx1,classIdx2)
            if minIdx==0 and maxIdx==1:
                missed_header_rels+=1
            elif minIdx==1 and maxIdx==2:
                missed_question_rels+=1
            else:
                assert(False)

            #is this a single/isolated relationship?
            is_single = True
            for (gn1,gn2) in gtGroupAdj:
                if (gn1==gtGId1 and gn2!=gtGId2) or (gn1==gtGId2 and gn2!=gtGId1) or (gn2==gtGId1 and gn1!=gtGId2) or (gn2==gtGId2 and gn1!=gtGId1):
                    is_single=False
                    break
            if is_single:
                missed_rel_was_single+=1


            found1 = any([gtBBs2Pred[0][gtbb]!=-1 for gtbb in gtGroups[gtGId1]])
            found2 = any([gtBBs2Pred[0][gtbb]!=-1 for gtbb in gtGroups[gtGId2]])
            if not found1 or not found2:
                missed_rel_from_bad_detection+=1
            else:
                for giter in range(num_giter+1): #+1 for final
                    found1 = any([gtBBs2Pred[giter][gtbb]!=-1 for gtbb in gtGroups[gtGId1]])
                    found2 = any([gtBBs2Pred[giter][gtbb]!=-1 for gtbb in gtGroups[gtGId2]])
                    if giter == num_giter:
                        noClassFound1 = any([finalNoClassGtBB2Pred[gtbb]!=-1 for gtbb in gtGroups[gtGId1]])
                        noClassFound2 = any([finalNoClassGtBB2Pred[gtbb]!=-1 for gtbb in gtGroups[gtGId2]])
                    if not found1:
                        was_merge=0
                        prevPredNodeIds = gtGroups2Pred[giter-1][gtGId1]
                        for prevPredNodeId in prevPredNodeIds:
                            #find all edges to see if it was merged
                            for ei,(n1,n2) in enumerate(allEdgeIndexes[giter-1]):
                                if n1==prevPredNodeId or n2==prevPredNodeId:
                                    if allMergeScores[giter-1][ei]>self.model.mergeThresh[giter-1]:
                                        was_merge+=1
                                        break
                        if giter == num_giter:
                            if was_merge>len(prevPredNodeIds):
                                missed_rel_from_bad_merge+=1
                            else:
                                #was it wrong class?
                                if noClassFound1 and (found2 or noClassFound2):
                                    missed_rel_from_misclass+=1
                                else:
                                    missed_rel_from_poor_alignement+=1
                        else:
                            assert(was_merge==len(prevPredNodeIds))
                            missed_rel_from_bad_merge+=1
                        break
                    if not found2:
                        was_merge=0
                        prevPredNodeIds = gtGroups2Pred[giter-1][gtGId2]
                        for prevPredNodeId in prevPredNodeIds:
                            #find all edges to see if it was merged
                            for ei,(n1,n2) in enumerate(allEdgeIndexes[giter-1]):
                                if n1==prevPredNodeId or n2==prevPredNodeId:
                                    if allMergeScores[giter-1][ei]>self.model.mergeThresh[giter-1]:
                                        was_merge+=1
                                        break
                        if giter == num_giter:
                            if was_merge>len(prevPredNodeIds):
                                missed_rel_from_bad_merge+=1
                            else:
                                #was it wrong class?
                                if noClassFound2 and (found1 or noClassFound1):
                                    missed_rel_from_misclass+=1
                                else:
                                    missed_rel_from_poor_alignement+=1
                        else:
                            assert(was_merge==len(prevPredNodeIds))
                            missed_rel_from_bad_merge+=1
                        break

                    predGroups1 = gtGroups2Pred[giter][gtGId1]
                    predGroups2 = gtGroups2Pred[giter][gtGId2]

                    if len(predGroups1)==0:
                        #bad grouping on prev iter. Let's double check that
                        was_group=0
                        prevPredNodeIds = gtGroups2Pred[giter-1][gtGId1]
                        for prevPredNodeId in prevPredNodeIds:
                            #find all edges to see if it was groupd
                            for ei,(n1,n2) in enumerate(allEdgeIndexes[giter-1]):
                                if n1==prevPredNodeId or n2==prevPredNodeId:
                                    if allGroupScores[giter-1][ei]>self.model.groupThresh[giter-1]:
                                        was_group+=1
                                        break
                        assert(was_group==len(prevPredNodeIds))
                        missed_rel_from_bad_group+=1
                        break
                    if len(predGroups2)==0:
                        #bad grouping on prev iter. Let's double check that
                        was_group=0
                        prevPredNodeIds = gtGroups2Pred[giter-1][gtGId2]
                        for prevPredNodeId in prevPredNodeIds:
                            #find all edges to see if it was groupd
                            for ei,(n1,n2) in enumerate(allEdgeIndexes[giter-1]):
                                if n1==prevPredNodeId or n2==prevPredNodeId:
                                    if allGroupScores[giter-1][ei]>self.model.groupThresh[giter-1]:
                                        was_group+=1
                                        break
                        assert(was_group==len(prevPredNodeIds))
                        missed_rel_from_bad_group+=1
                        break


                    if not self.model.merge_first or giter>0: #the merge-first is not doing relationships
                        edge_present=False
                        for ei,(n1,n2) in enumerate(allEdgeIndexes[giter]):
                            if (n1 in predGroups1 and n2 in predGroups2) or (n2 in predGroups1 and n1 in predGroups2):
                                edge_present=True
                                break
                        if not edge_present:
                            #we have it's nodes, so it must have been dropped as an edge
                            if (not self.model.merge_first and giter==0) or (self.model.merge_first and giter==1):
                                #import pdb;pdb.set_trace()
                                missed_rel_from_missed_prop+=1
                            else:
                                #it must have been dropped in the previous iteration. Double check this is right
                                prevEdgePred=[]
                                #prevRelPred=[]
                                prevPredGroups1 = gtGroups2Pred[giter-1][gtGId1]
                                prevPredGroups2 = gtGroups2Pred[giter-1][gtGId2]
                                for ei,(n1,n2) in enumerate(allEdgeIndexes[giter-1]):
                                    if (n1 in prevPredGroups1 and n2 in prevPredGroups2) or (n2 in prevPredGroups1 and n1 in prevPredGroups2):
                                        prevEdgePred.append(allEdgeScores[giter-1][ei]>self.model.keepEdgeThresh[giter-1])
                                        #prevRelPred.append(allRelScores[giter-1][ei]>self.model.keepRelThresh)
                                assert(len(prevEdgePred)>0)
                                #assert(not any(prevEdgePred))
                                missed_rel_from_pruned_edge[giter-1]+=1

                            break

        for pei,pn1,pn2,gtGId1,gtGId2 in false_pos_edges:
            #is it single/isolated? (are there any connected predicted edges?)
            is_single=True
            for n1,n2 in finalEdgeIndexes:
                if (pn1==n1 and pn2!=n2) or (pn1==n2 and pn2!=n1) or (pn2==n1 and pn1!=n2) or (pn2==n2 and pn1!=n1):
                    is_single=False
                    break
            if is_single:
                false_pos_is_single+=1


            impure_group=False
            if len(finalPredGroups[pn1])>1 or len(finalPredGroups[pn2])>1 or (gtGId1!=-1 and len(gtGroups[gtGId1])>1) or (gtGId2!=-1 and len(gtGroups[gtGId2])>1):
                false_pos_group_involved+=1

                if (finalNoClassPurity[pn1]<0.99 and len(finalPredGroups[pn1])>1) or (finalNoClassPurity[pn2]<0.99 and len(finalPredGroups[pn2])>1):
                    false_pos_inpure_group+=1
                    impure_group=True
                #print('fp group {}({}) -- {}({})'.format(bb_centers[finalPredGroups[pn1][0]],finalNoClassPurity[pn1],bb_centers[finalPredGroups[pn2][0]],finalNoClassPurity[pn2]))
                #import pdb;pdb.set_trace()


            #is there a bad detection? or merge? These are hard to tell apart
            #It's a bad merge if it would fine without a given detection
            #it's a bad detection if there is no way to have combine detected elements to match
            if gtGId1==-1 or gtGId2==-2:
                new_gt1 = noClassPredGroup2GT[pn1]
                new_gt2 = noClassPredGroup2GT[pn2]
                if new_gt1!=-1 and new_gt2!=-1 and (min(new_gt1,new_gt2),max(new_gt1,new_gt2)) in gtGroupAdj:
                    false_pos_from_bad_class+=1
                elif not impure_group and (new_gt1==-1 or new_gt2==-1):
                    false_pos_bad_node+=1
                    #print('fp group {} -- {}'.format(bb_centers[finalPredGroups[pn1][0]],bb_centers[finalPredGroups[pn2][0]]))
                elif not impure_group:
                    false_pos_with_misclassed_nodes+=1
            elif not impure_group:
                false_pos_with_good_nodes+=1
                
            #TODO, chickening out and just saying "bad node"

        num_true_pos = len(true_pos_distances)
        num_false_pos = len(false_pos_distances)
        num_false_neg = len(missed_rels)
        num_pos = num_true_pos+num_false_pos


        self.characterization_sum['num_true_pos']+=num_true_pos 
        self.characterization_sum['num_false_pos']+=num_false_pos
        self.characterization_sum['num_false_neg']+=num_false_neg

        self.characterization_sum['num_header_rel_true_pos']+=hit_header_rels
        self.characterization_sum['num_header_rel_false_pos']+=false_pos_consistent_header_rels
        self.characterization_sum['num_header_rel_false_neg']+=missed_header_rels
        self.characterization_sum['num_question_rel_true_pos']+=hit_question_rels
        self.characterization_sum['num_question_rel_false_pos']+=false_pos_consistent_question_rels
        self.characterization_sum['num_question_rel_false_neg']+=missed_question_rels

        self.characterization_sum['false_pos_is_single']+=false_pos_is_single
        self.characterization_sum['false_pos_group_involved']+=false_pos_group_involved
        self.characterization_sum['false_pos_inpure_group']+=false_pos_inpure_group
        self.characterization_sum['false_pos_from_bad_class']+=false_pos_from_bad_class
        self.characterization_sum['false_pos_bad_node']+=false_pos_bad_node
        self.characterization_sum['false_pos_with_good_nodes']+=false_pos_with_good_nodes
        self.characterization_sum['false_pos_with_misclassed_nodes']+=false_pos_with_misclassed_nodes

        self.characterization_sum['inconsistent_edges']+=inconsistent_edges
        self.characterization_sum['false_pos_consistent_header_rels']+=false_pos_consistent_header_rels
        self.characterization_sum['false_pos_consistent_question_rels']+=false_pos_consistent_question_rels
        #self.characterization_sum['missed_header_rels']+=missed_header_rels
        #self.characterization_sum['missed_question_rels']+=missed_question_rels
        #self.characterization_sum['hit_header_rels']+=hit_header_rels
        #self.characterization_sum['hit_question_rels']+=hit_question_rels

        self.characterization_sum['double_rel_pred']+=double_rel_pred
        self.characterization_sum['missed_rel_was_single']+=missed_rel_was_single


        self.characterization_sum['missed_rel_from_bad_detection']+=missed_rel_from_bad_detection
        self.characterization_sum['missed_rel_from_bad_merge']+=missed_rel_from_bad_merge
        self.characterization_sum['missed_rel_from_missed_prop']+=missed_rel_from_missed_prop
        self.characterization_sum['missed_rel_from_bad_group']+=missed_rel_from_bad_group
        self.characterization_sum['missed_rel_from_poor_alignement']+=missed_rel_from_poor_alignement
        self.characterization_sum['missed_rel_from_misclass']+=missed_rel_from_misclass

        
        self.characterization_form['false_pos_is_single'].append(false_pos_is_single/num_false_pos if num_false_pos>0 else 0)
        self.characterization_form['false_pos_group_involved'].append(false_pos_group_involved/num_false_pos if num_false_pos>0 else 0)
        self.characterization_form['false_pos_inpure_group'].append(false_pos_inpure_group/num_false_pos if num_false_pos>0 else 0)
        self.characterization_form['false_pos_from_bad_class'].append(false_pos_from_bad_class/num_false_pos if num_false_pos>0 else 0)
        self.characterization_form['false_pos_bad_node'].append(false_pos_bad_node/num_false_pos if num_false_pos>0 else 0)
        self.characterization_form['false_pos_with_good_nodes'].append(false_pos_with_good_nodes/num_false_pos if num_false_pos>0 else 0)
        self.characterization_form['false_pos_with_misclassed_nodes'].append(false_pos_with_misclassed_nodes/num_false_pos if num_false_pos>0 else 0)
        assert(inconsistent_edges<=num_pos)
        self.characterization_form['inconsistent_edges'].append(inconsistent_edges/(num_pos) if (num_pos)>0 else 0)
        self.characterization_form['false_pos_consistent_header_rels'].append(false_pos_consistent_header_rels/num_false_pos if num_false_pos>0 else 0)
        self.characterization_form['false_pos_consistent_question_rels'].append(false_pos_consistent_question_rels/num_false_pos if num_false_pos>0 else 0)
        self.characterization_form['missed_header_rels'].append(missed_header_rels/num_false_neg if num_false_neg>0 else 0)
        self.characterization_form['missed_question_rels'].append(missed_question_rels/num_false_neg if num_false_neg>0 else 0)
        self.characterization_form['hit_header_rels'].append(hit_header_rels/num_true_pos if num_true_pos>0 else 0)
        self.characterization_form['hit_question_rels'].append(hit_question_rels/num_true_pos if num_true_pos>0 else 0)

        self.characterization_form['double_rel_pred'].append(double_rel_pred/num_pos if num_pos>0 else 0)
        self.characterization_form['missed_rel_was_single'].append(missed_rel_was_single/num_false_neg if num_false_neg>0 else 0)


        self.characterization_form['missed_rel_from_bad_detection'].append(missed_rel_from_bad_detection/num_false_neg if num_false_neg>0 else 0)
        self.characterization_form['missed_rel_from_bad_merge'].append(missed_rel_from_bad_merge/num_false_neg if num_false_neg>0 else 0)
        self.characterization_form['missed_rel_from_missed_prop'].append(missed_rel_from_missed_prop/num_false_neg if num_false_neg>0 else 0)
        self.characterization_form['missed_rel_from_bad_group'].append(missed_rel_from_bad_group/num_false_neg if num_false_neg>0 else 0)
        self.characterization_form['missed_rel_from_poor_alignement'].append(missed_rel_from_poor_alignement/num_false_neg if num_false_neg>0 else 0)
        self.characterization_form['missed_rel_from_misclass'].append(missed_rel_from_misclass/num_false_neg if num_false_neg>0 else 0)

        all_sum=0
        for giter,missed in missed_rel_from_pruned_edge.items():
            self.characterization_sum['missed_rel_from_pruned_edge_{}'.format(giter)]+=missed
            self.characterization_form['missed_rel_from_pruned_edge_{}'.format(giter)].append(missed/num_false_neg)
            all_sum+=missed
        self.characterization_sum['missed_rel_from_pruned_edge_all']+=all_sum
        self.characterization_form['missed_rel_from_pruned_edge_all'].append(all_sum/num_false_neg if num_false_neg>0 else 0)

        self.characterization_hist['true_pos_distances']+=true_pos_distances
        self.characterization_hist['false_pos_distances']+=false_pos_distances
        self.characterization_hist['true_pos_all_densities']+=true_pos_all_densities
        self.characterization_hist['false_pos_all_densities']+=false_pos_all_densities
        self.characterization_hist['true_pos_keep_scores']+=true_pos_keep_scores
        self.characterization_hist['false_pos_keep_scores']+=false_pos_keep_scores
        self.characterization_hist['true_pos_rel_scores']+=true_pos_rel_scores
        self.characterization_hist['false_pos_rel_scores']+=false_pos_rel_scores
        #@#####
        return
        #######

        print('true positives = {}'.format(num_true_pos))
        print('false positives = {}'.format(num_false_pos))
        print('false negatives = {}'.format(num_false_neg))

        print('false_pos_is_single={}'.format(false_pos_is_single))
        print('false_pos_group_involved={}'.format(false_pos_group_involved))
        print('false_pos_inpure_group={}'.format(false_pos_inpure_group))
        print('false_pos_from_bad_class={}'.format(false_pos_from_bad_class))
        print('false_pos_bad_node={}'.format(false_pos_bad_node))
        print('false_pos_with_good_nodes={}'.format(false_pos_with_good_nodes))
        print('false_pos_with_misclassed_nodes={}'.format(false_pos_with_misclassed_nodes))

        print('inconsistent_edges={}'.format(inconsistent_edges))
        print('false_pos_consistent_header_rels={}'.format(false_pos_consistent_header_rels))
        print('false_pos_consistent_question_rels={}'.format(false_pos_consistent_question_rels))
        print('missed_header_rels={}'.format(missed_header_rels))
        print('missed_question_rels={}'.format(missed_question_rels))
        print('hit_header_rels={}'.format(hit_header_rels))
        print('hit_question_rels={}'.format(hit_question_rels))

        print('double_rel_pred={}'.format(double_rel_pred))
        print('missed_rel_was_single={}'.format(missed_rel_was_single))

        all_sum=0
        for giter,missed in missed_rel_from_pruned_edge.items():
            print('missed_rel_from_pruned_edge[{}]={}'.format(giter,missed))
            all_sum+=missed
        print('missed_rel_from_pruned_edge[all]={}'.format(all_sum))
        all_sum+=missed_rel_from_bad_detection+missed_rel_from_bad_merge+missed_rel_from_missed_prop+missed_rel_from_bad_group+missed_rel_from_poor_alignement+missed_rel_from_misclass
        #missed_rel_from_bad_detection/=len(missed_rels)
        print('missed_rel_from_bad_detection={}'.format(missed_rel_from_bad_detection))
        #missed_rel_from_bad_merge/=len(missed_rels)
        print('missed_rel_from_bad_merge={}'.format(missed_rel_from_bad_merge))
        #missed_rel_from_missed_prop/=len(missed_rels)
        print('missed_rel_from_missed_prop={}'.format(missed_rel_from_missed_prop))
        #missed_rel_from_bad_group/=len(missed_rels)
        print('missed_rel_from_bad_group={}'.format(missed_rel_from_bad_group))
        print('missed_rel_from_poor_alignement={}'.format(missed_rel_from_poor_alignement))
        print('missed_rel_from_misclass={}'.format(missed_rel_from_misclass))
        
        print('accounted missed={}, unaccounted missed={}'.format(all_sum,len(missed_rels)-all_sum))

        plt.figure(1)
        #max_distance = max(true_pos_distances+false_pos_distances)
        #bins = np.linspace(0, max_distance, 10)
        plt.hist([true_pos_distances,false_pos_distances],bins=10,label=['true_pos','false_pos'])
        plt.xlabel('distance')
        plt.ylabel('count')
        plt.title('rel_distances')
        plt.legend(loc='upper right')

        plt.figure(2)
        #max_den = max(true_pos_all_densities+false_pos_all_densities)
        #bins = np.linspace(0, max_den, 5)
        plt.hist([true_pos_all_densities,false_pos_all_densities],bins=5,label=['true_pos','false_pos'])
        plt.xlabel('density')
        plt.ylabel('count')
        plt.title('densities')
        plt.legend(loc='upper right')

        plt.figure(3)
        plt.hist([true_pos_keep_scores,false_pos_keep_scores],bins=5,label=['true_pos','false_pos'])
        plt.xlabel('score')
        plt.ylabel('count')
        plt.title('keep edge')
        plt.legend(loc='upper right')

        plt.figure(4)
        plt.hist([true_pos_rel_scores,false_pos_rel_scores],bins=5,label=['true_pos','false_pos'])
        plt.xlabel('score')
        plt.ylabel('count')
        plt.title('rel edge')
        plt.legend(loc='upper right')


        plt.show()


    def displayCharacterization(self):
        print('\n==============')
        print('Avg by form')
        print('==============')
        for name,values in self.characterization_form.items():
            print('{}:\t{:.3f}'.format(name,np.mean(values)))


        print('\n==============')
        print('Total count')
        print('==============')
        for name,value in self.characterization_sum.items():
            print('{}:\t{:.3f}'.format(name,value))

        print('\n==============')
        print('Total portions')
        print('==============')
        num_true_pos = self.characterization_sum['num_true_pos']
        num_false_pos = self.characterization_sum['num_false_pos']
        num_false_neg = self.characterization_sum['num_false_neg']
        num_pos = num_true_pos+num_false_pos
        print('precision:\t{:.3f}'.format(num_true_pos/num_pos))
        print('recall:\t{:.3f}'.format(num_true_pos/(num_true_pos+num_false_neg)))
        del self.characterization_sum['num_true_pos']
        del self.characterization_sum['num_false_pos']
        del self.characterization_sum['num_false_neg']
        for a in ['header','question']:
            a_num_true_pos = self.characterization_sum['num_{}_rel_true_pos'.format(a)]
            a_num_false_pos = self.characterization_sum['num_{}_rel_false_pos'.format(a)]
            a_num_false_neg = self.characterization_sum['num_{}_rel_false_neg'.format(a)]
            a_num_pos = a_num_true_pos+a_num_false_pos
            print('{}_rel_precision:\t{:.3f}'.format(a,a_num_true_pos/a_num_pos))
            print('{}_rel_recall:\t{:.3f}'.format(a, a_num_true_pos/(a_num_true_pos+a_num_false_neg)))
            del self.characterization_sum['num_{}_rel_true_pos'.format(a)]
            del self.characterization_sum['num_{}_rel_false_pos'.format(a)]
            del self.characterization_sum['num_{}_rel_false_neg'.format(a)]
        for name,value in self.characterization_sum.items():
            if 'false_neg' in name or 'missed' in name:
                divide = num_false_neg
            elif 'false_pos' in name:
                divide = num_false_pos
            elif 'hit' in name:
                divide = num_true_pos
            else:
                divide = num_pos
            if divide!=0:
                print('{}:\t{:.3f}'.format(name,value/divide))
            else:
                print('{}:\t{}/{}'.format(name,value,divide))

        plt.figure(1)
        #max_distance = max(true_pos_distances+false_pos_distances)
        #bins = np.linspace(0, max_distance, 10)
        plt.hist([self.characterization_hist['true_pos_distances'],self.characterization_hist['false_pos_distances']],bins=15,label=['true_pos','false_pos'])
        plt.xlabel('distance')
        plt.ylabel('count')
        plt.title('rel_distances')
        plt.legend(loc='upper right')

        plt.savefig('characterization_distance.png')

        plt.figure(2)
        #max_den = max(true_pos_all_densities+false_pos_all_densities)
        #bins = np.linspace(0, max_den, 5)
        plt.hist([self.characterization_hist['true_pos_all_densities'],self.characterization_hist['false_pos_all_densities']],bins=10,label=['true_pos','false_pos'])
        plt.xlabel('density')
        plt.ylabel('count')
        plt.title('densities')
        plt.legend(loc='upper right')

        plt.savefig('characterization_density.png')

        plt.figure(3)
        plt.hist([self.characterization_hist['true_pos_keep_scores'],self.characterization_hist['false_pos_keep_scores']],bins=10,label=['true_pos','false_pos'])
        plt.xlabel('score')
        plt.ylabel('count')
        plt.title('keep edge')
        plt.legend(loc='upper right')

        plt.savefig('characterization_keep_score.png')

        plt.figure(4)
        plt.hist([self.characterization_hist['true_pos_rel_scores'],self.characterization_hist['false_pos_rel_scores']],bins=10,label=['true_pos','false_pos'])
        plt.xlabel('score')
        plt.ylabel('count')
        plt.title('rel edge')
        plt.legend(loc='upper right')

        fignum=5
        for name,values in self.characterization_form.items():
            plt.figure(fignum)
            fignum+=1
            plt.hist(values,bins=10)
            plt.xlabel(name)
            plt.ylabel('count')
            plt.title(name)

            plt.savefig('characterization_{}.png'.format(name))

        #plt.show()

<|MERGE_RESOLUTION|>--- conflicted
+++ resolved
@@ -29,15 +29,12 @@
                     max_score_is_hit = True
                 else:
                     max_score_is_hit = False
-<<<<<<< HEAD
-=======
             elif pG1 in child_groups:
                 max_score = score
                 if pG0 in parent_groups:
                     max_score_is_hit = True
                 else:
                     max_score_is_hit = False
->>>>>>> a35e8fb9
     return max_score_is_hit
 
 class GraphPairTrainer(BaseTrainer):
