import torch
#from model.yolo_loss import bbox_iou
import math
import timeit
import numpy as np
from utils.forms_annotations import calcCornersTorch
from shapely.geometry import Polygon, LineString
import shapely

def distancePoints(a,b):
    return math.sqrt((a[0]-b[0])**2 + (a[1]-b[1])**2)
def distancePointLine(p,la,lb):
    return abs((la[1]-lb[1])*p[0]-(la[0]-lb[0])*p[1]+la[0]*lb[1]-la[1]*lb[0])/math.sqrt((la[1]-lb[1])**2 + (la[0]-lb[0])**2)

def non_max_sup_overseg(pred_boxes,thresh_conf=0.5, thresh_inter=0.5, hard_limit=300):
    return non_max_sup_(pred_boxes,thresh_conf, thresh_inter, verticle_bias_intersection, hard_limit)
def non_max_sup_iou(pred_boxes,thresh_conf=0.5, thresh_inter=0.5, hard_limit=300):
    return non_max_sup_(pred_boxes,thresh_conf, thresh_inter, max_intersection, hard_limit)
def non_max_sup_dist(pred_boxes,thresh_conf=0.5, thresh_dist=0.9, hard_limit=300):
    return non_max_sup_(pred_boxes,thresh_conf, thresh_dist*-1, dist_neg, hard_limit)
def non_max_sup_(pred_boxes,thresh_conf, thresh_loc, loc_metric, hard_limit):
    #rearr = [0,1,2,5,4,3]
    #for i in range(6,pred_boxes.shape[2]):
    #    rearr.append(i)
    #pred_boxes = pred_boxes[:,:,rearr]
    to_return=[]
    for b in range(pred_boxes.shape[0]):
        
        #allIOU = bbox_iou(
        above_thresh = []
        for i in range(pred_boxes.shape[1]):
            if pred_boxes[b,i,0]>thresh_conf:
                above_thresh.append( (pred_boxes[b,i,0], i) )
        above_thresh.sort(key=lambda a: a[0], reverse=True)
        above_thresh = above_thresh[:hard_limit]
        li = 0
        while li<len(above_thresh)-1:
            i=above_thresh[li][1]
            loc_measures = loc_metric(pred_boxes[b,i,1:6],pred_boxes[b,[x[1] for x in above_thresh[li+1:]],1:6])
            #ious = bbox_iou(pred_boxes[b,i:i+1,1:5],pred_boxes[b,[x[1] for x in above_thresh[li+1:]],1:5], x1y1x2y2=False)
            to_remove=[]
            for lj in range(len(above_thresh)-1,li,-1):
                j=above_thresh[lj][1]
                #if bbox_iou( pred_boxes[b,i:i+1,1:5], pred_boxes[b,j:j+1,1:5], x1y1x2y2=False) > thresh_iou:
                if loc_measures[lj-(li+1)] > thresh_loc:
                    to_remove.append(lj)
            #to_remove.reverse()
            for index in to_remove:
                del above_thresh[index]
            li+=1

        best = pred_boxes[b,[x[1] for x in above_thresh],:]
        to_return.append(best)#[:,rearr])
    return to_return

def non_max_sup_keep_overlap_iou(pred_boxes,thresh_conf, thresh_loc, hard_limit=9999):
    times_batch=[]
    times_above_thresh=[]
    times_all_iou=[]
    times_bridge_first=[]
    times_zip_sort=[]
    times_for_loc_measures=[]
    times_remove=[]
    times_bridge_second=[]

    to_return=[]
    for b in range(pred_boxes.shape[0]):
        tic_b=timeit.default_timer()

        
        #all_iou = ... or only on above_thresh?
        
        #TODO the creation of above_thresh could be faster
        above_thresh = []
        for i in range(pred_boxes.shape[1]):
            if pred_boxes[b,i,0]>thresh_conf:
                above_thresh.append( (pred_boxes[b,i,0], i) )
        above_thresh.sort(key=lambda a: a[0], reverse=True)
        above_thresh = above_thresh[:hard_limit]
        above_thresh = [x[1] for x in above_thresh]
        abv_thr_bbs = pred_boxes[b,above_thresh]

        times_above_thresh.append(timeit.default_timer()-tic_b)
        tic=timeit.default_timer()

        all_iou = allIOU(abv_thr_bbs,abv_thr_bbs,x1y1x2y2=True)

        times_all_iou.append(timeit.default_timer()-tic)
        tic=timeit.default_timer()

        adj_b = all_iou>0
        adj = adj_b.type(torch.IntTensor)
        bridged_to = torch.where(adj_b,torch.zeros_like(adj),torch.matmul(adj,adj)) #which bbs a bb is bridged to by another bb (but is not directly overlapping with)

        adj_b = None
        #this is some graph theory. adj^N=A is a matrix showing at A[i,j] how many paths there are from node i to node j
        #We use this to track which bbs are exclusive bridges, that is, they overlap two bbs and no other bb overlaps both of those bbs
        times_bridge_first.append(timeit.default_timer()-tic)

        li = 0
        to_remove_all = set()
        while li<len(above_thresh):
            #print('b:{}/{}, li:{}/{}'.format(b,pred_boxes.shape[0],li,len(above_thresh)))
            if li in to_remove_all:
                li+=1
                continue

            tic=timeit.default_timer()

            loc_measures = all_iou[li] #loc_metric(pred_boxes[b,i,1:6],pred_boxes[b,[x[1] for x in above_thresh[li+1:]],1:6])
            #loc_measures = list(enumerate(loc_measures)).sort(key=lambda a: a[1])
            loc_measures = list(zip(range(li+1,len(above_thresh)),loc_measures[li+1:],abv_thr_bbs[li+1:,0]))
            loc_measures.sort(key=lambda a: a[2])

            times_zip_sort.append(timeit.default_timer()-tic)
            tic=timeit.default_timer()

            to_remove=[]
            for loc_i,iou,loc_conf in loc_measures:
                if iou>thresh_loc:
                    #Is this an exclusive bridge?
                    bridging = (adj[loc_i]-adj[li])==1 #where this is 1, I am a bridge
                    if not ((bridged_to[li]==1) & bridging).any():
                        #loc_i is not an exlusive bridge
                        to_remove.append(loc_i)
                        bridged_to[li,bridging]-=1

            times_for_loc_measures.append(timeit.default_timer()-tic)
            tic=timeit.default_timer()
            
            if len(to_remove)>0:
                to_remove_all.update(to_remove)
                for index in to_remove:
                    #del above_thresh[index]
                    all_iou[index,:]=0
                    all_iou[:,index]=0

                times_remove.append(timeit.default_timer()-tic)
                tic=timeit.default_timer()

                #recompute bridging after removeal
                adj_b = all_iou>0
                adj = adj_b.type(torch.IntTensor)
                bridged_to = torch.where(adj_b,torch.zeros_like(adj),torch.matmul(adj,adj))
                adj_b = None

                times_bridge_second.append(timeit.default_timer()-tic)
            li+=1

    
        print('removing: {}.'.format(len(to_remove_all)))
        to_remove_all = list(to_remove_all)
        to_remove_all.sort(reverse=True)
        for index in to_remove_all:
            del above_thresh[index]
        best = pred_boxes[b,above_thresh,:]
        to_return.append(best)#[:,rearr])

        times_batch.append(timeit.default_timer()-tic_b)

    print('times_batch mean:{}, total:{}'.format(np.mean(times_batch),np.sum(times_batch)))
    print('times_above_thresh mean:{}, total:{}'.format(np.mean(times_above_thresh),np.sum(times_above_thresh)))
    print('times_all_iou mean:{}, total:{}'.format(np.mean(times_all_iou),np.sum(times_all_iou)))
    print('times_bridge_first mean:{}, total:{}'.format(np.mean(times_bridge_first),np.sum(times_bridge_first)))
    print('times_zip_sort mean:{}, total:{}'.format(np.mean(times_zip_sort),np.sum(times_zip_sort)))
    print('times_for_loc_measures mean:{}, total:{}'.format(np.mean(times_for_loc_measures),np.sum(times_for_loc_measures)))
    print('times_remove mean:{}, total:{}'.format(np.mean(times_remove),np.sum(times_remove)))
    print('times_bridge_second mean:{}, total:{}'.format(np.mean(times_bridge_second),np.sum(times_bridge_second)))

    return to_return
#this is intended for the oversegmentation detector, where we care less about horizontal overlap (since these should be merged later on, and more about verticle overlap, since these should not be merged but discarded
def verticle_bias_intersection(query_box, candidate_boxes):
    q_x1, q_x2 = query_box[0]-query_box[4], query_box[0]+query_box[4]
    q_y1, q_y2 = query_box[1]-query_box[3], query_box[1]+query_box[3]
    q_yc = (q_y1+q_y2)/2
    q_h = q_y2-q_y1
    c_x1, c_x2 = candidate_boxes[:,0]-candidate_boxes[:,4], candidate_boxes[:,0]+candidate_boxes[:,4]
    c_y1, c_y2 = candidate_boxes[:,1]-candidate_boxes[:,3], candidate_boxes[:,1]+candidate_boxes[:,3]
    c_yc = (c_y1+c_y2)/2
    c_h = c_y2-c_y1

    inter_rect_x1 = torch.max(q_x1, c_x1)
    inter_rect_x2 = torch.min(q_x2, c_x2)
    inter_rect_y1 = torch.max(q_y1, c_y1)
    inter_rect_y2 = torch.min(q_y2, c_y2)

    inter_area = torch.clamp(inter_rect_x2 - inter_rect_x1 + 1, min=0) * torch.clamp(
            inter_rect_y2 - inter_rect_y1 + 1, min=0 )

    q_area = (q_x2 - q_x1 + 1) * (q_y2 - q_y1 + 1)
    c_area = (c_x2 - c_x1 + 1) * (c_y2 - c_y1 + 1)
    min_area = torch.min(q_area,c_area)
    #import pdb; pdb.set_trace()

    max_inter = inter_area/min_area
    #max_inter[(q_yc-c_yc).abs()>torch.min(
    #Apply bias
    mult=3
    max_inter *= (mult*(((q_yc-c_yc).abs()/torch.min(q_h,c_h))).pow(2)).clamp(min=0.5)
    return max_inter


def max_intersection(query_box, candidate_boxes):
    q_x1, q_x2 = query_box[0]-query_box[4], query_box[0]+query_box[4]
    q_y1, q_y2 = query_box[1]-query_box[3], query_box[1]+query_box[3]
    c_x1, c_x2 = candidate_boxes[:,0]-candidate_boxes[:,4], candidate_boxes[:,0]+candidate_boxes[:,4]
    c_y1, c_y2 = candidate_boxes[:,1]-candidate_boxes[:,3], candidate_boxes[:,1]+candidate_boxes[:,3]

    inter_rect_x1 = torch.max(q_x1, c_x1)
    inter_rect_x2 = torch.min(q_x2, c_x2)
    inter_rect_y1 = torch.max(q_y1, c_y1)
    inter_rect_y2 = torch.min(q_y2, c_y2)

    inter_area = torch.clamp(inter_rect_x2 - inter_rect_x1 + 1, min=0) * torch.clamp(
            inter_rect_y2 - inter_rect_y1 + 1, min=0 )

    q_area = (q_x2 - q_x1 + 1) * (q_y2 - q_y1 + 1)
    c_area = (c_x2 - c_x1 + 1) * (c_y2 - c_y1 + 1)
    min_area = torch.min(q_area,c_area)
    #import pdb; pdb.set_trace()

    return inter_area/min_area

def dist_neg(query_box, candidate_boxes):
    #convert boxes to points
    sin_r = torch.sin(query_box[2])
    cos_r = torch.cos(query_box[2])
    qlx = query_box[0] - cos_r*query_box[4]
    qly = query_box[1] + sin_r*query_box[3]
    qrx = query_box[0] + cos_r*query_box[4]
    qry = query_box[1] - sin_r*query_box[3]
    qtx = query_box[0] - cos_r*query_box[4]
    qty = query_box[1] - sin_r*query_box[3]
    qbx = query_box[0] + cos_r*query_box[4]
    qby = query_box[1] + sin_r*query_box[3]
    query_points = torch.tensor([[qlx,qly,qrx,qry,qtx,qty,qbx,qby]])
    queryHW = (query_box[4]+query_box[3])/2
    #queryHW = torch.min(query_box[3:5])

    query_points = query_points.expand(candidate_boxes.size(0),8)
    queryHW = queryHW.expand(candidate_boxes.size(0))

    sin_r = torch.sin(candidate_boxes[:,2])
    cos_r = torch.cos(candidate_boxes[:,2])
    clx = candidate_boxes[:,0] - cos_r*candidate_boxes[:,4]
    cly = candidate_boxes[:,1] + sin_r*candidate_boxes[:,3]
    crx = candidate_boxes[:,0] + cos_r*candidate_boxes[:,4]
    cry = candidate_boxes[:,1] - sin_r*candidate_boxes[:,3]
    ctx = candidate_boxes[:,0] - cos_r*candidate_boxes[:,4]
    cty = candidate_boxes[:,1] - sin_r*candidate_boxes[:,3]
    cbx = candidate_boxes[:,0] + cos_r*candidate_boxes[:,4]
    cby = candidate_boxes[:,1] + sin_r*candidate_boxes[:,3]
    cand_points = torch.stack([clx,cly,crx,cry,ctx,cty,cbx,cby],dim=1)
    candHW = (candidate_boxes[:,4]+candidate_boxes[:,3])/2
    #candHW,_ = torch.min(candidate_boxes[:,3:5],dim=1)
    #compute distances
    normalization = (queryHW+candHW)/2.0

    deltas = query_points - cand_points
    dist = ((
            torch.norm(deltas[:,0:2],2,1) +
            torch.norm(deltas[:,2:4],2,1) +
            torch.norm(deltas[:,4:6],2,1) +
            torch.norm(deltas[:,6:8],2,1)
           )/normalization)**2
    return dist*-1

def allIOU(boxes1,boxes2, boxes1XYWH=[0,1,4,3],x1y1x2y2=False):
    if x1y1x2y2:
        b1_x1=boxes1[:,0]
        b1_y1=boxes1[:,1]
        b1_x2=boxes1[:,2]
        b1_y2=boxes1[:,3]
        b2_x1=boxes2[:,0]
        b2_y1=boxes2[:,1]
        b2_x2=boxes2[:,2]
        b2_y2=boxes2[:,3]
    else:
        b1_x1, b1_x2 = boxes1[:,boxes1XYWH[0]]-boxes1[:,boxes1XYWH[2]], boxes1[:,boxes1XYWH[0]]+boxes1[:,boxes1XYWH[2]]
        b1_y1, b1_y2 = boxes1[:,boxes1XYWH[1]]-boxes1[:,boxes1XYWH[3]], boxes1[:,boxes1XYWH[1]]+boxes1[:,boxes1XYWH[3]]
        b2_x1, b2_x2 = boxes2[:,0]-boxes2[:,4], boxes2[:,0]+boxes2[:,4]
        b2_y1, b2_y2 = boxes2[:,1]-boxes2[:,3], boxes2[:,1]+boxes2[:,3]

    #expand to make two dimensional, allowing every instance of boxes1
    #to be compared with every intsance of boxes2
    b1_x1 = b1_x1[:,None].expand(boxes1.size(0), boxes2.size(0))
    b1_y1 = b1_y1[:,None].expand(boxes1.size(0), boxes2.size(0))
    b1_x2 = b1_x2[:,None].expand(boxes1.size(0), boxes2.size(0))
    b1_y2 = b1_y2[:,None].expand(boxes1.size(0), boxes2.size(0))
    b2_x1 = b2_x1[None,:].expand(boxes1.size(0), boxes2.size(0))
    b2_y1 = b2_y1[None,:].expand(boxes1.size(0), boxes2.size(0))
    b2_x2 = b2_x2[None,:].expand(boxes1.size(0), boxes2.size(0))
    b2_y2 = b2_y2[None,:].expand(boxes1.size(0), boxes2.size(0))

    inter_rect_x1 = torch.max(b1_x1, b2_x1)
    inter_rect_x2 = torch.min(b1_x2, b2_x2)
    inter_rect_y1 = torch.max(b1_y1, b2_y1)
    inter_rect_y2 = torch.min(b1_y2, b2_y2)

    inter_area = torch.clamp(inter_rect_x2 - inter_rect_x1 + 1, min=0) * torch.clamp(
            inter_rect_y2 - inter_rect_y1 + 1, min=0 )

    b1_area = (b1_x2 - b1_x1 + 1) * (b1_y2 - b1_y1 + 1)
    b2_area = (b2_x2 - b2_x1 + 1) * (b2_y2 - b2_y1 + 1)
    iou = inter_area / (b1_area + b2_area - inter_area + 1e-16)
    return iou

def allIO_clipU(boxesT,boxesP, boxesPXYWH=[0,1,4,3]):
    bP_x1, bP_x2 = boxesP[:,boxesPXYWH[0]]-boxesP[:,boxesPXYWH[2]], boxesP[:,boxesPXYWH[0]]+boxesP[:,boxesPXYWH[2]]
    bP_y1, bP_y2 = boxesP[:,boxesPXYWH[1]]-boxesP[:,boxesPXYWH[3]], boxesP[:,boxesPXYWH[1]]+boxesP[:,boxesPXYWH[3]]
    bT_x1, bT_x2 = boxesT[:,0]-boxesT[:,4], boxesT[:,0]+boxesT[:,4]
    bT_y1, bT_y2 = boxesT[:,1]-boxesT[:,3], boxesT[:,1]+boxesT[:,3]

    #expand to make two dimensional, allowing every instance of boxesP
    #to be compared with every intsance of boxesT
    bT_x1 = bT_x1[:,None].expand(boxesT.size(0), boxesP.size(0))
    bT_y1 = bT_y1[:,None].expand(boxesT.size(0), boxesP.size(0))
    bT_x2 = bT_x2[:,None].expand(boxesT.size(0), boxesP.size(0))
    bT_y2 = bT_y2[:,None].expand(boxesT.size(0), boxesP.size(0))
    bP_x1 = bP_x1[None,:].expand(boxesT.size(0), boxesP.size(0))
    bP_y1 = bP_y1[None,:].expand(boxesT.size(0), boxesP.size(0))
    bP_x2 = bP_x2[None,:].expand(boxesT.size(0), boxesP.size(0))
    bP_y2 = bP_y2[None,:].expand(boxesT.size(0), boxesP.size(0))

    inter_rect_x1 = torch.max(bP_x1, bT_x1)
    inter_rect_x2 = torch.min(bP_x2, bT_x2)
    inter_rect_y1 = torch.max(bP_y1, bT_y1)
    inter_rect_y2 = torch.min(bP_y2, bT_y2)

    inter_area = torch.clamp(inter_rect_x2 - inter_rect_x1 + 1, min=0) * torch.clamp(
            inter_rect_y2 - inter_rect_y1 + 1, min=0 )

    bP_area = (bP_x2 - bP_x1 + 1) * (bP_y2 - bP_y1 + 1)
    #clip target region by pred region
    bT_clippedArea = (inter_rect_x2 - inter_rect_x1 + 1) * (bT_y2 - bT_y1 + 1)

    #iou = inter_area / (bP_area + bT_area - inter_area + 1e-16)
    io_clipped_u = inter_area / (bP_area + bT_clippedArea - inter_area + 1e-16)

    #gt_r = rboxes[:,None,2].expand(rboxes.size(0), len(bbs))
    #pr_allRs = pr_allRs[None,:].expand(rboxes.size(0), len(bbs))
    #angle_compatible = torch.abs(gt_r-pr_allRs)
    #angle_compatible[angle_compatible>math.pi]-=math.pi
    #angle_compatible[angle_compatible>math.pi]-=math.pi
    #angle_compatible = angle_compatible.abs()<math.pi/3
    #iou *= angle_compatible

    #
    #gt_cls_ind = torch.argmax(rboxes[:,13:],dim=1)
    #pr_allClss = torch.FloatTensor([bb.getCls() for bb in bbs])
    ##pr_allClss = torch.stack([bb.getCls() for bb in bbs],dim=0)
    #pr_cls_int = torch.argmax(pr_allClss,dim=1)
    #gt_cls_ind = gt_cls_ind[:,None].expand(rboxes.size(0), len(bbs))
    #pr_cls_int = pr_cls_int[None,:].expand(rboxes.size(0), len(bbs))
    #class_compatible = gt_cls_ind==pr_cls_int
    #iou *= class_compatible
    return io_clipped_u
def classIOU(boxesT,boxesP, num_classes, boxesPXYWH=[0,1,4,3]):
    bP_x1, bP_x2 = boxesP[:,boxesPXYWH[0]]-boxesP[:,boxesPXYWH[2]], boxesP[:,boxesPXYWH[0]]+boxesP[:,boxesPXYWH[2]]
    bP_y1, bP_y2 = boxesP[:,boxesPXYWH[1]]-boxesP[:,boxesPXYWH[3]], boxesP[:,boxesPXYWH[1]]+boxesP[:,boxesPXYWH[3]]
    bT_x1, bT_x2 = boxesT[:,0]-boxesT[:,4], boxesT[:,0]+boxesT[:,4]
    bT_y1, bT_y2 = boxesT[:,1]-boxesT[:,3], boxesT[:,1]+boxesT[:,3]

    #expand to make two dimensional, allowing every instance of boxesP
    #to be compared with every intsance of boxesT
    bT_x1 = bT_x1[:,None].expand(boxesT.size(0), boxesP.size(0))
    bT_y1 = bT_y1[:,None].expand(boxesT.size(0), boxesP.size(0))
    bT_x2 = bT_x2[:,None].expand(boxesT.size(0), boxesP.size(0))
    bT_y2 = bT_y2[:,None].expand(boxesT.size(0), boxesP.size(0))
    bP_x1 = bP_x1[None,:].expand(boxesT.size(0), boxesP.size(0))
    bP_y1 = bP_y1[None,:].expand(boxesT.size(0), boxesP.size(0))
    bP_x2 = bP_x2[None,:].expand(boxesT.size(0), boxesP.size(0))
    bP_y2 = bP_y2[None,:].expand(boxesT.size(0), boxesP.size(0))

    inter_rect_x1 = torch.max(bP_x1, bT_x1)
    inter_rect_x2 = torch.min(bP_x2, bT_x2)
    inter_rect_y1 = torch.max(bP_y1, bT_y1)
    inter_rect_y2 = torch.min(bP_y2, bT_y2)

    inter_area = torch.clamp(inter_rect_x2 - inter_rect_x1 + 1, min=0) * torch.clamp(
            inter_rect_y2 - inter_rect_y1 + 1, min=0 )

    bP_area = (bP_x2 - bP_x1 + 1) * (bP_y2 - bP_y1 + 1)
    bT_area = (bT_x2 - bT_x1 + 1) * (bT_y2 - bT_y1 + 1)

    iou = inter_area / (bP_area + bT_area - inter_area + 1e-16)

    #
    gt_cls_ind = torch.argmax(boxesT[:,-num_classes:],dim=1)
    pr_cls_ind = torch.argmax(boxesP[:,-num_classes:],dim=1)
    gt_cls_ind = gt_cls_ind[:,None].expand(boxesT.size(0), boxesP.size(0))
    pr_cls_ind = pr_cls_ind[None,:].expand(boxesT.size(0), boxesP.size(0))
    class_compatible = gt_cls_ind==pr_cls_ind
    iou *= class_compatible
    return iou


def allPolyIO_clipU(rboxes,bbs):

    #first we'll find encompassing boxes and compute IOU based on those (fast)
    #for intersections, we'll compute the intersection using polygons (slow)
    #rboxes = x,y,r,h,w
    gt_tlX,gt_tlY,gt_trX,gt_trY,gt_brX,gt_brY,gt_blX,gt_blY = calcCornersTorch(rboxes[:,0],rboxes[:,1],rboxes[:,2],rboxes[:,3],rboxes[:,4])
    gt_Xs = (gt_tlX,gt_tlX,gt_brX,gt_blX)
    gt_Ys = (gt_tlY,gt_tlY,gt_brY,gt_blY)
    gt_x1,_ = torch.stack(gt_Xs).min(dim=0)
    gt_x2,_ = torch.stack(gt_Xs).max(dim=0)
    gt_y1,_ = torch.stack(gt_Ys).min(dim=0)
    gt_y2,_ = torch.stack(gt_Ys).max(dim=0)

    pr_x1 = torch.FloatTensor([min(bb.polyXs()) for bb in bbs])
    pr_x2 = torch.FloatTensor([max(bb.polyXs()) for bb in bbs])
    pr_y1 = torch.FloatTensor([min(bb.polyYs()) for bb in bbs])
    pr_y2 = torch.FloatTensor([max(bb.polyYs()) for bb in bbs])

    pr_allRs = torch.FloatTensor([bb.medianAngle() for bb in bbs])

    #expand to make two dimensional, allowing every instance of boxesP
    #to be compared with every intsance of boxesT
    gt_x1 = gt_x1[:,None].expand(rboxes.size(0), len(bbs))
    gt_y1 = gt_y1[:,None].expand(rboxes.size(0), len(bbs))
    gt_x2 = gt_x2[:,None].expand(rboxes.size(0), len(bbs))
    gt_y2 = gt_y2[:,None].expand(rboxes.size(0), len(bbs))
    pr_x1 = pr_x1[None,:].expand(rboxes.size(0), len(bbs))
    pr_y1 = pr_y1[None,:].expand(rboxes.size(0), len(bbs))
    pr_x2 = pr_x2[None,:].expand(rboxes.size(0), len(bbs))
    pr_y2 = pr_y2[None,:].expand(rboxes.size(0), len(bbs))

    inter_rect_x1 = torch.max(pr_x1, gt_x1)
    inter_rect_x2 = torch.min(pr_x2, gt_x2)
    inter_rect_y1 = torch.max(pr_y1, gt_y1)
    inter_rect_y2 = torch.min(pr_y2, gt_y2)

    inter_area = torch.clamp(inter_rect_x2 - inter_rect_x1 + 1, min=0) * torch.clamp(
            inter_rect_y2 - inter_rect_y1 + 1, min=0 )

    pr_area = (pr_x2 - pr_x1 + 1) * (pr_y2 - pr_y1 + 1)
    gt_area = (gt_x2 - gt_x1 + 1) * (gt_y2 - gt_y1 + 1)

    iou = inter_area / (pr_area + gt_area - inter_area + 1e-16)

    #we'll only match bbs with roughly the right orientation
    #we allow upsidedown orientation matches
    gt_r = rboxes[:,None,2].expand(rboxes.size(0), len(bbs))
    pr_allRs = pr_allRs[None,:].expand(rboxes.size(0), len(bbs))
    angle_compatible = torch.abs(gt_r-pr_allRs)
    angle_compatible[angle_compatible>math.pi]-=math.pi
    angle_compatible[angle_compatible>math.pi]-=math.pi
    angle_compatible = angle_compatible.abs()<math.pi/3
    iou *= angle_compatible


    #we compute clipped IOU. Here we "clip" the GT area horizontally (w.r.t. GT orientation) to match it's overlap with the prediction. Thus the IOU is not penalized for not coverving all the GT
    io_clipped_u = torch.zeros_like(iou)
        
    for i,j in torch.nonzero(iou>0.001,as_tuple=False):
        gt_poly = Polygon([[gt_tlX[i].item(),gt_tlY[i].item()],[gt_trX[i].item(),gt_trY[i].item()],[gt_brX[i].item(),gt_brY[i].item()],[gt_blX[i].item(),gt_blY[i].item()]])
        pr_poly = Polygon(bbs[j].polyPoints())
        
        #try:
        if pr_poly.is_valid:
            inter = gt_poly.intersection(pr_poly)
            #iou[i,j] = inter.area/(gt_poly.area+pr_poly.area-inter.area)
            
            if inter.area>0:
                length = getWidthWRT(inter,[(gt_tlX[i],gt_tlY[i]),(gt_trX[i],gt_trY[i])])

                #compute the area of the clipped gt
                clipped_gt_area = length*rboxes[i,3] #new width*height


                io_clipped_u[i,j] = inter.area/(clipped_gt_area+pr_poly.area-inter.area)
        #except shapely.errors.TopologicalError:
        #    print(bbs[j].pairPoints())
        #    import pdb;pdb.set_trace()
        #    io_clipped_u[i,j]=0
    return io_clipped_u
    #if ret_clip:
    #    return iou, io_clipped_u
    #else:
    #    return iou

#this finds the width of the polygon(s) w.r.t. to the given line (defines horizontal)
#Clips the width according to the line to give proper overlap region for intersection-over-clipped-union
def getWidthWRT(inter,line):
    line = np.array(line)
    p0=line[0]
    v=(line[1]-p0)[None,:]
    if type(inter) is shapely.geometry.multipolygon.MultiPolygon:
        points=[]
        for poly in inter:
            points += list(poly.exterior.coords)
        points = np.array(points)
    elif type(inter) is shapely.geometry.collection.GeometryCollection:
        points=[]
        for shape in inter:
            if type(shape) is shapely.geometry.linestring.LineString:
                points += list(shape.coords)
            elif type(shape) is shapely.geometry.point.Point:
                points.append(list(shape.coords)[0])
            else:
                points += list(shape.exterior.coords)
        points = np.array(points)
    else:
        points = np.array(inter.exterior.coords)
    #print('points: {}'.format(points))
    points -= p0
    projs=np.matmul(np.matmul(v.transpose(),v)/np.matmul(v,v.transpose()),points.transpose())
    ds=(projs**2).sum(axis=0)**0.5
    vd=np.matmul(v,v.transpose())**0.5
    #print('line: {}'.format(line))
    #print('length: {}'.format(min(ds.max(),vd)-max(ds.min(),0)))
    #import pdb;pdb.set_trace()
    return min(ds.max(),vd)-max(ds.min(),0)

def getWidth(inter):
    #We'll find points spanning the length of the intersection using distances
    #iterate over points of intersection poly and find closest to topline and botline
    #iterate from those points to the furthest from both (both iteratins same direction)
    #distance between these last two poings is length.
    #TODO this doesn't work. I'll average with the longest distance between any two vertices, but at somepoint I should fix this to be proper
    min_dist_top=min_dist_bot=9999999
    points = list(inter.exterior.coords)
    max_dist = 0
    for p_i,p in enumerate(points):
        #distance from top line to point x,y
        dist_top = distancePointLine(p,(gt_tlX[i],gt_tlY[i]),(gt_trX[i],gt_trY[i]))
        #dist_top = abs((gt_tlY[i]-gt_trY[i])*x-(gt_tlX[i]-gt_trX[i])*y+gt_tlX[i]*gt_trY[i]-gt_tlY[i]*gt_trX[i])/math.sqrt((gt_tlY[i]-gt_trY[i])**2 + (gt_tlX[i]-gt_trX[i])**2)
        if dist_top<min_dist_top:
            min_dist_top=dist_top
            top_point_i = p_i
        dist_bot = distancePointLine(p,(gt_blX[i],gt_blY[i]),(gt_brX[i],gt_brY[i]))
        #dist_bot = abs((gt_blY[i]-gt_brY[i])*x-(gt_blX[i]-gt_brX[i])*y+gt_blX[i]*gt_brY[i]-gt_blY[i]*gt_brX[i])/math.sqrt((gt_blY[i]-gt_brY[i])**2 + (gt_blX[i]-gt_brX[i])**2)
        if dist_bot<min_dist_bot:
            min_dist_bot=dist_bot
            bot_point_i = p_i

        for p2 in points[p_i+1:]:
            dist = distancePoints(p,p2)
            max_dist = max(max_dist,dist)
    min_dist_diff=9999999
    p_j = (top_point_i+1)%(len(points)-1) #-1 as Polygon repeats closure vertex
    if p_j == bot_point_i:
        side_point_A = ((points[top_point_i][0]+points[bot_point_i][0])/2,(points[top_point_i][1]+points[bot_point_i][1])/2)
    else:
        while p_j!=bot_point_i:
            dist_diff = abs(distancePointLine(points[p_j],(gt_tlX[i],gt_tlY[i]),(gt_trX[i],gt_trY[i]))-distancePointLine(points[p_j],(gt_blX[i],gt_blY[i]),(gt_brX[i],gt_brY[i])))
            dist_diff += abs(distancePoints(points[p_j],points[top_point_i])-distancePoints(points[p_j],points[bot_point_i]))*0.1
            if dist_diff < min_dist_diff:
                min_dist_diff = dist_diff
                side_point_A = points[p_j]
            p_j = (p_j+1)%(len(points)-1)
    min_dist_diff=9999999
    if p_j == top_point_i:
        side_point_B = ((points[top_point_i][0]+points[bot_point_i][0])/2,(points[top_point_i][1]+points[bot_point_i][1])/2)
    else:
        while p_j!=top_point_i:
            dist_diff = abs(distancePointLine(points[p_j],(gt_tlX[i],gt_tlY[i]),(gt_trX[i],gt_trY[i]))-distancePointLine(points[p_j],(gt_blX[i],gt_blY[i]),(gt_brX[i],gt_brY[i])))
            dist_diff += abs(distancePoints(points[p_j],points[top_point_i])-distancePoints(points[p_j],points[bot_point_i]))*0.1
            if dist_diff < min_dist_diff:
                min_dist_diff = dist_diff
                side_point_B = points[p_j]
            p_j = (p_j+1)%(len(points)-1)
    length_i = distancePoints(side_point_A,side_point_B)
    length = (length_i+max_dist)/2

    #print(points)
    #print('length: {}, length_i:{}, max_dist:{}, top: {}, bot: {}, A: {}, B: {}'.format(length,length_i,max_dist,top_point_i,bot_point_i,side_point_A,side_point_B))
    #import pdb;pdb.set_trace()

def classPolyIOU(rboxes,bbs):

    #first we'll find encompassing boxes and compute IOU based on those (fast)
    #for intersections, we'll compute the intersection using polygons (slow)
    #rboxes = x,y,r,h,w
    gt_tlX,gt_tlY,gt_trX,gt_trY,gt_brX,gt_brY,gt_blX,gt_blY = calcCornersTorch(rboxes[:,0],rboxes[:,1],rboxes[:,2],rboxes[:,3],rboxes[:,4])
    gt_Xs = (gt_tlX,gt_tlX,gt_brX,gt_blX)
    gt_Ys = (gt_tlY,gt_tlY,gt_brY,gt_blY)
    gt_x1,_ = torch.stack(gt_Xs).min(dim=0)
    gt_x2,_ = torch.stack(gt_Xs).max(dim=0)
    gt_y1,_ = torch.stack(gt_Ys).min(dim=0)
    gt_y2,_ = torch.stack(gt_Ys).max(dim=0)

    pr_x1 = torch.FloatTensor([min(bb.polyXs()) for bb in bbs])
    pr_x2 = torch.FloatTensor([max(bb.polyXs()) for bb in bbs])
    pr_y1 = torch.FloatTensor([min(bb.polyYs()) for bb in bbs])
    pr_y2 = torch.FloatTensor([max(bb.polyYs()) for bb in bbs])

    pr_allRs = torch.FloatTensor([bb.medianAngle() for bb in bbs])

    #expand to make two dimensional, allowing every instance of boxesP
    #to be compared with every intsance of boxesT
    gt_x1 = gt_x1[:,None].expand(rboxes.size(0), len(bbs))
    gt_y1 = gt_y1[:,None].expand(rboxes.size(0), len(bbs))
    gt_x2 = gt_x2[:,None].expand(rboxes.size(0), len(bbs))
    gt_y2 = gt_y2[:,None].expand(rboxes.size(0), len(bbs))
    pr_x1 = pr_x1[None,:].expand(rboxes.size(0), len(bbs))
    pr_y1 = pr_y1[None,:].expand(rboxes.size(0), len(bbs))
    pr_x2 = pr_x2[None,:].expand(rboxes.size(0), len(bbs))
    pr_y2 = pr_y2[None,:].expand(rboxes.size(0), len(bbs))

    inter_rect_x1 = torch.max(pr_x1, gt_x1)
    inter_rect_x2 = torch.min(pr_x2, gt_x2)
    inter_rect_y1 = torch.max(pr_y1, gt_y1)
    inter_rect_y2 = torch.min(pr_y2, gt_y2)

    inter_area = torch.clamp(inter_rect_x2 - inter_rect_x1 + 1, min=0) * torch.clamp(
            inter_rect_y2 - inter_rect_y1 + 1, min=0 )

    pr_area = (pr_x2 - pr_x1 + 1) * (pr_y2 - pr_y1 + 1)
    gt_area = (gt_x2 - gt_x1 + 1) * (gt_y2 - gt_y1 + 1)

    iou = inter_area / (pr_area + gt_area - inter_area + 1e-16)

    #we'll only match bbs with roughly the right orientation
    #we allow upsidedown orientation matches
    gt_r = rboxes[:,None,2].expand(rboxes.size(0), len(bbs))
    pr_allRs = pr_allRs[None,:].expand(rboxes.size(0), len(bbs))
    angle_compatible = torch.abs(gt_r-pr_allRs)
    angle_compatible[angle_compatible>math.pi]-=math.pi
    angle_compatible[angle_compatible>math.pi]-=math.pi
    angle_compatible = angle_compatible.abs()<math.pi/3
    iou *= angle_compatible

    if len(bbs)>0:
        gt_cls_ind = torch.argmax(rboxes[:,13:],dim=1)
        pr_allClss = torch.FloatTensor([bb.getCls() for bb in bbs])
        #pr_allClss = torch.stack([bb.getCls() for bb in bbs],dim=0)
        pr_cls_int = torch.argmax(pr_allClss,dim=1)
        gt_cls_ind = gt_cls_ind[:,None].expand(rboxes.size(0), len(bbs))
        pr_cls_int = pr_cls_int[None,:].expand(rboxes.size(0), len(bbs))
        class_compatible = gt_cls_ind==pr_cls_int
        iou *= class_compatible

    for i,j in torch.nonzero(iou>0.001):
        gt_poly = Polygon([[gt_tlX[i].item(),gt_tlY[i].item()],[gt_trX[i].item(),gt_trY[i].item()],[gt_brX[i].item(),gt_brY[i].item()],[gt_blX[i].item(),gt_blY[i].item()]])
        pr_poly = Polygon(bbs[j].polyPoints())
        
        #try:
        if pr_poly.is_valid:
            inter = gt_poly.intersection(pr_poly)
            iou[i,j] = inter.area/(gt_poly.area+pr_poly.area-inter.area)
        else:
            iou[i,j]=0
        #except shapely.errors.TopologicalError:
    return iou

def allDist(boxes1,boxes2):
    b1_x = boxes1[:,0]
    b1_y = boxes1[:,1]
    b2_x = boxes2[:,0]
    b2_y = boxes2[:,1]

    #expand to make two dimensional, allowing every instance of boxes1
    #to be compared with every intsance of boxes2
    b1_x = b1_x[:,None].expand(boxes1.size(0), boxes2.size(0))
    b1_y = b1_y[:,None].expand(boxes1.size(0), boxes2.size(0))
    b2_x = b2_x[None,:].expand(boxes1.size(0), boxes2.size(0))
    b2_y = b2_y[None,:].expand(boxes1.size(0), boxes2.size(0))

    return torch.sqrt( torch.pow(b1_x-b2_x,2) + torch.pow(b1_y-b2_y,2) )

def allBoxDistNeg(boxes1,boxes2):
    #convert boxes to points
    sin_r = torch.sin(boxes1[:,2])
    cos_r = torch.cos(boxes1[:,2])
    clx = boxes1[:,0] - cos_r*boxes1[:,4]
    cly = boxes1[:,1] + sin_r*boxes1[:,3]
    crx = boxes1[:,0] + cos_r*boxes1[:,4]
    cry = boxes1[:,1] - sin_r*boxes1[:,3]
    ctx = boxes1[:,0] - cos_r*boxes1[:,4]
    cty = boxes1[:,1] - sin_r*boxes1[:,3]
    cbx = boxes1[:,0] + cos_r*boxes1[:,4]
    cby = boxes1[:,1] + sin_r*boxes1[:,3]
    boxes1_points = torch.stack([clx,cly,crx,cry,ctx,cty,cbx,cby],dim=1)
    boxes1HW = (boxes1[:,4]+boxes1[:,3])/2


    sin_r = torch.sin(boxes2[:,2])
    cos_r = torch.cos(boxes2[:,2])
    clx = boxes2[:,0] - cos_r*boxes2[:,4]
    cly = boxes2[:,1] + sin_r*boxes2[:,3]
    crx = boxes2[:,0] + cos_r*boxes2[:,4]
    cry = boxes2[:,1] - sin_r*boxes2[:,3]
    ctx = boxes2[:,0] - cos_r*boxes2[:,4]
    cty = boxes2[:,1] - sin_r*boxes2[:,3]
    cbx = boxes2[:,0] + cos_r*boxes2[:,4]
    cby = boxes2[:,1] + sin_r*boxes2[:,3]
    boxes2_points = torch.stack([clx,cly,crx,cry,ctx,cty,cbx,cby],dim=1)
    boxes2HW = (boxes2[:,4]+boxes2[:,3])/2
    #candHW,_ = torch.min(candidate_boxes[:,3:5],dim=1)
    #compute distances

    boxes1_points = boxes1_points[:,None,:].expand(boxes1.size(0),boxes2.size(0),8)
    boxes2_points = boxes2_points[None,:,:].expand(boxes1.size(0),boxes2.size(0),8)
    boxes1HW = boxes1HW[:,None].expand(boxes1.size(0),boxes2.size(0))
    boxes2HW = boxes2HW[None,:].expand(boxes1.size(0),boxes2.size(0))
    normalization = (boxes1HW+boxes2HW)/2.0

    deltas = boxes1_points - boxes2_points
    dist = ((
        torch.norm(deltas[:,:,0:2],2,2) +
        torch.norm(deltas[:,:,2:4],2,2) +
        torch.norm(deltas[:,:,4:6],2,2) +
        torch.norm(deltas[:,:,6:8],2,2)
           )/normalization)**2
    return dist*-1
 
#input is tensors of shape [instance,(conf,x,y,rot,h,w)]
def AP_iou(target,pred,iou_thresh,numClasses=2,ignoreClasses=False,beforeCls=0,getClassAP=False):
    return AP_(target,pred,iou_thresh,numClasses,ignoreClasses,beforeCls,allIOU,getClassAP)
def AP_dist(target,pred,dist_thresh,numClasses=2,ignoreClasses=False,beforeCls=0,getClassAP=False):
    return AP_(target,pred,-dist_thresh,numClasses,ignoreClasses,beforeCls,allBoxDistNeg,getClassAP)
def AP_(target,pred,iou_thresh,numClasses,ignoreClasses,beforeCls,getLoc,getClassAP):
    #mAP=0.0
    #aps=[]
    precisions=[]
    recalls=[]

    #how many classes are there?
    if ignoreClasses:
        numClasses=1
    if len(target.size())>1:
        #numClasses=target.size(1)-13
        pass
    elif pred is not None and len(pred.size())>1 and pred.size(0)>0:
        #if there are no targets, we shouldn't be pred anything
        if ignoreClasses:
            #aps.append(0)
            ap=0.0
            precisions.append(0.0)
            recalls.append(1.0)
        else:
            #numClasses=pred.size(1)-6
            ap=0
            class_ap=[]
            for cls in range(numClasses):
                if (torch.argmax(pred[:,beforeCls+6:],dim=1)==cls).any():
                    #aps.append(0) #but we did for this class :(
                    ap+=0.0
                    precisions.append(0.0)
                    class_ap.append(0.0)
                else:
                    #aps.append(1) #we didn't for this class :)
                    ap+=1.0
                    precisions.append(1.0)
                    class_ap.append(1.0)
                recalls.append(1.0)
        allPrec=0
        allRecall=1
        if getClassAP:
            return ap/numClasses, precisions, recalls, class_ap
        else:
            return ap/numClasses, precisions, recalls, allPrec,allRecall
    else:
        if getClassAP:
            return 1.0, [1.0]*numClasses, [1.0]*numClasses, [1.0]*numClasses #we didn't for all classes :)
        else:
            return 1.0, [1.0]*numClasses, [1.0]*numClasses, 1.0, 1.0

    allScores=[]
    classScores=[[] for i in range(numClasses)]
    allTruPos=0
    allPred=0
    allGT=0
    if pred is not None and len(pred.size())>1 and pred.size(0)>0:
        #This is an alternate metric that computes AP of all classes together
        #Your only a hit if you have the same class
        allIOUs = getLoc(target[:,0:],pred[:,1:])
        allHits = allIOUs>iou_thresh
        #evalute hits to see if they're valid (matching class)
        targetClasses_index = torch.argmax(target[:,13:13+numClasses],dim=1)
        predClasses = pred[:,beforeCls+6:beforeCls+6+numClasses]
        if predClasses.size(0)==0 or predClasses.size(1)==0:
            print('ERROR, zero sized predClasses: {}. pred is {}'.format(predClasses.size(),pred.size()))
        predClasses_index = torch.argmax(predClasses,dim=1)
        targetClasses_index_ex = targetClasses_index[:,None].expand(targetClasses_index.size(0),predClasses_index.size(0))
        predClasses_index_ex = predClasses_index[None,:].expand(targetClasses_index.size(0),predClasses_index.size(0))
        matchingClasses = targetClasses_index_ex==predClasses_index_ex
        validHits = allHits*matchingClasses

        #add all the preds that didn't have a hit
        hasHit,_ = validHits.max(dim=0) #which preds have hits
        notHitScores = pred[~hasHit,0]
        notHitClass = predClasses_index[~hasHit]
        for i in range(notHitScores.shape[0]):
            allScores.append( (notHitScores[i].item(), False) )
            cls = notHitClass[i]
            classScores[cls].append( (notHitScores[i].item(), False) )

        # if something has multiple hits, it gets paired to the closest (with matching class)
        allIOUs[~validHits] -= 9999999 #Force these to be smaller
        maxValidHitIndexes = torch.argmax(allIOUs,dim=0)
        for i in range(maxValidHitIndexes.size(0)):
            if validHits[maxValidHitIndexes[i],i]:
                allScores.append( (pred[i,0].item(),True) )
                #but now we've consumed this pred, so we'll zero its hit
                validHits[maxValidHitIndexes[i],i]=0
                cls = predClasses_index[i]
                classScores[cls].append( (pred[i,0].item(),True) )

        #add nan scores for missed targets
        gotHit,gotHitIndex = torch.max(validHits,dim=1)
        for i in range((gotHit==0).sum()):
            allScores.append( (float('nan'),True) )
            cls = targetClasses_index[i]
            classScores[cls].append( (float('nan'),True) )
    else:
        allScores.append( (float('nan'),True) )
        classScores=[[(float('nan'),True)]]*numClasses


    if ignoreClasses:
        numClasses=1
    totalTruPos=0
    totalPred=0
    totalGT=0
    #by class
    #import pdb; pdb.set_trace()
    for cls in range(numClasses):
        clsTargInd = target[:,cls+13]==1
        if pred is not None and len(pred.size())>1 and pred.size(0)>0:
            #print(pred.size())
            clsPredInd = torch.argmax(pred[:,beforeCls+6:beforeCls+6+numClasses],dim=1)==cls
        else:
            clsPredInd = torch.empty(0,dtype=torch.bool)
        if (ignoreClasses and pred.size(0)>0) or (clsTargInd.any() and clsPredInd.any()):
            if ignoreClasses:
                clsTarg=target
                clsPred=pred
            else:
                clsTarg = target[clsTargInd]
                clsPred = pred[clsPredInd]
            clsIOUs = getLoc(clsTarg[:,0:],clsPred[:,1:])
            hits = clsIOUs>iou_thresh

            clsIOUs *= hits.float()
            ps = torch.argmax(clsIOUs,dim=1)
            left_ps = torch.ones(clsPred.size(0),dtype=torch.bool)
            left_ps[ps]=0
            truePos=0
            for t in range(clsTarg.size(0)):
                p=ps[t]
                if hits[t,p]:
                    #scores.append( (clsPred[p,0],True) )
                    #hits[t,p]=0
                    truePos+=1
                #else:
                    #scores.append( (float('nan'),True) )
            
            left_conf = clsPred[left_ps,0]
            #for i in range(left_conf.size(0)):
                #scores.append( (left_conf[i],False) )
            
            #ap = computeAP(scores)
            #if ap is not None:
            #    aps.append(ap)

            precisions.append( truePos/max(clsPred.size(0),truePos) )
            if precisions[-1]>1:
                import pdb;pdb.set_trace()
            recalls.append( truePos/clsTarg.size(0) )
            totalTruPos+=truePos
            totalPred+=max(clsPred.size(0),truePos)
            totalGT+=clsTarg.size(0)
        else:
            totalPred+=clsPredInd.size(0)
            totalGT+=clsTargInd.size(0)
            if ignoreClasses:
                #no pred
                #aps.append(0)
                precisions.append(0)
                recalls.append(0)
            elif clsPredInd.any() or clsTargInd.any():
                #aps.append(0)
                if clsPredInd.any():
                    recalls.append(1)
                    precisions.append(0)
                else:
                    precisions.append(0)
                    recalls.append(0)
            else:
                #aps.append(1)
                precisions.append(1)
                recalls.append(1)
    
    allPrec = totalTruPos/totalPred
    allRecall = totalTruPos/totalGT
    if getClassAP:
        classAPs=[computeAP(scores) for scores in classScores]
        #for i in range(len(classAPs)):
        #    if classAPs[i] is None:
        #        classAPs[i]=1
        return computeAP(allScores), precisions, recalls, classAPs
    else:
        return computeAP(allScores), precisions, recalls, allPrec, allRecall

def AP_textLines(target,pred,iou_thresh,numClasses=2,ignoreClasses=False,beforeCls=0,getClassAP=False):
    #mAP=0.0
    #aps=[]
    precisions=[]
    recalls=[]

    #how many classes are there?
    if ignoreClasses:
        numClasses=1
    if len(target.size())>1:
        #numClasses=target.size(1)-13
        pass
    elif pred is not None and len(pred)>0:
        #if there are no targets, we shouldn't be pred anything
        if ignoreClasses:
            #aps.append(0)
            ap=0.0
            precisions.append(0.0)
            recalls.append(1.0)
        else:
            #numClasses=pred.size(1)-6
            ap=0
            class_ap=[]
            all_cls_pred = torch.FloatTensor([p.getCls() for p in pred])
            for cls in range(numClasses):
                if (torch.argmax(all_cls_pred,dim=1)==cls).any():
                    #aps.append(0) #but we did for this class :(
                    ap+=0.0
                    precisions.append(0.0)
                    class_ap.append(0.0)
                else:
                    #aps.append(1) #we didn't for this class :)
                    ap+=1.0
                    precisions.append(1.0)
                    class_ap.append(1.0)
                recalls.append(1.0)
        allPrec=0
        allRecall=1
        if getClassAP:
            return ap/numClasses, precisions, recalls, class_ap
        else:
            return ap/numClasses, precisions, recalls, allPrec, allRecall
    else:
        if getClassAP:
            return 1.0, [1.0]*numClasses, [1.0]*numClasses, [1.0]*numClasses #we didn't for all classes :)
        else:
            return 1.0, [1.0]*numClasses, [1.0]*numClasses, 1.0, 1.0

    allScores=[]
    classScores=[[] for i in range(numClasses)]
    targetClasses_index = torch.argmax(target[:,13:13+numClasses],dim=1)
    if pred is not None and len(pred)>0:
        #This is an alternate metric that computes AP of all classes together
        #Your only a hit if you have the same class
        allIOUs = classPolyIOU(target,pred) 
        validHits = allHits = allIOUs>iou_thresh
        #evalute hits to see if they're valid (matching class)

        #add all the preds that didn't have a hit
        hasHit,_ = validHits.max(dim=0) #which preds have hits
        predConf=torch.FloatTensor([p.getConf() for p in pred])
        predClasses=torch.FloatTensor([p.getCls() for p in pred])
        predClasses_index = torch.argmax(predClasses,dim=1)
        #targetClasses_index_ex = targetClasses_index[:,None].expand(targetClasses_index.size(0),predClasses_index.size(0))
        #predClasses_index_ex = predClasses_index[None,:].expand(targetClasses_index.size(0),predClasses_index.size(0))
        notHitScores = predConf[~hasHit]
        notHitClass = predClasses_index[~hasHit]
        for i in range(notHitScores.shape[0]):
            allScores.append( (notHitScores[i].item(), False) )
            cls = notHitClass[i]
            classScores[cls].append( (notHitScores[i].item(), False) )

        # if something has multiple hits, it gets paired to the closest (with matching class)
        allIOUs[~validHits] -= 9999999 #Force these to be smaller
        maxValidHitIndexes = torch.argmax(allIOUs,dim=0)
        for i in range(maxValidHitIndexes.size(0)):
            if validHits[maxValidHitIndexes[i],i]:
                allScores.append( (predConf[i].item(),True) )
                #but now we've consumed this pred, so we'll zero its hit
                validHits[maxValidHitIndexes[i],i]=0
                cls = predClasses_index[i]
                classScores[cls].append( (predConf[i].item(),True) )

        #add nan scores for missed targets
        gotHit,gotHitIndex = torch.max(validHits,dim=1)
        for i in range((gotHit==0).sum()):
            allScores.append( (float('nan'),True) )
            cls = targetClasses_index[i]
            classScores[cls].append( (float('nan'),True) )
    else:
        allScores.append( (float('nan'),True) )
        classScores=[[(float('nan'),True)]]*numClasses


    if ignoreClasses:
        numClasses=1
    
    totalTruPos=0
    totalPred=0
    totalGT=0
    #by class
    #import pdb; pdb.set_trace()
    for cls in range(numClasses):
        clsTargInd = target[:,cls+13]==1
        if pred is not None and len(pred)>0:
            #print(pred.size())
            clsPredInd = predClasses_index==cls
        else:
            clsPredInd = torch.empty(0,dtype=torch.bool)
        if (ignoreClasses and pred.size(0)>0) or (clsTargInd.any() and clsPredInd.any()):
            if ignoreClasses:
                clsTarg=target
                clsPredConf=torch.FloatTensor([p.get_conf() for p in pred])
            else:
                clsTarg = target[clsTargInd]
                clsPredConf=predConf[clsPredInd]#torch.FloatTensor([pred[i].get_conf() for i in torch.nonzero(clsPredInd)])
            #clsIOUs = getLoc(clsTarg[:,0:],clsPred[:,1:])
            clsIOUs = allIOUs[clsTargInd][:,clsPredInd]
            hits = clsIOUs>iou_thresh

            clsIOUs *= hits.float()
            ps = torch.argmax(clsIOUs,dim=1)
            left_ps = torch.ones(clsPredConf.size(0),dtype=torch.bool)
            left_ps[ps]=0
            truePos=0
            for t in range(clsTarg.size(0)):
                p=ps[t]
                if hits[t,p]:
                    #scores.append( (clsPred[p,0],True) )
                    #hits[t,p]=0
                    truePos+=1
                #else:
                    #scores.append( (float('nan'),True) )
            
            left_conf = clsPredConf[left_ps]
            #for i in range(left_conf.size(0)):
                #scores.append( (left_conf[i],False) )
            
            #ap = computeAP(scores)
            #if ap is not None:
            #    aps.append(ap)

            precisions.append( truePos/max(clsPredConf.size(0),truePos) )
            if precisions[-1]>1:
                import pdb;pdb.set_trace()
            recalls.append( truePos/clsTarg.size(0) )

            totalTruPos += truePos
            totalPred += max(clsPredConf.size(0),truePos)
            totalGT += clsTarg.size(0)
        else:
            totalPred+=clsPredInd.size(0)
            totalGT+=clsTargInd.size(0)
            if ignoreClasses:
                #no pred
                #aps.append(0)
                precisions.append(0)
                recalls.append(0)
            elif clsPredInd.any() or clsTargInd.any():
                #aps.append(0)
                if clsPredInd.any():
                    recalls.append(1)
                    precisions.append(0)
                else:
                    precisions.append(0)
                    recalls.append(0)
            else:
                #aps.append(1)
                precisions.append(1)
                recalls.append(1)
    
<<<<<<< HEAD
=======
        
>>>>>>> 7be2fbf5
    allPrec = totalTruPos/totalPred if totalPred>0 else 1
    allRecall = totalTruPos/totalGT if totalGT>0 else 1
    if getClassAP:
        classAPs=[computeAP(scores) for scores in classScores]
        #for i in range(len(classAPs)):
        #    if classAPs[i] is None:
        #        classAPs[i]=1
        return computeAP(allScores), precisions, recalls, classAPs
    else:
        return computeAP(allScores), precisions, recalls, allPrec,allRecall

def getTargIndexForPreds_iou(target,pred,iou_thresh,numClasses,beforeCls=0,hard_thresh=True,fixed=True):
    return getTargIndexForPreds(target,pred,iou_thresh,numClasses,beforeCls,allIOU,hard_thresh,fixed)
def getTargIndexForPreds_dist(target,pred,iou_thresh,numClasses,beforeCls=0,hard_thresh=True,fixed=True):
    raise NotImplementedError('Checking if preds with no intersection not implemented for dist')
    return getTargIndexForPreds(target,pred,iou_thresh,numClasses,beforeCls,allBoxDistNeg,hard_thresh,fixed)

def getTargIndexForPreds(target,pred,iou_thresh,numClasses,beforeCls,getLoc, hard_thresh,fixed):
    targIndex = torch.LongTensor((pred.size(0)))
    targIndex[:] = -1
    #mAP=0.0
    aps=[]
    precisions=[]
    recalls=[]

    if len(target.size())<=1:
        return None, None

    #by class
    #import pdb; pdb.set_trace()
    #first get all IOUs, then process by class
    allIOUs = getLoc(target[:,0:],pred[:,1:])
    #This isn't going to work of dist as 0 is perfect
    maxIOUsForPred,_ = allIOUs.max(dim=0)
    predsWithNoIntersection=maxIOUsForPred==0

    hits = allIOUs>iou_thresh
    if hard_thresh:
        allIOUs *= hits.float()


    for cls in range(numClasses):
        scores=[]
        clsTargInd = target[:,cls+13]==1
        notClsTargInd = target[:,cls+13]!=1
        if len(pred.size())>1 and pred.size(0)>0:
            #print(pred.size())
            #clsPredInd = torch.argmax(pred[:,beforeCls+6:],dim=1)==cls
            clsPredInd = torch.argmax(pred[:,-numClasses:],dim=1)==cls
        else:
            clsPredInd = torch.empty(0,dtype=torch.uint8)
        if  clsPredInd.any():
            if notClsTargInd.any() and fixed:
                notClsTargIndX = notClsTargInd[:,None].expand(allIOUs.size())
                clsPredIndX = clsPredInd[None,:].expand(allIOUs.size())
                allIOUs[notClsTargIndX*clsPredIndX]=0 #set IOU for instances that are from different class than predicted to 0 (different class so no intersection)
                #allIOUs[notClsTargInd][:,clsPredInd]=0 this doesn't work for some reason
            val,targIndexes = torch.max(allIOUs[:,clsPredInd],dim=0)
            #targIndexes has the target indexes for the predictions of cls

            #assign -1 index to places that don't really have a match
            #targIndexes[:] = torch.where(val==0,-torch.ones_like(targIndexes),targIndexes)
            targIndexes[val==0] = -1
            #targIndexes[notClsTargInd] = -1
            #assert(notClsTargInd[targIndexes].sum()==0)
            targIndex[clsPredInd] =  targIndexes

    #debug
    #for i in range(targIndex.size(0)):
        #if targIndex[i]>=0:
    #         assert(torch.argmax(pred[i,-numClasses:],dim=0) == torch.argmax(target[targIndex[i],-numClasses:],dim=0))
            
    #import pdb;pdb.set_trace()
    if hard_thresh:
        return targIndex, predsWithNoIntersection
    else:
        hits,_ = hits.max(dim=0) #since we always take max pred
        return targIndex, hits


#This also returns which pred BBs are oversegmentations of targets (horizontall)
def newGetTargIndexForPreds_iou(target,pred,iou_thresh,numClasses,train_targs):
    if pred is None: 
        return None

    if len(target.size())<=1:
        return None

    #first get all IOUs. These are already filtered with angle and class
    #allIOUs, allIO_clippedU = allPolyIOU_andClip(target,pred,class_sensitive=not train_targs) #clippedUnion, target is clipped horizontally to match pred. This filters for class matching

    if train_targs:
        allIOUs = allIO_clipU(target,pred)
    else:
        allIOUs = classIOU(target,pred,numClasses)

    hits = allIOUs>iou_thresh
    #overSeg_thresh = iou_thresh*1.05
    #overSegmented= (allIO_clippedU>overSeg_thresh)
    allIOUs *= hits.float()
    #allIO_clippedU *= overSegmented

    #if train_targs:
    #    val,targIndex = torch.max(allIO_clippedU,dim=0)
    #else:
    if allIOUs.size(0)>0 and allIOUs.size(1)>0:
        val,targIndex = torch.max(allIOUs,dim=0)
        targIndex[val==0]=-1 #These don't have a match
    else:
        targIndex=torch.IntTensor(0)


    return targIndex
    allIOUs, allIO_clippedU = getLoc(target[:,0:],pred[:,1:]) #clippedUnion, target is clipped horizontally to match pred

#This also returns which pred BBs are oversegmentations of targets (horizontall)
def newGetTargIndexForPreds_textLines(target,pred,iou_thresh,numClasses,train_targs):
    if pred is None: 
        return None

    if len(target.size())<=1:
        return None

    #first get all IOUs. These are already filtered with angle and class
    #allIOUs, allIO_clippedU = allPolyIOU_andClip(target,pred,class_sensitive=not train_targs) #clippedUnion, target is clipped horizontally to match pred. This filters for class matching

    if train_targs:
        allIOUs = allPolyIO_clipU(target,pred)
    else:
        allIOUs = classPolyIOU(target,pred)

    hits = allIOUs>iou_thresh
    #overSeg_thresh = iou_thresh*1.05
    #overSegmented= (allIO_clippedU>overSeg_thresh)
    allIOUs *= hits.float()
    #allIO_clippedU *= overSegmented

    #if train_targs:
    #    val,targIndex = torch.max(allIO_clippedU,dim=0)
    #else:
    if allIOUs.size(0)>0 and allIOUs.size(1)>0:
        val,targIndex = torch.max(allIOUs,dim=0)
        targIndex[val==0]=-1 #These don't have a match
    else:
        targIndex=torch.IntTensor(0)


    return targIndex

def computeAP(scores):
    rank=[]
    missed=0
    for conf,rel in scores:
        if rel:
            if math.isnan(conf):
                missed+=1
            else:
                better=0
                equal=-1 # as we'll iterate over this instance here
                for conf2,rel2 in scores:
                    if conf2>conf:
                        better+=1
                    elif conf2==conf:
                        equal+=1
                rank.append(better+math.ceil(equal/2.0))
    if len(rank)==0:
        if missed>0:
            return 0
        return None
    rank.sort()
    ap=0.0
    for i in range(len(rank)):
        ap += float(i+1)/(rank[i]+1)
    ap/=(len(rank)+missed)
    if ap>1.0001:
        raise ValueError('ap greater than 1({}), from {}'.format(ap,scores))
    return ap<|MERGE_RESOLUTION|>--- conflicted
+++ resolved
@@ -1066,10 +1066,6 @@
                 precisions.append(1)
                 recalls.append(1)
     
-<<<<<<< HEAD
-=======
-        
->>>>>>> 7be2fbf5
     allPrec = totalTruPos/totalPred if totalPred>0 else 1
     allRecall = totalTruPos/totalGT if totalGT>0 else 1
     if getClassAP:
