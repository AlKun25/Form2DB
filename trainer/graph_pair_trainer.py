--- conflicted
+++ resolved
@@ -163,15 +163,10 @@
                     otherThresh=self.conf_thresh_init, otherThreshIntur=threshIntur, hard_detect_limit=self.train_hard_detect_limit)
             #gtPairing,predPairing = self.alignEdgePred(targetBoxes,adj,outputBoxes,edgePred)
             predPairingShouldBeTrue,predPairingShouldBeFalse, eRecall,ePrec,fullPrec = self.alignEdgePred(targetBoxes,adj,outputBoxes,edgePred)
-<<<<<<< HEAD
         if edgePred is not None:
             numEdgePred = len(edgePred[0])
         else:
             numEdgePred = 0
-        if len(predPairing.size())>0 and predPairing.size(0)>0:
-            edgeLoss = self.loss['edge'](predPairing,gtPairing)
-=======
->>>>>>> 6749a06d
         #if iteration>25:
         #    import pdb;pdb.set_trace()
         #if len(predPairing.size())>0 and predPairing.size(0)>0:
