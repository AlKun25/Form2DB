--- conflicted
+++ resolved
@@ -930,11 +930,7 @@
             useBBs = [TextLine(bb,step_size=self.text_line_smoothness) for bb in useBBs] #self.x1y1x2y2rToCurved(useBBs)
 
         if self.text_rec is not None:
-<<<<<<< HEAD
-            if useGTBBs and gtTrans is not None and len(gtTrans)==len(useBBs):
-=======
-            if (useGTBBs or useOnlyGTSpace) and gtTrans is not None: # and len(gtTrans)==useBBs.size[0]:
->>>>>>> a45064b0
+            if (useGTBBs or useOnlyGTSpace) and gtTrans is not None and len(gtTrans)==len(useBBs):
                 transcriptions = gtTrans
             elif not self.merge_first: #skip if oversegmented, for speed
                 transcriptions = self.getTranscriptions(useBBs,image)
