import torch
import numpy as np
import math

def xyrwh_TextLine(bb):
    assert(False and "untested")
    x,y,r,w,h = bb[1:6]
    theta = math.atan2(h,w)
    theta_final = theta-r
    x1 = x -L*math.cos(theta_final)
    y1 = x +L*math.sin(theta_final)
    x2 = x +L*math.cos(theta_final)
    y2 = x -L*math.sin(theta_final)
    return TextLine(torch.FloatTensor([bb[0],x1,y1,x2,y2,r,*bb[6:]]))

class TextLine:
    #two constructors. One takes vector, other two TextLines and merges them
    def __init__(self,pred_bb_info,other=None):
        if other is None:

            pred_bb_info = pred_bb_info.cpu().detach()
            self.all_conf = [pred_bb_info[0].item()]
            self.all_cls = [pred_bb_info[6:].numpy()]
            self.cls=None
            self.conf=None
            #assert(self.all_cls[0].shape[0]==4)

            self.median_angle = None
            self.poly_points=None
            self.point_pairs=None

            if pred_bb_info[2]>pred_bb_info[4]: #I think this only occured after changing things on a trained model...
                tmp = pred_bb_info[2]
                pred_bb_info[2]=pred_bb_info[4]
                pred_bb_info[4]=tmp
<<<<<<< HEAD
=======
            if pred_bb_info[1]>pred_bb_info[3]: #I think this only occured after changing things on a trained model...
                tmp = pred_bb_info[1]
                pred_bb_info[1]=pred_bb_info[3]
                pred_bb_info[3]=tmp
>>>>>>> ce190d12
            if abs(pred_bb_info[2]-pred_bb_info[4])<0.001: #detector sometimes predicts flat BBs
                pred_bb_info[2]-=1
                pred_bb_info[4]+=1
            if abs(pred_bb_info[1]-pred_bb_info[3])<0.001:
                pred_bb_info[1]-=1
                pred_bb_info[3]+=1

            self.all_primitive_rects = [ np.array([[pred_bb_info[1].item(),pred_bb_info[2].item()],[pred_bb_info[3].item(),pred_bb_info[2].item()],[pred_bb_info[3].item(),pred_bb_info[4].item()],[pred_bb_info[1].item(),pred_bb_info[4].item()]]) ] #tl, tr, bt, bl

            assert(self.all_primitive_rects[0][1,1]!=self.all_primitive_rects[0][2,1])
            
            self.all_angles = [pred_bb_info[5].item()]
        else:
            if pred_bb_info.all_conf is not None and other.all_conf is not None:
                self.all_conf =  pred_bb_info.all_conf+other.all_conf
            else:
                self.all_conf = [pred_bb_info.getConf(),other.getConf()]
            if pred_bb_info.all_cls is not None and other.all_cls is not None:
                self.all_cls =  pred_bb_info.all_cls+other.all_cls
            else:
                self.all_cls = [pred_bb_info.getCls(),other.getCls()]
            self.all_primitive_rects =  pred_bb_info.all_primitive_rects+other.all_primitive_rects
            self.all_angles =  pred_bb_info.all_angles+other.all_angles
            self.median_angle = None
            self.poly_points=None
            self.point_pairs=None
            self.cls=None
            self.conf=None

    def merge(self,other):
        self.all_primitive_rects+=other.all_primitive_rects
        self.all_angles+=other.all_angles
        if self.all_conf is not None and other.all_conf is not None:
            self.all_conf+=other.all_conf
        else:
            self.all_conf = [self.getConf(),other.getConf()]
        if self.all_cls is not None and other.all_cls is not None:
            self.all_cls+=other.all_cls
        else:
            self.all_cls = [self.getCls(),other.getCls()]
        self.median_angle = None
        self.poly_points=None
        self.point_pairs=None
        self.cls=None
        self.conf=None

    def compute(self):

        self.median_angle = np.median(self.all_angles)

        if self.median_angle>=-math.pi/4 and self.median_angle<=math.pi/4:
            horz=True
            readright=True
        elif self.median_angle>=-math.pi*3/4 and self.median_angle<=-math.pi/4:
            horz=False
            readup=False
        elif self.median_angle>=math.pi/4 and self.median_angle<=math.pi*3/4:
            horz=False
            readup=True
        else:
            horz=True
            readright=False

        if horz:
            primitive_rects = self.all_primitive_rects
        else:
            primitive_rects = [ [[r[0][1],r[0][0]],[r[3][1],r[3][0]],[r[2][1],r[2][0]],[r[1][1],r[1][0]]] for r in self.all_primitive_rects]
        #print ('primitive {}'.format(primitive_rects))

        #get outer points
        #select windows of points
        #for each window
        #  regress top and bottom lines
        #  average angles
        #  fit new lines to points
        #  take middle points, in terms of a perpendicual line connecting the two lines
        #Ends? Take the end points (according to perp line) of the estimated lines

        primitive_rects_top = list(primitive_rects)
        primitive_rects_top.sort(key=lambda rect:rect[0][0])
        #remove duplicates (or near duplicates)
        toremove = [i for i in range(len(primitive_rects_top)-1) if abs(primitive_rects_top[i][0][0]-primitive_rects_top[i+1][0][0])<0.001 and abs(primitive_rects_top[i][0][1]-primitive_rects_top[i+1][0][1])<0.001 and abs(primitive_rects_top[i][1][0]-primitive_rects_top[i+1][1][0])<0.001 and abs(primitive_rects_top[i][1][1]-primitive_rects_top[i+1][1][1])<0.001]
        toremove.reverse()
        for r in toremove:
            del primitive_rects_top[r]
        top_points=[]#[primitive_rects_top[0][0]]
        last_point_top=primitive_rects_top[0][0]
        #At a high level, this extracts the top border of the polygon created by unioning all rects
        for rect in primitive_rects_top:
            #print('top_points: {}'.format(top_points))
            if last_point_top[0]>rect[1][0]: #the prior rectangle extendes beyond this one
                #find the first point beyon rect (may not be last)
                first_i=-2 #"first" and "second" are relative to traversing top_points in reverse
                while top_points[first_i][0]>rect[1][0]:
                    first_i-=1
                first_i+=1 #move to beyond
                #while first_i>-len(top_points): there is only one strech because we process boxes in order (only steps up, going backward)
                if top_points[first_i][1]>rect[0][1]:
                    second_i = first_i-1
                    while top_points[second_i][1]>rect[0][1] and top_points[second_i][0]>rect[0][0]:
                        second_i-=1
                        #print('second {}: {}'.format(second_i,top_points[second_i]))
                    inter_first=[rect[1][0],top_points[first_i][1]]
                    if top_points[second_i][1]<=rect[0][1]:
                        inter_second=[top_points[second_i][0],rect[0][1]]
                    else:
                        inter_second=[rect[0][0],top_points[second_i][1]]
                    second_i = len(top_points)+second_i
                    top_points = top_points[:second_i+1]+[inter_second,rect[1],inter_first]+top_points[first_i:]
                #if rect[0][1]<last_point_top[1]:
                #    #we need to step back all toppoints until we reach where rect[0][0] is
                #    #anyplace rect is above, we need to redo the points
                #    ri=-1
                #    #while top_points[ri][0]<rect[0]
                #    #oldwrong
                #    top_points.append( [rect[0][0],last_point_top[1]] )
                #    top_points.append( rect[0] )
                #    top_points.append( rect[1] )
                #    top_points.append( [rect[1][0],last_point_top[1]] )
                ##otherwise it doesn't matter
                assert(all([top_points[i][0]<=top_points[i+1][0] for i in range(len(top_points)-1)]))
            else:
                if rect[0][0]>=last_point_top[0]: #this rectangle starts after the last
                    top_points.append(rect[0]) #just add it
                    assert(all([top_points[i][0]<=top_points[i+1][0] for i in range(len(top_points)-1)]))
                else:
                    second_i = -1
                    while top_points[second_i][1]>rect[0][1] and top_points[second_i][0]>rect[0][0]:
                        second_i-=1
                    if top_points[second_i][1]<=rect[0][1]:
                        inter_second=[top_points[second_i][0],rect[0][1]]
                    else:
                        inter_second=[rect[0][0],top_points[second_i][1]]
                    second_i = len(top_points)+second_i
                    top_points = top_points[:second_i+1]+[inter_second]
                #elif rect[0][1]<last_point_top[1]: #if the rect/line im adding is above
                #    if top_points[-2][0]>rect[0][0]: #if prior line was clipped, we need to work with the intersection point top_points[-2]
                #        if top_points[-3][1]>rect[0][1]:
                #            intersect_point = [rect[0][0],top_points[-2][1]]
                #            top_points[-3]=intersect_point
                #            top_points[-2]=rect[0]
                #            top_points.pop()
                #            assert(all([top_points[i][0]<=top_points[i+1][0] for i in range(len(top_points)-1)]))
                #        else:
                #            intersect_point=[top_points[-3][0],rect[0][1]]
                #            top_points[-2]=intersect_point
                #            top_points.pop()
                #            assert(all([top_points[i][0]<=top_points[i+1][0] for i in range(len(top_points)-1)]))
                #    else:
                #        intersect_point = [rect[0][0],last_point_top[1]]
                #        top_points[-1]=intersect_point
                #        top_points.append(rect[0])
                #        assert(all([top_points[i][0]<=top_points[i+1][0] for i in range(len(top_points)-1)]))
                #elif rect[0][1]>last_point_top[1]: #if the rect/line im adding is below
                #    if top_points[-2][0]>rect[0][0]:
                #        if top_points[-3][1]>rect[0][1]:
                #            last_two_points = top_points[-2:]
                #            intersect_point_3 = [rect[0][0],top_points[-3][1]]
                #            top_points[-3]=intersect_point_3
                #            top_points[-2]=rect[0]
                #            intersect_point_2 = [top_points[-2][0],rect[0][1]]
                #            top_points[-1]=intersect_point_2
                #            top_points+=last_two_points
                #            assert(all([top_points[i][0]<=top_points[i+1][0] for i in range(len(top_points)-1)]))
                #        intersection_point_1 = [top_points[-1][0],rect[1][1]]
                #        top_points.append(intersection_point_1)
                #        assert(all([top_points[i][0]<=top_points[i+1][0] for i in range(len(top_points)-1)]))

                #    else:
                #        intersect_point = [last_point_top[0],rect[0][1]]
                #        top_points.append(intersect_point)
                #        assert(all([top_points[i][0]<=top_points[i+1][0] for i in range(len(top_points)-1)]))
                #else:
                #    #it's straight across, we'll just average the two outside points to provide a good midpoint
                #    #import pdb;pdb.set_trace()
                #    top_points[-1]=[(top_points[-2][0]+rect[1][0])/2,(top_points[-2][1]+rect[1][1])/2]
                #    assert(all([top_points[i][0]<=top_points[i+1][0] for i in range(len(top_points)-1)]))
                assert(rect[1][0]>=top_points[-1][0])
                top_points.append(rect[1])
                assert(all([top_points[i][0]<=top_points[i+1][0] for i in range(len(top_points)-1)]))
                if math.sqrt((top_points[-1][0]-top_points[-2][0])**2 + (top_points[-1][1]-top_points[-2][1])**2)<0.0001:
                    top_points.pop()
            last_point_top = top_points[-1]

        primitive_rects_bot = list(primitive_rects)
        primitive_rects_bot.sort(key=lambda rect:rect[3][0])
        #remove duplicates (or near duplicates)
        toremove = [i for i in range(len(primitive_rects_bot)-1) if abs(primitive_rects_bot[i][3][0]-primitive_rects_bot[i+1][3][0])<0.001 and abs(primitive_rects_bot[i][3][1]-primitive_rects_bot[i+1][3][1])<0.001 and abs(primitive_rects_bot[i][2][0]-primitive_rects_bot[i+1][2][0])<0.001 and abs(primitive_rects_bot[i][2][1]-primitive_rects_bot[i+1][2][1])<0.001]
        toremove.reverse()
        for r in toremove:
            del primitive_rects_bot[r]
        bot_points=[]#[primitive_rects_bot[0][3]]
        last_point_bot=primitive_rects_bot[0][3]
        for rect in primitive_rects_bot:
            if last_point_bot[0]>rect[2][0]: #the prior rectangle extendes beyond this one
                #find the first point beyon rect (may not be last)
                first_i=-2 #"first" and "second" are relative to traversing bot_points in reverse
                while bot_points[first_i][0]>rect[1][0]:
                    first_i-=1
                first_i+=1 #move to beyond
                #while first_i>-len(bot_points): there is only one strech because we process boxes in order (only steps up, going backward)
                if bot_points[first_i][1]<rect[0][1]:
                    second_i = first_i-1
                    while bot_points[second_i][1]>rect[0][1] and bot_points[second_i][0]>rect[0][0]:
                        second_i-=1
                        #print('second {}: {}'.format(second_i,bot_points[second_i]))
                    inter_first=[rect[1][0],bot_points[first_i][1]]
                    if bot_points[second_i][1]>=rect[0][1]:
                        inter_second=[bot_points[second_i][0],rect[0][1]]
                    else:
                        inter_second=[rect[0][0],bot_points[second_i][1]]
                    second_i = len(bot_points)+second_i
                    bot_points = bot_points[:second_i+1]+[inter_second,rect[1],inter_first]+bot_points[first_i:]
            else:
                if rect[3][0]>=last_point_bot[0]:
                    bot_points.append(rect[3])
                else:
                    second_i = -1
                    while bot_points[second_i][1]<rect[0][1] and bot_points[second_i][0]>rect[0][0]:
                        second_i-=1
                    if bot_points[second_i][1]>=rect[0][1]:
                        inter_second=[bot_points[second_i][0],rect[0][1]]
                    else:
                        inter_second=[rect[0][0],bot_points[second_i][1]]
                    second_i = len(bot_points)+second_i
                    bot_points = bot_points[:second_i+1]+[inter_second]
                #elif rect[3][1]>last_point_bot[1]:
                #    if bot_points[-2][0]>rect[3][0]: #if prior line was clipped, we need to work with the intersection point bot_points[-2]
                #        if bot_points[-3][1]<rect[3][1]:
                #            intersect_point = [rect[3][0],bot_points[-2][1]]
                #            bot_points[-3]=intersect_point
                #            bot_points[-2]=rect[3]
                #            bot_points.pop()
                #        else:
                #            intersect_point=[bot_points[-3][0],rect[3][1]]
                #            bot_points[-2]=intersect_point
                #            bot_points.pop()
                #    else:
                #        intersect_point = [rect[3][0],last_point_bot[1]]
                #        bot_points[-1]=intersect_point
                #        bot_points.append(rect[3])
                #elif rect[3][1]<last_point_bot[1]:
                #    if bot_points[-2][0]>rect[3][0]:
                #        if bot_points[-3][1]<rect[3][1]:
                #            last_two_points = bot_points[-2:]
                #            intersect_point_3 = [rect[3][0],bot_points[-3][1]]
                #            bot_points[-3]=intersect_point_3

                #            bot_points[-2]=rect[3]

                #            intersect_point_2 = [bot_points[-2][0],rect[3][1]]
                #            bot_points[-1]=intersect_point_2
                #            bot_points+=last_two_points
                #        intersection_point_1 = [bot_points[-1][0],rect[2][1]]
                #        bot_points.append(intersection_point_1)

                #    else:
                #        intersect_point = [last_point_bot[0],rect[3][1]]
                #        bot_points.append(intersect_point)
                ##else:
                ##    #it's straight across, we'll just average the two overlapped points to provide a good midpoint
                ##    bot_points[-1]=[(bot_points[-2][0]+rect[2][0])/2,(bot_points[-2][1]+rect[2][1])/2]

                assert(rect[2][0]>=bot_points[-1][0])
                bot_points.append(rect[2])
            last_point_bot = bot_points[-1]
            #print('\n')
            #print(bot_points)


        #all_top_points = [rect[0] for rect in primitive_rects]+[rect[1] for rect in primitive_rects]
        #all_top_points.sort(key=lambda p:p[0])
        #top_points=[all_top_points[0]]
        #for point in all_top_points[1:]:
        #    if point[1]<top_points[-1][1]:
        #        top_points.append([point[0],top_points[-1][1]])
        #        top_points.append(point)
        #    elif point[1]>top_points[-1][1]:

        #all_bot_points = [rect[3] for rect in primitive_rects]+[rect[2] for rect in primitive_rects]
        #all_bot_points.sort(key=lambda p:p[0])

            #print(bot_points)

        #remove points that are actually the same
        #for i in range(len(top_points)-1):
        #    if top_points[i][0]==top_points[i+1][0] and top_points[i][1]==top_points[i+1][1]:
        #        toremove.append(i)

        #top_points.reverse()
        #bot_points.reverse()


        #print('top ps {}'.format(top_points))
        #print('bot ps {}'.format(bot_points))

        #smooth
        #for i in range(1,len(top_points)-1):
        #    new_top_points.append((top_points[i-1]+top_points[i]+top_points
        top_total_distance=0
        for i in range(len(top_points)-1):
            top_total_distance += math.sqrt((top_points[i][0]-top_points[i+1][0])**2 + (top_points[i][1]-top_points[i+1][1])**2)
        bot_total_distance=0
        for i in range(len(bot_points)-1):
            bot_total_distance += math.sqrt((bot_points[i][0]-bot_points[i+1][0])**2 + (bot_points[i][1]-bot_points[i+1][1])**2)

        #step size is average "height"
        top_points_np=np.array(top_points)
        bot_points_np=np.array(bot_points)
        step_size = np.linalg.norm(top_points_np.mean(axis=0)-bot_points_np.mean(axis=0))
        #if step_size==0: #Detection error with flat box
        #    for p in top_points:
        #        p[1]-=2
        #    for p in bot_points:
        #        p[1]+=2
        #    step_size=4
        top_points_np= bot_points_np= None

        #step_size_top= (2*step_size/top_total_distance)/(1/top_total_distance + 1/bot_total_distance)
        #step_size_bot = (2*step_size/bot_total_distance)/(1/top_total_distance + 1/bot_total_distance)
        step_size_top = 2*step_size/((bot_total_distance/top_total_distance)+1)
        step_size_bot = 2*step_size/((top_total_distance/bot_total_distance)+1)

        assert(abs(step_size_bot+step_size_top-2*step_size)<0.001)

        #we'll check for large gaps (long lines) and split them. This should help the later chunking
        #toadd=[ for i in range(len(top_points)-1) if ]
        toadd=[]
        max_length = step_size_top/2
        for i in range(len(top_points)-1):
            dist = math.sqrt((top_points[i][0]-top_points[i+1][0])**2 + (top_points[i][1]-top_points[i+1][1])**2)
            lengths = math.floor(dist/max_length)
            if lengths>0:
                subdist = dist/lengths
                for t in np.arange(1/lengths,0.999999999,1/lengths):
                    x = t*top_points[i+1][0] + (1-t)*top_points[i][0]
                    y = t*top_points[i+1][1] + (1-t)*top_points[i][1]
                    toadd.append((i+1,[x,y]))
        toadd.reverse()
        #print('adding {} points to top'.format(len(toadd)))
        #print('top_points before: {}'.format(top_points))
        for i,p in toadd:
            top_points.insert(i,p)
        #print('top_points after: {}'.format(top_points))
        assert(all([top_points[i][0]<=top_points[i+1][0]+0.000001 for i in range(len(top_points)-1)]))

        toadd=[]
        max_length = step_size_bot/2
        for i in range(len(bot_points)-1):
            dist = math.sqrt((bot_points[i][0]-bot_points[i+1][0])**2 + (bot_points[i][1]-bot_points[i+1][1])**2)
            lengths = math.floor(dist/max_length)
            if lengths>0:
                subdist = dist/lengths
                for t in np.arange(1/lengths,0.999999999,1/lengths):
                    x = t*bot_points[i+1][0] + (1-t)*bot_points[i][0]
                    y = t*bot_points[i+1][1] + (1-t)*bot_points[i][1]
                    toadd.append((i+1,[x,y]))
        toadd.reverse()
        #print('adding {} points to bot'.format(len(toadd)))
        #print('bot_points before: {}'.format(bot_points))
        for i,p in toadd:
            bot_points.insert(i,p)
        #print('bot_points after: {}'.format(bot_points))

        TEST_top_total_distance=0
        for i in range(len(top_points)-1):
            TEST_top_total_distance += math.sqrt((top_points[i][0]-top_points[i+1][0])**2 + (top_points[i][1]-top_points[i+1][1])**2)
        TEST_bot_total_distance=0
        for i in range(len(bot_points)-1):
            TEST_bot_total_distance += math.sqrt((bot_points[i][0]-bot_points[i+1][0])**2 + (bot_points[i][1]-bot_points[i+1][1])**2)
        assert(abs(top_total_distance-TEST_top_total_distance)<0.000001)
        assert(abs(bot_total_distance-TEST_bot_total_distance)<0.000001)

        top_points=np.array(top_points)
        bot_points=np.array(bot_points)

        final_points=[]
        
        t_i=1
        b_i=1
        accum_top_distance=0
        accum_bot_distance=0
        top_distance = 0
        bot_distance = 0
        while t_i<len(top_points) or b_i<len(bot_points):
            #print('top {:.2f}/{:.2f}, bot {:.2f}/{:.2f}'.format(accum_top_distance,top_total_distance,accum_bot_distance,bot_total_distance))
            #print('\ttop {:.2f}/{:.2f}, bot {:.2f}/{:.2f}'.format(accum_top_distance/step_size_top,top_total_distance/step_size_top,accum_bot_distance/step_size_bot,bot_total_distance/step_size_bot))
            if top_distance<step_size_top:
                top_points_in_step=[top_points[t_i-1]]
            if bot_distance<step_size_bot:
                bot_points_in_step=[bot_points[b_i-1]]
            added=0
            while (top_distance<step_size_top or t_i>=len(top_points)-2) and t_i<len(top_points):
                last_top_distance=np.linalg.norm(top_points_in_step[-1]-top_points[t_i])
                top_distance+=last_top_distance
                accum_top_distance+=last_top_distance
                top_points_in_step.append(top_points[t_i])
                #print('t_i:{}, added {},\tdistance:{}'.format(t_i,top_points[t_i],top_distance))
                t_i+=1
                added+=1
            if added>2 and top_distance-step_size_top>-(top_distance-last_top_distance-step_size_top) and t_i<len(top_points)-2:
                top_distance-=last_top_distance
                accum_top_distance-=last_top_distance
                t_i-=1
                r=top_points_in_step.pop()
                #print('t_i:{}, removed {},\tdistance:{}'.format(t_i,r,top_distance))
            #if added>0:
            #    accum_top_distance+=top_distance
            top_distance = top_distance-step_size #reset the top_distance with the residual to keep the two sides in sync

            added=0
            while (bot_distance<step_size_bot or b_i>=len(bot_points)-2) and b_i<len(bot_points):
                last_bot_distance=np.linalg.norm(bot_points_in_step[-1]-bot_points[b_i])
                bot_distance+=last_bot_distance
                accum_bot_distance+=last_bot_distance
                bot_points_in_step.append(bot_points[b_i])
                #print('b_i:{}, added {}, distance:{}'.format(b_i,bot_points[b_i],bot_distance))
                b_i+=1
                added+=1
            if added>2 and bot_distance-step_size_bot>-(bot_distance-last_bot_distance-step_size_bot) and b_i<len(bot_points)-2:
                bot_distance-=last_bot_distance
                accum_bot_distance-=last_bot_distance
                b_i-=1
                r=bot_points_in_step.pop()
                #print('b_i:{}, removed {}, distance:{}'.format(b_i,r,bot_distance))
            #if added>0:
            #    accum_bot_distance+=bot_distance
            bot_distance = bot_distance-step_size #reset the bot_distance with the residual to keep the two sides in sync
            #print('diff top: {}, bot:{}'.format(top_distance,bot_distance))
            #print('F top {:.2f}/{:.2f}, bot {:.2f}/{:.2f}'.format(accum_top_distance,top_total_distance,accum_bot_distance,bot_total_distance))


            if len(top_points_in_step)==1:
                assert(t_i==len(top_points))
                top_points_in_step = [top_points[-2],top_points_in_step[0]]
            if len(bot_points_in_step)==1:
                assert(b_i==len(bot_points))
                bot_points_in_step = [bot_points[-2],bot_points_in_step[0]]
            assert(len(top_points_in_step)>1 and len(bot_points_in_step)>1)
            top_points_in_step = np.array(top_points_in_step)
            s_top,c_top = np.polyfit(top_points_in_step[:,0],top_points_in_step[:,1], 1)

            bot_points_in_step = np.array(bot_points_in_step)
            s_bot,c_bot = np.polyfit(bot_points_in_step[:,0],bot_points_in_step[:,1], 1)

            s = (s_top+s_bot)/2
            top_new_c = (top_points_in_step[:,1]-s*top_points_in_step[:,0]).mean()
            bot_new_c = (bot_points_in_step[:,1]-s*bot_points_in_step[:,0]).mean()


            #now we need a midpoint for both
            #we'll first average the first and last points
            #this will be projected onto the two lines

            mean_point = (top_points_in_step[0]+top_points_in_step[-1]+bot_points_in_step[0]+bot_points_in_step[-1])/4
            mag_top = (mean_point[0]+(mean_point[1]-top_new_c)*s)/(1+s**2)
            top_point = [mag_top,mag_top*s+top_new_c]
            mag_bot = (mean_point[0]+(mean_point[1]-bot_new_c)*s)/(1+s**2)
            bot_point = [mag_bot,mag_bot*s+bot_new_c]

            if len(final_points)==0: #We haven't added a point, so we'll add an end point using the first points
                mean_first_point = (top_points_in_step[0]+bot_points_in_step[0])/2
                mag_top = (mean_first_point[0]+(mean_first_point[1]-top_new_c)*s)/(1+s**2)
                top_first_point = [mag_top,mag_top*s+top_new_c]
                mag_bot = (mean_first_point[0]+(mean_first_point[1]-bot_new_c)*s)/(1+s**2)
                bot_first_point = [mag_bot,mag_bot*s+bot_new_c]
                final_points.append([top_first_point,bot_first_point])
            #assert(top_point[0]!=bot_point[0] or top_point[1]!=bot_point[1])
            #assert(top_point[1]<bot_point[1])
            final_points.append([top_point,bot_point])

        #now we'll add the other end point
        mean_end_point = (top_points_in_step[-1]+bot_points_in_step[-1])/2
        mag_top = (mean_end_point[0]+(mean_end_point[1]-top_new_c)*s)/(1+s**2)
        top_end_point = [mag_top,mag_top*s+top_new_c]
        mag_bot = (mean_end_point[0]+(mean_end_point[1]-bot_new_c)*s)/(1+s**2)
        bot_end_point = [mag_bot,mag_bot*s+bot_new_c]
        final_points.append([top_end_point,bot_end_point])

        #Hack, because weird stuff is getting merged at the begining of training.
        for i in range(len(final_points)-1):
            #check if the lines cross at all
            if (
                    doIntersect(final_points[i][0],final_points[i+1][0],final_points[i][1],final_points[i+1][1]) or 
                    (i>0 and doIntersect(final_points[i-1][0],final_points[i][0],final_points[i][1],final_points[i+1][1])) or 
                    (i>0 and doIntersect(final_points[i][0],final_points[i+1][0],final_points[i-1][1],final_points[i][1]))
                    ):
                tmp=final_points[i+1][0]
                final_points[i+1][0]=final_points[i+1][1]
                final_points[i+1][1]=tmp

        #print('final pair points: {}'.format(final_points))
        if horz:
            if readright:
                self.point_pairs = final_points
            else:
                final_points.reverse()
                self.point_pairs = [[b,t] for t,b in final_points]
        else:
            if readup:
                self.point_pairs = [[[b[1],b[0]],[t[1],t[0]]] for t,b in final_points]
            else:
                final_points.reverse()
                self.point_pairs = [[[t[1],t[0]],[b[1],b[0]]] for t,b in final_points]

        top_points,bot_points = zip(*self.point_pairs)
        top_points=list(top_points)
        bot_points=list(bot_points)
        bot_points.reverse()
        self.poly_points = np.array( top_points+bot_points )

        self.center_point = self.poly_points.mean(axis=0)
            #assert(type(self.cls) is np.ndarray)
        self.std_r = np.std(self.all_angles)
        self.r_left = math.atan2(top_points[0][1]-bot_points[0][1],bot_points[0][0]-top_points[0][0])
        self.r_right = math.atan2(top_points[-1][1]-bot_points[-1][1],bot_points[-1][0]-top_points[-1][0])
        
        horz_sum=0
        vert_sum=0
        for i,(top,bot) in enumerate(self.point_pairs):
            if i>=0:
                horz_sum += math.sqrt((top[0]-top_points[i-1][0])**2 +(top[1]-top_points[i-1][1])**2)
                horz_sum += math.sqrt((bot[0]-bot_points[i-1][0])**2 +(bot[1]-bot_points[i-1][1])**2)
            vert_sum += math.sqrt((top[0]-bot[0])**2 + (top[0]- bot[0])**2)
        self.height = vert_sum/len(self.point_pairs)
        self.width = horz_sum/2



    def getReadPosition(self):
        if self.median_angle is None:
            self.compute()
        angle = self.median_angle
        slope = -math.tan(angle)
        xc,yc = self.center_point

        if math.isinf(slope):
            if angle==math.pi/2:
                return xc
            elif angle==-math.pi/2:
                return -xc
            else:
                assert(False)
        elif slope == 0:
            if angle==0:
                return yc
            elif angle==-math.pi:
                return -yc
            else:
                assert(False)
        else:
            b=yc-slope*xc

            #we define a parameteric line which defines the read direction (perpediculat to this text lines slope) and find the location parametrically. Smaller values of t are earlier in read order
            #x = +/- sqrt(1/(1+1/slope**2)) * t
            #y = +/- sqrt(1/(1+slope**2)) * t
            #The +/- must be determined using the actual slope

            if angle<math.pi/2 and angle>0:
                sign_x=1
                sign_y=1
            elif angle>math.pi/2 and angle<math.pi:
                sign_x=1
                sign_y=-1
            elif angle>-math.pi and angle<-math.pi/2:
                sign_x=-1
                sign_y=-1
            elif angle>-math.pi/2 and angle<0:
                sign_x=-1
                sign_y=1
            else:
                assert(False)



            t = b/(sign_y*math.sqrt(1/(1+slope**2))-slope*sign_x*math.sqrt(1/(1+(1/slope**2))))
            return t
        
    def polyYs(self):
        if self.poly_points is None:
            self.compute()
        #return [p[1] for p in self.poly_points]
        return self.poly_points[:,1]
    def polyXs(self):
        if self.poly_points is None:
            self.compute()
        #return [p[0] for p in self.poly_points]
        return self.poly_points[:,0]
    def polyPoints(self):
        if self.poly_points is None:
            self.compute()
        return self.poly_points
    def pairPoints(self):
        if self.point_pairs is None:
            self.compute()
        return self.point_pairs


    def getGrid(self,height):
        if self.point_pairs is None:
            self.compute()

        chunks=[]
        for i in range(len(self.point_pairs)-1):
            tl,bl = self.point_pairs[i]
            tr,br = self.point_pairs[i+1]

            hAvg = ( math.sqrt((tl[0]-bl[0])**2 + (tl[1]-bl[1])**2) + math.sqrt((tr[0]-br[0])**2 + (tr[1]-br[1])**2) )/2
            wAvg = ( math.sqrt((tl[0]-tr[0])**2 + (tl[1]-tr[1])**2) + math.sqrt((bl[0]-br[0])**2 + (bl[1]-br[1])**2) )/2
            scale = height/hAvg
            width = round(wAvg*scale)

            T = cv.getPerspectiveTransform([[0,0],[width-1,0],[width-1,height-1],[0,height-1]],[tl,tr,br,bl])

            ys = torch.arange(height).view(height,1,1).expand(height,width,1)
            xs = torch.arange(width).view(1,width,1).expand(height,width,1)
            orig_points = torch.cat([xs,ys],dim=2)

            new_points = T.mm(orig_points)
            chunks.append(new_points)

        return torch.cat(chunks,dim=1)

    def boundingRect(self):
        if self.poly_points is None:
            self.compute()
        minx,miny = self.poly_points.min(axis=0)
        maxx,maxy = self.poly_points.max(axis=0)
        return minx,miny,maxx,maxy

    def getFeatureInfo(self):
        if self.poly_points is None:
            self.compute()
        # 0    1 2 3 4 5  6   7   8   9   10  11  12  13  14     15      16    17
        #conf, x,y,r,h,w,tlx,tly,trx,try,brx,bry,blx,bly,r_left,r_right,std_r,classFeats

        return (self.getConf(), self.center_point[0], self.center_point[1], self.median_angle, self.height, self.width, *self.point_pairs[0][0], *self.point_pairs[-1][0], *self.point_pairs[-1][1], *self.point_pairs[0][1], self.r_left, self.r_right, self.std_r, self.getReadPosition(), *self.getCls())

    def getHeight(self):
        if self.poly_points is None:
            self.compute()
        return self.height
    def getWidth(self):
        if self.poly_points is None:
            self.compute()
        return self.width
    def getCenterPoint(self):
        if self.poly_points is None:
            self.compute()
        return self.center_point
    def medianAngle(self):
        if self.median_angle is None:
            self.compute()
        return self.median_angle
    def getCls(self):
        if self.cls is None:
            if self.all_cls is not None:
                self.cls = np.stack(self.all_cls,axis=0).mean(axis=0)
        #assert(type(self.cls) is np.ndarray)
        return self.cls
    def getConf(self):
        if self.conf is None:
            if self.all_conf is not None:
                self.conf = np.mean(self.all_conf)
        return self.conf




### from https://www.geeksforgeeks.org/check-if-two-given-line-segments-intersect/

# Given three colinear points p, q, r, the function checks if  
# point q lies on line segment 'pr'  
def onSegment(p, q, r): 
    if ( (q[0] <= max(p[0], r[0])) and (q[0] >= min(p[0], r[0])) and 
           (q[1] <= max(p[1], r[1])) and (q[1] >= min(p[1], r[1]))): 
        return True
    return False
  
def orientation(p, q, r): 
    # to find the orientation of an ordered triplet (p,q,r) 
    # function returns the following values: 
    # 0 : Colinear points 
    # 1 : Clockwise points 
    # 2 : Counterclockwise 
      
    # See https://www.geeksforgeeks.org/orientation-3-ordered-points/amp/  
    # for details of below formula.  
      
    val = (float(q[1] - p[1]) * (r[0] - q[0])) - (float(q[0] - p[0]) * (r[1] - q[1])) 
    if (val > 0): 
          
        # Clockwise orientation 
        return 1
    elif (val < 0): 
          
        # Counterclockwise orientation 
        return 2
    else: 
          
        # Colinear orientation 
        return 0
  
# The main function that returns true if  
# the line segment 'p1q1' and 'p2q2' intersect. 
def doIntersect(p1,q1,p2,q2): 
      
    # Find the 4 orientations required for  
    # the general and special cases 
    o1 = orientation(p1, q1, p2) 
    o2 = orientation(p1, q1, q2) 
    o3 = orientation(p2, q2, p1) 
    o4 = orientation(p2, q2, q1) 
  
    # General case 
    if ((o1 != o2) and (o3 != o4)): 
        return True
  
    # Special Cases 
  
    # p1 , q1 and p2 are colinear and p2 lies on segment p1q1 
    if ((o1 == 0) and onSegment(p1, p2, q1)): 
        return True
  
    # p1 , q1 and q2 are colinear and q2 lies on segment p1q1 
    if ((o2 == 0) and onSegment(p1, q2, q1)): 
        return True
  
    # p2 , q2 and p1 are colinear and p1 lies on segment p2q2 
    if ((o3 == 0) and onSegment(p2, p1, q2)): 
        return True
  
    # p2 , q2 and q1 are colinear and q1 lies on segment p2q2 
    if ((o4 == 0) and onSegment(p2, q1, q2)): 
        return True
  
    # If none of the cases 
    return False<|MERGE_RESOLUTION|>--- conflicted
+++ resolved
@@ -33,13 +33,10 @@
                 tmp = pred_bb_info[2]
                 pred_bb_info[2]=pred_bb_info[4]
                 pred_bb_info[4]=tmp
-<<<<<<< HEAD
-=======
             if pred_bb_info[1]>pred_bb_info[3]: #I think this only occured after changing things on a trained model...
                 tmp = pred_bb_info[1]
                 pred_bb_info[1]=pred_bb_info[3]
                 pred_bb_info[3]=tmp
->>>>>>> ce190d12
             if abs(pred_bb_info[2]-pred_bb_info[4])<0.001: #detector sometimes predicts flat BBs
                 pred_bb_info[2]-=1
                 pred_bb_info[4]+=1
