--- conflicted
+++ resolved
@@ -656,17 +656,6 @@
                 #cv2.line( boxesDrawn, (int(trX[i]),int(trY[i])),(int(brX[i]),int(brY[i])),i,1)
                 #cv2.line( boxesDrawn, (int(blX[i]),int(blY[i])),(int(brX[i]),int(brY[i])),i,1)
                 #cv2.line( boxesDrawn, (int(blX[i]),int(blY[i])),(int(tlX[i]),int(tlY[i])),i,1)
-<<<<<<< HEAD
-                if max(int(tlY[i]),int(trY[i]),int(brY[i]),int(blY[i]))>0 and min(int(tlY[i]),int(trY[i]),int(brY[i]),int(blY[i]))<imageHeight*scaleCand and max(int(tlX[i]),int(trX[i]),int(brX[i]),int(blX[i]))>0 and min(int(tlX[i]),int(trX[i]),int(brX[i]),int(blX[i]))<imageWidth*scaleCand:
-                    try:
-                        rr,cc = draw.polygon_perimeter([int(tlY[i]),int(trY[i]),int(brY[i]),int(blY[i])],[int(tlX[i]),int(trX[i]),int(brX[i]),int(blX[i])],boxesDrawn.shape,True)
-                    except IndexError:
-                        print([int(tlY[i]),int(trY[i]),int(brY[i]),int(blY[i])])
-                        print([int(tlX[i]),int(trX[i]),int(brX[i]),int(blX[i])])
-                        print(boxesDrawn.shape)
-                        assert(False)
-                    boxesDrawn[rr,cc]=i+1
-=======
 
                 #These are to catch the wierd case of a (clipped) bb having 0 height or width
                 #we just add a bit, this shouldn't greatly effect the heuristic pairing
@@ -688,7 +677,6 @@
 
                 rr,cc = draw.polygon_perimeter([int(tlY[i]),int(trY[i]),int(brY[i]),int(blY[i])],[int(tlX[i]),int(trX[i]),int(brX[i]),int(blX[i])],boxesDrawn.shape,True)
                 boxesDrawn[rr,cc]=i+1
->>>>>>> e381cc12
 
             #how to walk?
             #walk until number found.
