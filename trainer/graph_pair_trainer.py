import numpy as np
import torch
from base import BaseTrainer
import timeit
from utils import util
from collections import defaultdict
from evaluators import FormsBoxDetect_printer
from utils.yolo_tools import non_max_sup_iou, AP_iou, non_max_sup_dist, AP_dist, getTargIndexForPreds_iou, getTargIndexForPreds_dist
from datasets.testforms_graph_pair import display
import random


class GraphPairTrainer(BaseTrainer):
    """
    Trainer class

    Note:
        Inherited from BaseTrainer.
        self.optimizer is by default handled by BaseTrainer based on config.
    """
    def __init__(self, model, loss, metrics, resume, config,
                 data_loader, valid_data_loader=None, train_logger=None):
        super(GraphPairTrainer, self).__init__(model, loss, metrics, resume, config, train_logger)
        self.config = config
        if 'loss_params' in config:
            self.loss_params=config['loss_params']
        else:
            self.loss_params={}
        self.lossWeights = config['loss_weights'] if 'loss_weights' in config else {"box": 1, "edge":1}
        self.loss['box'] = self.loss['box'](**self.loss_params['box'], 
                num_classes=model.numBBTypes, 
                rotation=model.rotation, 
                scale=model.scale,
                anchors=model.anchors)
        self.batch_size = data_loader.batch_size
        self.data_loader = data_loader
        self.data_loader_iter = iter(data_loader)
        #for i in range(self.start_iteration,
        self.valid_data_loader = valid_data_loader
        self.valid = True if self.valid_data_loader is not None else False
        #self.log_step = int(np.sqrt(self.batch_size))
        #lr schedule from "Attention is all you need"
        #base_lr=config['optimizer']['lr']
        warmup_steps = config['trainer']['warmup_steps'] if 'warmup_steps' in config['trainer'] else 1000
        lr_lambda = lambda step_num: min((step_num+1)**-0.3, (step_num+1)*warmup_steps**-1.3)
        self.lr_schedule = torch.optim.lr_scheduler.LambdaLR(self.optimizer,lr_lambda)

        #default is unfrozen, can be frozen by setting 'start_froze' in the PairingGraph models params
        self.unfreeze_detector = config['trainer']['unfreeze_detector'] if 'unfreeze_detector' in config['trainer'] else None

        self.thresh_conf = config['trainer']['thresh_conf'] if 'thresh_conf' in config['trainer'] else 0.92
        self.thresh_intersect = config['trainer']['thresh_intersect'] if 'thresh_intersect' in config['trainer'] else 0.4
        self.thresh_edge = config['trainer']['thresh_edge'] if 'thresh_edge' in config['trainer'] else 0.5

        #we iniailly train the pairing using GT BBs, but eventually need to fine-tune the pairing using the networks performance
        self.stop_from_gt = config['trainer']['stop_from_gt'] if 'stop_from_gt' in config['trainer'] else None
        self.partial_from_gt = config['trainer']['partial_from_gt'] if 'partial_from_gt' in config['trainer'] else None

        self.conf_thresh_init = config['trainer']['conf_thresh_init'] if 'conf_thresh_init' in config['trainer'] else 0.9
        self.conf_thresh_change_iters = config['trainer']['conf_thresh_change_iters'] if 'conf_thresh_change_iters' in config['trainer'] else 5000

        self.train_hard_detect_limit = config['train_hard_detect_limit'] if 'train_hard_detect_limit' in config else 100
        self.val_hard_detect_limit = config['val_hard_detect_limit'] if 'val_hard_detect_limit' in config else 300

    def _to_tensor(self, instance):
        image = instance['img']
        bbs = instance['bb_gt']
        adjaceny = instance['adj']

        if self.with_cuda:
            image = image.to(self.gpu)
            if bbs is not None:
                bbs = bbs.to(self.gpu)
            #adjacenyMatrix = adjacenyMatrix.to(self.gpu)
        return image, bbs, adjaceny

    def _eval_metrics(self, typ,name,output, target):
        if len(self.metrics[typ])>0:
            #acc_metrics = np.zeros(len(self.metrics[typ]))
            met={}
            cpu_output=[]
            for pred in output:
                cpu_output.append(output.cpu().data.numpy())
            target = target.cpu().data.numpy()
            for i, metric in enumerate(self.metrics[typ]):
                met[name+metric.__name__] = metric(cpu_output, target)
            return acc_metrics
        else:
            #return np.zeros(0)
            return {}

    def useGT(self,iteration):
        if self.stop_from_gt is not None and iteration>=self.stop_from_gt:
            return False
        elif self.partial_from_gt is not None and iteration>=self.partial_from_gt:
            return random.random()>0.5
        else:
            return True

    def _train_iteration(self, iteration):
        """
        Training logic for an iteration

        :param iteration: Current training iteration.
        :return: A log that contains all information you want to save.

        Note:
            If you have additional information to record, for example:
                > additional_log = {"x": x, "y": y}
            merge it with log before return. i.e.
                > log = {**log, **additional_log}
                > return log

            The metrics in log must have the key 'metrics'.
        """
        if self.unfreeze_detector is not None and iteration>=self.unfreeze_detector:
            self.model.unfreeze()
        self.model.train()
        #self.model.eval()
        #print("WARNING EVAL")
        #self.lr_schedule.step()

        ##tic=timeit.default_timer()
        batch_idx = (iteration-1) % len(self.data_loader)
        try:
            thisInstance = self.data_loader_iter.next()
        except StopIteration:
            self.data_loader_iter = iter(self.data_loader)
            thisInstance = self.data_loader_iter.next()
        ##toc=timeit.default_timer()
        ##print('data: '+str(toc-tic))
        
        ##tic=timeit.default_timer()

        self.optimizer.zero_grad()

        ##toc=timeit.default_timer()
        ##print('for: '+str(toc-tic))
        #loss = self.loss(output, target)
        index=0
        losses={}
        ##tic=timeit.default_timer()

        #if self.iteration % self.save_step == 0:
        #    targetPoints={}
        #    targetPixels=None
        #    _,lossC=FormsBoxPair_printer(None,thisInstance,self.model,self.gpu,self._eval_metrics,self.checkpoint_dir,self.iteration,self.loss['box'])
        #    loss, position_loss, conf_loss, class_loss, recall, precision = lossC
        #else:
        if self.conf_thresh_change_iters > iteration:
            threshIntur = 1 - iteration/self.conf_thresh_change_iters
        else:
            threshIntur = None
        image, targetBoxes, adj = self._to_tensor(thisInstance)
        if self.useGT(iteration):
            outputBoxes, outputOffsets, edgePred = self.model(image,targetBoxes, 
                    otherThresh=self.conf_thresh_init, otherThreshIntur=threshIntur, hard_detect_limit=self.train_hard_detect_limit)
            #_=None
            #gtPairing,predPairing = self.prealignedEdgePred(adj,edgePred)
            predPairingShouldBeTrue,predPairingShouldBeFalse, eRecall,ePrec,fullPrec = self.prealignedEdgePred(adj,edgePred)
        else:
            outputBoxes, outputOffsets, edgePred = self.model(image,
                    otherThresh=self.conf_thresh_init, otherThreshIntur=threshIntur, hard_detect_limit=self.train_hard_detect_limit)
            #gtPairing,predPairing = self.alignEdgePred(targetBoxes,adj,outputBoxes,edgePred)
            predPairingShouldBeTrue,predPairingShouldBeFalse, eRecall,ePrec,fullPrec = self.alignEdgePred(targetBoxes,adj,outputBoxes,edgePred)
        if iteration>50:
            import pdb;pdb.set_trace()
        #if len(predPairing.size())>0 and predPairing.size(0)>0:
        #    edgeLoss = self.loss['edge'](predPairing,gtPairing)
        #else:
        #    edgeLoss = torch.tensor(0.0,requires_grad=True).to(image.device)
        edgeLoss = torch.tensor(0.0,requires_grad=True).to(image.device)
        if predPairingShouldBeTrue is not None:
            edgeLoss += self.loss['edge'](predPairingShouldBeTrue,torch.ones_like(predPairingShouldBeTrue))
            debug_avg_edgeTrue = predPairingShouldBeTrue.mean().item()
        else:
            debug_avg_edgeTrue =0 
        if predPairingShouldBeFalse is not None:
            edgeLoss += self.loss['edge'](predPairingShouldBeFalse,torch.zeros_like(predPairingShouldBeFalse))
            debug_avg_edgeFalse = predPairingShouldBeFalse.mean().item()
        else:
            debug_avg_edgeFalse = 0
        if not self.model.detector_frozen:
            if targetBoxes is not None:
                targSize = targetBoxes.size(1)
            else:
                targSize =0 
            #import pdb;pdb.set_trace()
            boxLoss, position_loss, conf_loss, class_loss, recall, precision = self.loss['box'](outputOffsets,targetBoxes,[targSize])
            loss = edgeLoss*self.lossWeights['edge'] + boxLoss*self.lossWeights['box']
        else:
            loss = edgeLoss*self.lossWeights['edge']


        ##toc=timeit.default_timer()
        ##print('loss: '+str(toc-tic))
        ##tic=timeit.default_timer()
<<<<<<< HEAD
        gtPairing=predPairing=outputBoxes=outputOffsets=edgePred=image=targetBoxes=thisInstance=None
=======
        #gtPairing=predPairing=outputBoxes=outputOffsets=edgePred=image=targetBoxes=None
        predPairingShouldBeTrue= predPairingShouldBeFalse=outputBoxes=outputOffsets=edgePred=image=targetBoxes=None
>>>>>>> 4350b153
        edgeLoss = edgeLoss.item()
        if not self.model.detector_frozen:
            boxLoss = boxLoss.item()
        else:
            boxLoss = 0
        loss.backward()
        #what is grads?
        #minGrad=9999999999
        #maxGrad=-9999999999
        #for p in filter(lambda p: p.grad is not None, self.model.parameters()):
        #    minGrad = min(minGrad,p.min())
        #    maxGrad = max(maxGrad,p.max())
        #import pdb; pdb.set_trace()
        torch.nn.utils.clip_grad_value_(self.model.parameters(),1)
        self.optimizer.step()

        loss = loss.item()

        ##toc=timeit.default_timer()
        ##print('bac: '+str(toc-tic))

        #tic=timeit.default_timer()
        metrics={}
        #index=0
        #for name, target in targetBoxes.items():
        #    metrics = {**metrics, **self._eval_metrics('box',name,output, target)}
        #for name, target in targetPoints.items():
        #    metrics = {**metrics, **self._eval_metrics('point',name,output, target)}
        #    metrics = self._eval_metrics(name,output, target)
        #toc=timeit.default_timer()
        #print('metric: '+str(toc-tic))

        #perAnchor={}
        #for i in range(avg_conf_per_anchor.size(0)):
        #    perAnchor['anchor{}'.format(i)]=avg_conf_per_anchor[i]

        log = {
            'loss': loss,
            'boxLoss': boxLoss,
            'edgeLoss': edgeLoss,
            'edge_recall':eRecall,
            'edge_prec': ePrec,
            'edge_fullPrec':fullPrec,
            'debug_avg_edgeTrue': debug_avg_edgeTrue,
            'debug_avg_edgeFalse': debug_avg_edgeFalse,

            **metrics,
        }

        #if iteration%10==0:
        #image=None
        #queryMask=None
        #targetBoxes=None
        #outputBoxes=None
        #outputOffsets=None
        #loss=None
        #torch.cuda.empty_cache()


        return log#
    def _minor_log(self, log):
        ls=''
        for key,val in log.items():
            ls += key
            if type(val) is float:
                ls +=': {:.6f},\t'.format(val)
            else:
                ls +=': {},\t'.format(val)
        self.logger.info('Train '+ls)

    def _valid_epoch(self):
        """
        Validate after training an epoch

        :return: A log that contains information about validation

        Note:
            The validation metrics in log must have the key 'val_metrics'.
        """
        self.model.eval()
        total_val_loss = 0
        total_box_loss =0
        total_edge_loss =0
        total_edge_recall=0
        total_edge_prec=0
        total_edge_fullPrec=0
        total_val_metrics = np.zeros(len(self.metrics))

        mAP = np.zeros(self.model.numBBTypes)
        mRecall = np.zeros(self.model.numBBTypes)
        mPrecision = np.zeros(self.model.numBBTypes)
        with torch.no_grad():
            losses = defaultdict(lambda: 0)
            for batch_idx, instance in enumerate(self.valid_data_loader):
                if not self.logged:
                    print('iter:{} valid batch: {}/{}'.format(self.iteration,batch_idx,len(self.valid_data_loader)), end='\r')

                image, targetBoxes, adjM = self._to_tensor(instance)

                outputBoxes, outputOffsets, edgePred = self.model(image, hard_detect_limit=self.val_hard_detect_limit)
                #loss = self.loss(output, target)
                loss = 0
                index=0
                
                predPairingShouldBeTrue,predPairingShouldBeFalse, recall,prec,fullPrec = self.alignEdgePred(targetBoxes,adjM,outputBoxes,edgePred)
                total_edge_recall+=recall
                total_edge_prec+=prec
                total_edge_fullPrec+=fullPrec
                edgeLoss = torch.tensor(0.0,requires_grad=True).to(image.device)
                if predPairingShouldBeTrue is not None:
                    edgeLoss += self.loss['edge'](predPairingShouldBeTrue,torch.ones_like(predPairingShouldBeTrue))
                if predPairingShouldBeFalse is not None:
                    edgeLoss += self.loss['edge'](predPairingShouldBeFalse,torch.zeros_like(predPairingShouldBeFalse))
                if not self.model.detector_frozen:
                    boxLoss, position_loss, conf_loss, class_loss, recall, precision = self.loss['box'](outputOffsets,targetBoxes,[targetBoxes.size(1)])
                    loss = edgeLoss*self.lossWeights['edge'] + boxLoss*self.lossWeights['box']
                else:
                    boxLoss=torch.tensor(0.0)
                    loss = edgeLoss
                total_box_loss+=boxLoss.item()
                total_edge_loss+=edgeLoss.item()
                
                if targetBoxes is not None:
                    targetBoxes = targetBoxes.cpu()
                if targetBoxes is not None:
                    target_for_b = targetBoxes[0]
                else:
                    target_for_b = torch.empty(0)
                if self.model.rotation:
                    ap_5, prec_5, recall_5 =AP_dist(target_for_b,outputBoxes,0.9,self.model.numBBTypes)
                else:
                    ap_5, prec_5, recall_5 =AP_iou(target_for_b,outputBoxes,0.5,self.model.numBBTypes)
                mAP += np.array(ap_5)
                mRecall += np.array(recall_5)
                mPrecision += np.array(prec_5)

                total_val_loss += loss.item()
                loss=None
                image=None
                queryMask=None
                targetBoxes=None
                outputBoxes=None
                outputOffsets=None
                #total_val_metrics += self._eval_metrics(output, target)
        return {
            'val_loss': total_val_loss / len(self.valid_data_loader),
            'val_box_loss': total_box_loss / len(self.valid_data_loader),
            'val_edge_loss': total_edge_loss / len(self.valid_data_loader),
            'val_metrics': (total_val_metrics / len(self.valid_data_loader)).tolist(),
            'val_recall':(mRecall/len(self.valid_data_loader)).tolist(),
            'val_precision':(mPrecision/len(self.valid_data_loader)).tolist(),
            'val_mAP':(mAP/len(self.valid_data_loader)).tolist(),
            'val_edge_recall':total_edge_recall/len(self.valid_data_loader),
            'val_edge_prec':total_edge_prec/len(self.valid_data_loader),
            'val_edge_fullPrec':total_edge_fullPrec/len(self.valid_data_loader),
            #'val_position_loss':total_position_loss / len(self.valid_data_loader),
            #'val_conf_loss':total_conf_loss / len(self.valid_data_loader),
            #'val_class_loss':tota_class_loss / len(self.valid_data_loader),
        }


    def alignEdgePred(self,targetBoxes,adj,outputBoxes,edgePred):
        if edgePred is None or targetBoxes is None:
            if targetBoxes is None:
                if edgePred is not None and (edgePred[1]>self.thresh_edge).any():
                    prec=0
                else:
                    prec=1
                recall=1
            elif edgePred is None:
                if targetBoxes is not None:
                    recall=0
                else:
                    recall=1
                prec=1

            return torch.tensor([]),torch.tensor([]),recall,prec,prec
        targetBoxes = targetBoxes.cpu()
        #decide which predicted boxes belong to which target boxes
        #should this be the same as AP_?
        numClasses = 2
        if self.model.rotation:
            targIndex = getTargIndexForPreds_dist(targetBoxes[0],outputBoxes,0.9,numClasses)
        else:
            targIndex = getTargIndexForPreds_iou(targetBoxes[0],outputBoxes,0.5,numClasses)

        #Create gt vector to match edgePred.values()

        edges = edgePred[0] #edgePred._indices().cpu()
        predsAll = edgePred[1] #edgePred._values()
        sigPredsAll = torch.sigmoid(predsAll)
        #newGT = []#torch.tensor((edges.size(0)))
        predsPos = []
        predsNeg = []
        #for i in range(edges.size(0)):
        truePred=falsePred=badPred=0
        i=0
        for n0,n1 in edges:
            #n0 = edges[i,0]
            #n1 = edges[i,1]
            t0 = targIndex[n0].item()
            t1 = targIndex[n1].item()
            if t0>=0 and t1>=0:
                #newGT.append( int((t0,t1) in adj) )#adjM[ min(t0,t1), max(t0,t1) ])
                #preds.append(predsAll[i])
                if (min(t0,t1),max(t0,t1)) in adj:
                    predsPos.append(predsAll[i])
                    if sigPredsAll[i]>self.thresh_edge:
                        truePred+=1
                else:
                    predsNeg.append(predsAll[i])
                    if sigPredsAll[i]>self.thresh_edge:
                        falsePred+=1
            elif predsAll[i]>self.thresh_edge:
                badPred+=1
            #else skip this
            i+=1
        #if len(preds)==0:
        #    return torch.tensor([]),torch.tensor([])
        #newGT = torch.tensor(newGT).float().to(edgePred[1].device)
        #preds = torch.cat(preds).to(edgePred[1].device)
    
        #return newGT, preds
        if len(predsPos)>0:
            predsPos = torch.cat(predsPos).to(edgePred[1].device)
        else:
            predsPos = None
        if len(predsNeg)>0:
            predsNeg = torch.cat(predsNeg).to(edgePred[1].device)
        else:
            predsNeg = None

        if len(adj)>0:
            recall = truePred/len(adj)
        else:
            recall = 1
        if falsePred>0:
            prec = truePred/falsePred
        else:
            prec = 1
        if falsePred+badPred>0:
            fullPrec = truePred/(falsePred+badPred)
        else:
            fullPrec = 1
        return predsPos,predsNeg, recall, prec ,fullPrec


    def prealignedEdgePred(self,adj,edgePred):
        if edgePred is None:
            assert(adj is None or len(adj)==0)
            if (edgePred[1]>self.thresh_edge).any():
                prec=0
            else:
                prec=1
            recall=1

            return torch.tensor([]),torch.tensor([]),recall,prec,prec
        edges = edgePred[0] #edgePred._indices().cpu().t()
        predsAll = edgePred[1]
        sigPredsAll = torch.sigmoid(predsAll)

        #gt = torch.empty(len(edges))#edges.size(0))
        predsPos = []
        predsNeg = []
        truePred=falsePred=0
        i=0
        for n0,n1 in edges:
            #n0 = edges[i,0]
            #n1 = edges[i,1]
            #gt[i] = int((n0,n1) in adj) #(adjM[ n0, n1 ])
            if (n0,n1) in adj:
                predsPos.append(predsAll[i])
                if sigPredsAll[i]>self.thresh_edge:
                    truePred+=1
            else:
                predsNeg.append(predsAll[i])
                if sigPredsAll[i]>self.thresh_edge:
                    falsePred+=1
            i+=1
    
        #return gt.to(edgePred.device), edgePred._values().view(-1).view(-1)
        #return gt.to(edgePred[1].device), edgePred[1].view(-1)
        if len(predsPos)>0:
            predsPos = torch.cat(predsPos).to(edgePred[1].device)
        else:
            predsPos = None
        if len(predsNeg)>0:
            predsNeg = torch.cat(predsNeg).to(edgePred[1].device)
        else:
            predsNeg = None
        if len(adj)>0:
            recall = truePred/len(adj)
        else:
            recall = 1
        if falsePred>0:
            prec = truePred/falsePred
        else:
            prec = 1
        return predsPos,predsNeg, recall, prec, prec<|MERGE_RESOLUTION|>--- conflicted
+++ resolved
@@ -195,12 +195,8 @@
         ##toc=timeit.default_timer()
         ##print('loss: '+str(toc-tic))
         ##tic=timeit.default_timer()
-<<<<<<< HEAD
-        gtPairing=predPairing=outputBoxes=outputOffsets=edgePred=image=targetBoxes=thisInstance=None
-=======
         #gtPairing=predPairing=outputBoxes=outputOffsets=edgePred=image=targetBoxes=None
         predPairingShouldBeTrue= predPairingShouldBeFalse=outputBoxes=outputOffsets=edgePred=image=targetBoxes=None
->>>>>>> 4350b153
         edgeLoss = edgeLoss.item()
         if not self.model.detector_frozen:
             boxLoss = boxLoss.item()
