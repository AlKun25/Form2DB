--- conflicted
+++ resolved
@@ -284,20 +284,11 @@
         gotHit,gotHitIndex = torch.max(validHits,dim=1)
         for i in range((gotHit==0).sum()):
             allScores.append( (float('nan'),True) )
-<<<<<<< HEAD
-        
-        ap=computeAP(allScores)
-    elif target.size(0)>0:
-        ap=0
-    else:
-        ap=1
-=======
             cls = targetClasses_index[i]
             classScores[cls].append( (float('nan'),True) )
     else:
         allScores.append( (float('nan'),True) )
         classScores=[[(float('nan'),True)]]*numClasses
->>>>>>> 01963545
 
 
     if ignoreClasses:
@@ -364,10 +355,6 @@
             #aps.append(1)
             precisions.append(1)
             recalls.append(1)
-<<<<<<< HEAD
-
-    return ap, precisions, recalls
-=======
     
     if getClassAP:
         classAPs=[computeAP(scores) for scores in classScores]
@@ -377,7 +364,6 @@
         return computeAP(allScores), precisions, recalls, classAPs
     else:
         return computeAP(allScores), precisions, recalls
->>>>>>> 01963545
 
 
 def getTargIndexForPreds_iou(target,pred,iou_thresh,numClasses,beforeCls=0,hard_thresh=True,fixed=True):
