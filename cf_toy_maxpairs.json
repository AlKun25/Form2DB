--- conflicted
+++ resolved
@@ -52,11 +52,7 @@
         "prune_with_classifier": false,
         "encode_type": "fc+attention",
         "force_encoding" : true,
-<<<<<<< HEAD
-        "rcrhdn_size": 0,
-=======
         "rcrhdn_size":32,
->>>>>>> 97fef2b8
         "relu_node_act": false,
         "infeats": 1
     }
