--- conflicted
+++ resolved
@@ -305,14 +305,7 @@
         if self.relationshipProposal=='feature_nn':
             self.include_bb_conf=True
             #num_classes = config['num_class']
-<<<<<<< HEAD
-            if 'bb_out' in config['graph_config']:
-                num_bb_feat = config['graph_config']['bb_out']
-            elif 'node_out' in config['graph_config']:
-                num_bb_feat = config['graph_config']['node_out']
-=======
             num_bb_feat = self.numBBTypes + (1 if self.detector.predNumNeighbors else 0) #config['graph_config']['bb_out']
->>>>>>> 00f85927
             self.rel_prop_nn = nn.Sequential(
                                 nn.Linear(26+2*num_bb_feat,64),
                                 nn.Dropout(0.25),
