import torch
#from model.yolo_loss import bbox_iou
import math

def non_max_sup_iou(pred_boxes,thresh_conf=0.5, thresh_inter=0.5, hard_limit=300):
    return non_max_sup_(pred_boxes,thresh_conf, thresh_inter, max_intersection, hard_limit)
def non_max_sup_dist(pred_boxes,thresh_conf=0.5, thresh_dist=0.9, hard_limit=300):
    return non_max_sup_(pred_boxes,thresh_conf, thresh_dist*-1, dist_neg, hard_limit)
def non_max_sup_(pred_boxes,thresh_conf, thresh_loc, loc_metric, hard_limit):
    #rearr = [0,1,2,5,4,3]
    #for i in range(6,pred_boxes.shape[2]):
    #    rearr.append(i)
    #pred_boxes = pred_boxes[:,:,rearr]
    to_return=[]
    for b in range(pred_boxes.shape[0]):
        
        #allIOU = bbox_iou(
        above_thresh = []
        for i in range(pred_boxes.shape[1]):
            if pred_boxes[b,i,0]>thresh_conf:
                above_thresh.append( (pred_boxes[b,i,0], i) )
        above_thresh.sort(key=lambda a: a[0], reverse=True)
        above_thresh = above_thresh[:hard_limit]
        li = 0
        while li<len(above_thresh)-1:
            i=above_thresh[li][1]
            loc_measures = loc_metric(pred_boxes[b,i,1:6],pred_boxes[b,[x[1] for x in above_thresh[li+1:]],1:6])
            #ious = bbox_iou(pred_boxes[b,i:i+1,1:5],pred_boxes[b,[x[1] for x in above_thresh[li+1:]],1:5], x1y1x2y2=False)
            to_remove=[]
            for lj in range(len(above_thresh)-1,li,-1):
                j=above_thresh[lj][1]
                #if bbox_iou( pred_boxes[b,i:i+1,1:5], pred_boxes[b,j:j+1,1:5], x1y1x2y2=False) > thresh_iou:
                if loc_measures[lj-(li+1)] > thresh_loc:
                    to_remove.append(lj)
            #to_remove.reverse()
            for index in to_remove:
                del above_thresh[index]
            li+=1

        best = pred_boxes[b,[x[1] for x in above_thresh],:]
        to_return.append(best)#[:,rearr])
    return to_return


def max_intersection(query_box, candidate_boxes):
    q_x1, q_x2 = query_box[0]-query_box[4], query_box[0]+query_box[4]
    q_y1, q_y2 = query_box[1]-query_box[3], query_box[1]+query_box[3]
    c_x1, c_x2 = candidate_boxes[:,0]-candidate_boxes[:,4], candidate_boxes[:,0]+candidate_boxes[:,4]
    c_y1, c_y2 = candidate_boxes[:,1]-candidate_boxes[:,3], candidate_boxes[:,1]+candidate_boxes[:,3]

    inter_rect_x1 = torch.max(q_x1, c_x1)
    inter_rect_x2 = torch.min(q_x2, c_x2)
    inter_rect_y1 = torch.max(q_y1, c_y1)
    inter_rect_y2 = torch.min(q_y2, c_y2)

    inter_area = torch.clamp(inter_rect_x2 - inter_rect_x1 + 1, min=0) * torch.clamp(
            inter_rect_y2 - inter_rect_y1 + 1, min=0 )

    q_area = (q_x2 - q_x1 + 1) * (q_y2 - q_y1 + 1)
    c_area = (c_x2 - c_x1 + 1) * (c_y2 - c_y1 + 1)
    min_area = torch.min(q_area,c_area)
    #import pdb; pdb.set_trace()

    return inter_area/min_area

def dist_neg(query_box, candidate_boxes):
    #convert boxes to points
    sin_r = torch.sin(query_box[2])
    cos_r = torch.cos(query_box[2])
    qlx = query_box[0] - cos_r*query_box[4]
    qly = query_box[1] + sin_r*query_box[3]
    qrx = query_box[0] + cos_r*query_box[4]
    qry = query_box[1] - sin_r*query_box[3]
    qtx = query_box[0] - cos_r*query_box[4]
    qty = query_box[1] - sin_r*query_box[3]
    qbx = query_box[0] + cos_r*query_box[4]
    qby = query_box[1] + sin_r*query_box[3]
    query_points = torch.tensor([[qlx,qly,qrx,qry,qtx,qty,qbx,qby]])
    queryHW = (query_box[4]+query_box[3])/2
    #queryHW = torch.min(query_box[3:5])

    query_points = query_points.expand(candidate_boxes.size(0),8)
    queryHW = queryHW.expand(candidate_boxes.size(0))

    sin_r = torch.sin(candidate_boxes[:,2])
    cos_r = torch.cos(candidate_boxes[:,2])
    clx = candidate_boxes[:,0] - cos_r*candidate_boxes[:,4]
    cly = candidate_boxes[:,1] + sin_r*candidate_boxes[:,3]
    crx = candidate_boxes[:,0] + cos_r*candidate_boxes[:,4]
    cry = candidate_boxes[:,1] - sin_r*candidate_boxes[:,3]
    ctx = candidate_boxes[:,0] - cos_r*candidate_boxes[:,4]
    cty = candidate_boxes[:,1] - sin_r*candidate_boxes[:,3]
    cbx = candidate_boxes[:,0] + cos_r*candidate_boxes[:,4]
    cby = candidate_boxes[:,1] + sin_r*candidate_boxes[:,3]
    cand_points = torch.stack([clx,cly,crx,cry,ctx,cty,cbx,cby],dim=1)
    candHW = (candidate_boxes[:,4]+candidate_boxes[:,3])/2
    #candHW,_ = torch.min(candidate_boxes[:,3:5],dim=1)
    #compute distances
    normalization = (queryHW+candHW)/2.0

    deltas = query_points - cand_points
    dist = ((
            torch.norm(deltas[:,0:2],2,1) +
            torch.norm(deltas[:,2:4],2,1) +
            torch.norm(deltas[:,4:6],2,1) +
            torch.norm(deltas[:,6:8],2,1)
           )/normalization)**2
    return dist*-1

def allIOU(boxes1,boxes2, boxes1XYWH=[0,1,4,3]):
    b1_x1, b1_x2 = boxes1[:,boxes1XYWH[0]]-boxes1[:,boxes1XYWH[2]], boxes1[:,boxes1XYWH[0]]+boxes1[:,boxes1XYWH[2]]
    b1_y1, b1_y2 = boxes1[:,boxes1XYWH[1]]-boxes1[:,boxes1XYWH[3]], boxes1[:,boxes1XYWH[1]]+boxes1[:,boxes1XYWH[3]]
    b2_x1, b2_x2 = boxes2[:,0]-boxes2[:,4], boxes2[:,0]+boxes2[:,4]
    b2_y1, b2_y2 = boxes2[:,1]-boxes2[:,3], boxes2[:,1]+boxes2[:,3]

    #expand to make two dimensional, allowing every instance of boxes1
    #to be compared with every intsance of boxes2
    b1_x1 = b1_x1[:,None].expand(boxes1.size(0), boxes2.size(0))
    b1_y1 = b1_y1[:,None].expand(boxes1.size(0), boxes2.size(0))
    b1_x2 = b1_x2[:,None].expand(boxes1.size(0), boxes2.size(0))
    b1_y2 = b1_y2[:,None].expand(boxes1.size(0), boxes2.size(0))
    b2_x1 = b2_x1[None,:].expand(boxes1.size(0), boxes2.size(0))
    b2_y1 = b2_y1[None,:].expand(boxes1.size(0), boxes2.size(0))
    b2_x2 = b2_x2[None,:].expand(boxes1.size(0), boxes2.size(0))
    b2_y2 = b2_y2[None,:].expand(boxes1.size(0), boxes2.size(0))

    inter_rect_x1 = torch.max(b1_x1, b2_x1)
    inter_rect_x2 = torch.min(b1_x2, b2_x2)
    inter_rect_y1 = torch.max(b1_y1, b2_y1)
    inter_rect_y2 = torch.min(b1_y2, b2_y2)

    inter_area = torch.clamp(inter_rect_x2 - inter_rect_x1 + 1, min=0) * torch.clamp(
            inter_rect_y2 - inter_rect_y1 + 1, min=0 )

    b1_area = (b1_x2 - b1_x1 + 1) * (b1_y2 - b1_y1 + 1)
    b2_area = (b2_x2 - b2_x1 + 1) * (b2_y2 - b2_y1 + 1)
    iou = inter_area / (b1_area + b2_area - inter_area + 1e-16)
    return iou

def allDist(boxes1,boxes2):
    b1_x = boxes1[:,0]
    b1_y = boxes1[:,1]
    b2_x = boxes2[:,0]
    b2_y = boxes2[:,1]

    #expand to make two dimensional, allowing every instance of boxes1
    #to be compared with every intsance of boxes2
    b1_x = b1_x[:,None].expand(boxes1.size(0), boxes2.size(0))
    b1_y = b1_y[:,None].expand(boxes1.size(0), boxes2.size(0))
    b2_x = b2_x[None,:].expand(boxes1.size(0), boxes2.size(0))
    b2_y = b2_y[None,:].expand(boxes1.size(0), boxes2.size(0))

    return torch.sqrt( torch.pow(b1_x-b2_x,2) + torch.pow(b1_y-b2_y,2) )

def allBoxDistNeg(boxes1,boxes2):
    #convert boxes to points
    sin_r = torch.sin(boxes1[:,2])
    cos_r = torch.cos(boxes1[:,2])
    clx = boxes1[:,0] - cos_r*boxes1[:,4]
    cly = boxes1[:,1] + sin_r*boxes1[:,3]
    crx = boxes1[:,0] + cos_r*boxes1[:,4]
    cry = boxes1[:,1] - sin_r*boxes1[:,3]
    ctx = boxes1[:,0] - cos_r*boxes1[:,4]
    cty = boxes1[:,1] - sin_r*boxes1[:,3]
    cbx = boxes1[:,0] + cos_r*boxes1[:,4]
    cby = boxes1[:,1] + sin_r*boxes1[:,3]
    boxes1_points = torch.stack([clx,cly,crx,cry,ctx,cty,cbx,cby],dim=1)
    boxes1HW = (boxes1[:,4]+boxes1[:,3])/2


    sin_r = torch.sin(boxes2[:,2])
    cos_r = torch.cos(boxes2[:,2])
    clx = boxes2[:,0] - cos_r*boxes2[:,4]
    cly = boxes2[:,1] + sin_r*boxes2[:,3]
    crx = boxes2[:,0] + cos_r*boxes2[:,4]
    cry = boxes2[:,1] - sin_r*boxes2[:,3]
    ctx = boxes2[:,0] - cos_r*boxes2[:,4]
    cty = boxes2[:,1] - sin_r*boxes2[:,3]
    cbx = boxes2[:,0] + cos_r*boxes2[:,4]
    cby = boxes2[:,1] + sin_r*boxes2[:,3]
    boxes2_points = torch.stack([clx,cly,crx,cry,ctx,cty,cbx,cby],dim=1)
    boxes2HW = (boxes2[:,4]+boxes2[:,3])/2
    #candHW,_ = torch.min(candidate_boxes[:,3:5],dim=1)
    #compute distances

    boxes1_points = boxes1_points[:,None,:].expand(boxes1.size(0),boxes2.size(0),8)
    boxes2_points = boxes2_points[None,:,:].expand(boxes1.size(0),boxes2.size(0),8)
    boxes1HW = boxes1HW[:,None].expand(boxes1.size(0),boxes2.size(0))
    boxes2HW = boxes2HW[None,:].expand(boxes1.size(0),boxes2.size(0))
    normalization = (boxes1HW+boxes2HW)/2.0

    deltas = boxes1_points - boxes2_points
    dist = ((
        torch.norm(deltas[:,:,0:2],2,2) +
        torch.norm(deltas[:,:,2:4],2,2) +
        torch.norm(deltas[:,:,4:6],2,2) +
        torch.norm(deltas[:,:,6:8],2,2)
           )/normalization)**2
    return dist*-1
 
#input is tensors of shape [instance,(conf,x,y,rot,h,w)]
def AP_iou(target,pred,iou_thresh,numClasses=2,ignoreClasses=False,beforeCls=0):
    return AP_(target,pred,iou_thresh,numClasses,ignoreClasses,beforeCls,allIOU)
def AP_dist(target,pred,dist_thresh,numClasses=2,ignoreClasses=False,beforeCls=0):
    return AP_(target,pred,-dist_thresh,numClasses,ignoreClasses,beforeCls,allBoxDistNeg)
def AP_(target,pred,iou_thresh,numClasses,ignoreClasses,beforeCls,getLoc):
    #mAP=0.0
    aps=[]
    precisions=[]
    recalls=[]

    #how many classes are there?
    if ignoreClasses:
        numClasses=1
    if len(target.size())>1:
        #numClasses=target.size(1)-13
        pass
    elif len(pred.size())>1 and pred.size(0)>0:
        #if there are no targets, we shouldn't be pred anything
        if ignoreClasses:
            aps.append(0)
            precisions.append(0)
            recalls.append(1)
        else:
            #numClasses=pred.size(1)-6
            for cls in range(numClasses):
                if (torch.argmax(pred[:,beforeCls+6:],dim=1)==cls).any():
                    aps.append(0) #but we did for this class :(
                    precisions.append(0)
                else:
                    aps.append(1) #we didn't for this class :)
                    precisions.append(1)
                recalls.append(1)
        return aps, precisions, recalls
    else:
        return [1]*numClasses, [1]*numClasses, [1]*numClasses #we didn't for all classes :)

    if ignoreClasses:
        numClasses=1
    #by class
    #import pdb; pdb.set_trace()
    for cls in range(numClasses):
        scores=[]
        clsTargInd = target[:,cls+13]==1
        if len(pred.size())>1 and pred.size(0)>0:
            #print(pred.size())
            clsPredInd = torch.argmax(pred[:,beforeCls+6:],dim=1)==cls
        else:
            clsPredInd = torch.empty(0,dtype=torch.uint8)
        if (ignoreClasses and pred.size(0)>0) or (clsTargInd.any() and clsPredInd.any()):
            if ignoreClasses:
                clsTarg=target
                clsPred=pred
            else:
                clsTarg = target[clsTargInd]
                clsPred = pred[clsPredInd]
            clsIOUs = getLoc(clsTarg[:,0:],clsPred[:,1:])
            hits = clsIOUs>iou_thresh

            clsIOUs *= hits.float()
            ps = torch.argmax(clsIOUs,dim=1)
            left_ps = torch.ones(clsPred.size(0),dtype=torch.uint8)
            left_ps[ps]=0
            truePos=0
            for t in range(clsTarg.size(0)):
                p=ps[t]
                if hits[t,p]:
                    scores.append( (clsPred[p,0],True) )
                    #hits[t,p]=0
                    truePos+=1
                else:
                    scores.append( (0,True) )
            
            left_conf = clsPred[left_ps,0]
            for i in range(left_conf.size(0)):
                scores.append( (left_conf[i],False) )
            
            ap = computeAP(scores)
            aps.append(ap)

            precisions.append( truePos/max(clsPred.size(0),truePos) )
            if precisions[-1]>1:
                import pdb;pdb.set_trace()
            recalls.append( truePos/clsTarg.size(0) )
        elif ignoreClasses:
            #no pred
            aps.append(0)
            precisions.append(0)
            recalls.append(0)
        elif clsPredInd.any() or clsTargInd.any():
            aps.append(0)
            if clsPredInd.any():
                recalls.append(1)
                precisions.append(0)
            else:
                precisions.append(0)
                recalls.append(0)
        else:
            aps.append(1)
            precisions.append(1)
            recalls.append(1)

    return aps, precisions, recalls


def getTargIndexForPreds_iou(target,pred,iou_thresh,numClasses,beforeCls=0):
    return getTargIndexForPreds(target,pred,iou_thresh,numClasses,beforeCls,allIOU)
def getTargIndexForPreds_dist(target,pred,iou_thresh,numClasses,beforeCls=0):
    return getTargIndexForPreds(target,pred,iou_thresh,numClasses,beforeCls,allBoxDistNeg)

def getTargIndexForPreds(target,pred,iou_thresh,numClasses,beforeCls,getLoc):
    targIndex = torch.LongTensor((pred.size(0)))
    targIndex[:] = -1
    #mAP=0.0
    aps=[]
    precisions=[]
    recalls=[]

    if len(target.size())<=1:
        return None

    #by class
    #import pdb; pdb.set_trace()
    #first get all IOUs, then process by class
    allIOUs = getLoc(target[:,0:],pred[:,1:])
    #This isn't going to work of dist as 0 is perfect
    maxIOUsForPred,_ = allIOUs.max(dim=0)
    predsWithNoIntersection=maxIOUsForPred==0

    hits = allIOUs>iou_thresh
    allIOUs *= hits.float()


    for cls in range(numClasses):
        scores=[]
        clsTargInd = target[:,cls+13]==1
        notClsTargInd = target[:,cls+13]!=1
        if len(pred.size())>1 and pred.size(0)>0:
            #print(pred.size())
            clsPredInd = torch.argmax(pred[:,beforeCls+6:],dim=1)==cls
        else:
            clsPredInd = torch.empty(0,dtype=torch.uint8)
        if  clsPredInd.any():
            if notClsTargInd.any():
                allIOUs[notClsTargInd][:,clsPredInd]=0 #set IOU for instances that are from different class than predicted to 0 (different class so no intersection)
            #targIndexes = targIndex[clsPredInd]
            val,targIndexes = torch.max(allIOUs[:,clsPredInd],dim=0)
            #targIndexes has the target indexes for the predictions of cls

            #assign -1 index to places that don't really have a match
            #targIndexes[:] = torch.where(val==0,-torch.ones_like(targIndexes),targIndexes)
            targIndexes[val==0] = -1
            targIndex[clsPredInd] =  targIndexes
            
    #import pdb;pdb.set_trace()
    return targIndex, predsWithNoIntersection

def computeAP(scores):
    rank=[]
    for conf,rel in scores:
        if rel:
            better=0
            equal=-1 # as we'll iterate over this instance here
            for conf2,rel2 in scores:
                if conf2>conf:
                    better+=1
                elif conf2==conf:
                    equal+=1
            rank.append(better+math.ceil(equal/2.0))
    if len(rank)==0:
        return -1
    rank.sort()
    ap=0.0
    for i in range(len(rank)):
        ap += float(i+1)/(rank[i]+1)
    ap/=len(rank)
<<<<<<< HEAD
    if ap>1.00001:
        raise ValueError('ap greater than 1({}), from {}'.format(ap,scores))
=======
    assert(ap<=1.001)
>>>>>>> e9aa6357
    return ap<|MERGE_RESOLUTION|>--- conflicted
+++ resolved
@@ -374,10 +374,6 @@
     for i in range(len(rank)):
         ap += float(i+1)/(rank[i]+1)
     ap/=len(rank)
-<<<<<<< HEAD
-    if ap>1.00001:
+    if ap>1.0001:
         raise ValueError('ap greater than 1({}), from {}'.format(ap,scores))
-=======
-    assert(ap<=1.001)
->>>>>>> e9aa6357
     return ap