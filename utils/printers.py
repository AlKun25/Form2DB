from skimage import color, io
import os
import numpy as np
import torch
import cv2
from utils import util
from model.alignment_loss import alignment_loss
import math

def AI2D_printer(config, instance, model, gpu, metrics, outDir=None, startIndex=None):
    #for key, value in metrics.items():
    #    print(key+': '+value)
    def __eval_metrics(data,target):
        acc_metrics = np.zeros((output.shape[0],len(metrics)))
        for ind in range(output.shape[0]):
            for i, metric in enumerate(metrics):
                acc_metrics[ind,i] += metric(output[ind:ind+1], target[ind:ind+1])
        return acc_metrics

    def __to_tensor(data, gpu):
        if type(data) is np.ndarray:
            data = torch.FloatTensor(data.astype(np.float32))
        elif type(data) is torch.Tensor:
            data = data.type(torch.FloatTensor)
        if gpu is not None:
            data = data.to(gpu)
        return data

    data, target = instance
    dataT = __to_tensor(data,gpu)
    output = model(dataT)

    data = data.cpu().data.numpy()
    output = output.cpu().data.numpy()
    target = target.data.numpy()
    metricsOut = __eval_metrics(output,target)
    if outDir is None:
        return metricsOut

    batchSize = data.shape[0]
    for i in range(batchSize):
        image = (1-np.transpose(data[i][0:3,:,:],(1,2,0)))/2.0
        queryMask = data[i][3,:,:]

        grayIm = color.rgb2grey(image)

        invQuery = 1-queryMask
        invTarget = 1-target[i]
        invOutput = output[i]<=0.0 #assume not sigmoided


        highlightIm = np.stack([grayIm*invOutput, grayIm*invTarget, grayIm*invQuery],axis=2)

        saveName = '{:06}'.format(startIndex+i)
        for j in range(metricsOut.shape[1]):
            saveName+='_m:{0:.3f}'.format(metricsOut[i,j])
        saveName+='.png'
        io.imsave(os.path.join(outDir,saveName),highlightIm)
        
    return metricsOut

<<<<<<< HEAD
def FormsPair_printer(instance, model, gpu, metrics, outDir=None, startIndex=None):
    return AI2D_printer(instance, model, gpu, metrics, outDir, startIndex)

def FormsDetect_printer(instance, model, gpu, metrics, outDir=None, startIndex=None):
=======
def FormsDetect_printer(config,instance, model, gpu, metrics, outDir=None, startIndex=None):
>>>>>>> 1a3744f7
    def __eval_metrics(data,target):
        acc_metrics = np.zeros((output.shape[0],len(metrics)))
        for ind in range(output.shape[0]):
            for i, metric in enumerate(metrics):
                acc_metrics[ind,i] += metric(output[ind:ind+1], target[ind:ind+1])
        return acc_metrics

    def __to_tensor_old(data, gpu):
        if type(data) is np.ndarray:
            data = torch.FloatTensor(data.astype(np.float32))
        elif type(data) is torch.Tensor:
            data = data.type(torch.FloatTensor)
        if gpu is not None:
            data = data.to(gpu)
        return data
    def __to_tensor(instance,gpu):
        data = instance['img']
        if 'line_gt' in instance:
            targetLines = instance['line_gt']
            targetLines_sizes = instance['line_label_sizes']
        else:
            targetLines = {}
            targetLines_sizes = {}
        if 'point_gt' in instance:
            targetPoints = instance['point_gt']
            targetPoints_sizes = instance['point_label_sizes']
        else:       
            targetPoints = {}
            targetPoints_sizes = {}
        if 'pixel_gt' in instance:
            targetPixels = instance['pixel_gt']
        else:
            targetPixels = None
        if type(data) is np.ndarray:
            data = torch.FloatTensor(data.astype(np.float32))
        elif type(data) is torch.Tensor:
            data = data.type(torch.FloatTensor)
                    
        def sendToGPU(targets):
            new_targets={}
            for name, target in targets.items():
                if target is not None:
                    new_targets[name] = target.to(gpu)
                else:
                    new_targets[name] = None
            return new_targets
            
        if gpu is not None:
            data = data.to(gpu)
            targetLines=sendToGPU(targetLines)
            targetPoints=sendToGPU(targetPoints)
            if targetPixels is not None:
                targetPixels=targetPixels.to(gpu)
        return data, targetLines, targetLines_sizes, targetPoints, targetPoints_sizes, targetPixels
    #print(type(instance['pixel_gt']))
    if type(instance['pixel_gt']) == list:
        print(instance)
        print(startIndex)
    #data, targetLine, targetLineSizes = instance
    data = instance['img']
    batchSize = data.shape[0]
    targetLines = instance['line_gt']
    targetPoints = instance['point_gt']
    targetPixels = instance['pixel_gt']
    dataT, targetLinesT, targetLinesSizes, targetPointsT, targetPointsSizes, targetPixelsT = __to_tensor(instance,gpu)


    #dataT = __to_tensor(data,gpu)
    outputLines, outputPoints, outputPixels = model(dataT)
    outputPixels = torch.sigmoid(outputPixels)
    index=0
    for name, targ in targetLines.items():
        outputLines[index] = util.pt_xyrs_2_xyxy(outputLines[index])
        index+=1

    alignmentLinesPred={}
    alignmentLinesTarg={}
    loss=0
    index=0
    ttt_hit=True
    #if 22>=startIndex and 22<startIndex+batchSize:
    #    ttt_hit=22-startIndex
    #else:
    #    return 0
    for name,targ in targetLinesT.items():
        #if gpu is not None:
        #    sendTarg=targ.to(gpu)
        #else:
        #    sendTarg=targ
        lossThis, predIndexes, targetLinesIndexes = alignment_loss(outputLines[index],targ,targetLinesSizes[name],**config['loss_params']['line'],return_alignment=True, debug=ttt_hit)
        alignmentLinesPred[name]=predIndexes
        alignmentLinesTarg[name]=targetLinesIndexes
        index+=1
    alignmentPointsPred={}
    alignmentPointsTarg={}
    index=0
    for name,targ in targetPointsT.items():
        #print(outputPoints[0].shape)
        #print(targetPointsSizes)
        #print('{} {}'.format(index, name))
        lossThis, predIndexes, targetPointsIndexes = alignment_loss(outputPoints[index],targ,targetPointsSizes[name],**config['loss_params']['point'],return_alignment=True, debug=ttt_hit, points=True)
        alignmentPointsPred[name]=predIndexes
        alignmentPointsTarg[name]=targetPointsIndexes
        index+=1

    data = data.cpu().data.numpy()
    #outputLine = outputLine.cpu().data.numpy()
    outputLinesOld = outputLines
    targetLinesOld = targetLines
    outputLines={}
    targetLines={}
    i=0
    for name,targ in targetLinesOld.items():
        if targ is not None:
            targetLines[name] = targ.data.numpy()
        else:
             targetLines[name]=None
        outputLines[name] = outputLinesOld[i].cpu().data.numpy()
        i+=1
    outputPointsOld = outputPoints
    targetPointsOld = targetPoints
    outputPoints={}
    targetPoints={}
    i=0
    for name,targ in targetPointsOld.items():
        if targ is not None:
            targetPoints[name] = targ.data.numpy()
        else:
            targetPoints[name]=None
        outputPoints[name] = outputPointsOld[i].cpu().data.numpy()
        i+=1
    outputPixels = outputPixels.cpu().data.numpy()
    #metricsOut = __eval_metrics(outputLines,targetLines)
    metricsOut = 0
    if outDir is None:
        return metricsOut
    
    for b in range(batchSize):
        #print('image {} has {} {}'.format(startIndex+b,targetLinesSizes[name][b],name))
        #lineImage = np.ones_like(image)
        for name, out in outputLines.items():
            image = (1-((1+np.transpose(data[b][:,:,:],(1,2,0)))/2.0)).copy()
            #if name=='text_start_gt':
            for j in range(targetLinesSizes[name][b]):
                p1 = (targetLines[name][b,j,0], targetLines[name][b,j,1])
                p2 = (targetLines[name][b,j,2], targetLines[name][b,j,3])
                #mid = ( int(round((p1[0]+p2[0])/2.0)), int(round((p1[1]+p2[1])/2.0)) )
                #rad = round(math.sqrt((p1[0]-p2[0])**2 + (p1[1]-p2[1])**2)/2.0)
                #print(mid)
                #print(rad)
                #cv2.circle(image,mid,rad,(1,0.5,0),1)
                #print(p1)
                #print(p2)
                cv2.line(image,p1,p2,(1,0.5,0),1)
            lines=[]
            maxConf = out[b,:,0].max()
            threshConf = maxConf*0.1
            for j in range(out.shape[1]):
                conf = out[b,j,0]
                if conf>threshConf:
                    p1 = (out[b,j,1],out[b,j,2])
                    p2 = (out[b,j,3],out[b,j,4])
                    lines.append((conf,p1,p2,j))
            lines.sort(key=lambda a: a[0]) #so most confident lines are draw last (on top)
            for conf, p1, p2, j in lines:
                shade = 0.0+conf/maxConf
                #print(shade)
                #if name=='text_start_gt' or name=='field_end_gt':
                #    cv2.line(lineImage[:,:,1],p1,p2,shade,2)
                #if name=='text_end_gt':
                #    cv2.line(lineImage[:,:,2],p1,p2,shade,2)
                #elif name=='field_end_gt' or name=='field_start_gt':
                #    cv2.line(lineImage[:,:,0],p1,p2,shade,2)
                if name=='text_start_gt':
                    color=(0,shade,0)
                elif name=='text_end_gt':
                    color=(0,0,shade)
                elif name=='field_end_gt':
                    color=(shade,shade,0)
                elif name=='field_start_gt':
                    color=(shade,0,0)
                else:
                    color=(shade,0,0)
                cv2.line(image,p1,p2,color,1)
                #circle aligned predictions
                if alignmentLinesPred[name] is not None and j in alignmentLinesPred[name][b]:
                    mid = ( int(round((p1[0]+p2[0])/2.0)), int(round((p1[1]+p2[1])/2.0)) )
                    rad = round(math.sqrt((p1[0]-p2[0])**2 + (p1[1]-p2[1])**2)/2.0)
                    #print(mid)
                    #print(rad)
                    cv2.circle(image,mid,rad,(0,1,1),1)
            #for j in alignmentLinesTarg[name][b]:
            #    p1 = (targetLines[name][b,j,0], targetLines[name][b,j,1])
            #    p2 = (targetLines[name][b,j,0], targetLines[name][b,j,1])
            #    mid = ( int(round((p1[0]+p2[0])/2.0)), int(round((p1[1]+p2[1])/2.0)) )
            #    rad = round(math.sqrt((p1[0]-p2[0])**2 + (p1[1]-p2[1])**2)/2.0)
            #    #print(mid)
            #    #print(rad)
            #    cv2.circle(image,mid,rad,(1,0,1),1)

            saveName = '{:06}_{}'.format(startIndex+b,name)
            #for j in range(metricsOut.shape[1]):
            #    saveName+='_m:{0:.3f}'.format(metricsOut[i,j])
            saveName+='.png'
            io.imsave(os.path.join(outDir,saveName),image)

        for name, out in outputPoints.items():
            image = (1-((1+np.transpose(data[b][:,:,:],(1,2,0)))/2.0)).copy()
            #if name=='text_start_gt':
            for j in range(targetPointsSizes[name][b]):
                p1 = (targetPoints[name][b,j,0], targetPoints[name][b,j,1])
                cv2.circle(image,p1,2,(1,0.5,0),-1)
            points=[]
            maxConf = max(out[b,:,0].max(),1.0)
            threshConf = maxConf*0.1
            for j in range(out.shape[1]):
                conf = out[b,j,0]
                if conf>threshConf:
                    p1 = (out[b,j,1],out[b,j,2])
                    points.append((conf,p1,j))
            points.sort(key=lambda a: a[0]) #so most confident lines are draw last (on top)
            for conf, p1, j in points:
                shade = 0.0+conf/maxConf
                if name=='table_points':
                    color=(0,0,shade)
                else:
                    color=(shade,0,0)
                cv2.circle(image,p1,2,color,-1)
                if alignmentPointsPred[name] is not None and j in alignmentPointsPred[name][b]:
                    mid = p1 #( int(round((p1[0]+p2[0])/2.0)), int(round((p1[1]+p2[1])/2.0)) )
                    rad = 4 #round(math.sqrt((p1[0]-p2[0])**2 + (p1[1]-p2[1])**2)/2.0)
                    #print(mid)
                    #print(rad)
                    cv2.circle(image,mid,rad,(0,1,1),1)
            #for j in alignmentLinesTarg[name][b]:
            #    p1 = (targetLines[name][b,j,0], targetLines[name][b,j,1])
            #    p2 = (targetLines[name][b,j,0], targetLines[name][b,j,1])
            #    mid = ( int(round((p1[0]+p2[0])/2.0)), int(round((p1[1]+p2[1])/2.0)) )
            #    rad = round(math.sqrt((p1[0]-p2[0])**2 + (p1[1]-p2[1])**2)/2.0)
            #    #print(mid)
            #    #print(rad)
            #    cv2.circle(image,mid,rad,(1,0,1),1)

            saveName = '{:06}_{}'.format(startIndex+b,name)
            #for j in range(metricsOut.shape[1]):
            #    saveName+='_m:{0:.3f}'.format(metricsOut[i,j])
            saveName+='.png'
            io.imsave(os.path.join(outDir,saveName),image)

        image = (1-((1+np.transpose(data[b][:,:,:],(1,2,0)))/2.0)).copy()
        for ch in range(outputPixels.shape[1]):
            image[:,:,ch] = 1-outputPixels[b,ch,:,:]
        saveName = '{:06}_pixels.png'.format(startIndex+b,name)
        io.imsave(os.path.join(outDir,saveName),image)
        #print('finished writing {}'.format(startIndex+b))
        
    return metricsOut<|MERGE_RESOLUTION|>--- conflicted
+++ resolved
@@ -59,14 +59,10 @@
         
     return metricsOut
 
-<<<<<<< HEAD
-def FormsPair_printer(instance, model, gpu, metrics, outDir=None, startIndex=None):
-    return AI2D_printer(instance, model, gpu, metrics, outDir, startIndex)
-
-def FormsDetect_printer(instance, model, gpu, metrics, outDir=None, startIndex=None):
-=======
+def FormsPair_printer(config,instance, model, gpu, metrics, outDir=None, startIndex=None):
+    return AI2D_printer(config,instance, model, gpu, metrics, outDir, startIndex)
+
 def FormsDetect_printer(config,instance, model, gpu, metrics, outDir=None, startIndex=None):
->>>>>>> 1a3744f7
     def __eval_metrics(data,target):
         acc_metrics = np.zeros((output.shape[0],len(metrics)))
         for ind in range(output.shape[0]):
