--- conflicted
+++ resolved
@@ -479,13 +479,9 @@
                 loss=relFalseLoss=relLoss=boxLoss=None
                 instance=predPairingShouldBeTrue= predPairingShouldBeFalse=outputBoxes=outputOffsets=relPred=image=targetBoxes=relLossFalse=None
                 #total_val_metrics += self._eval_metrics(output, target)
-<<<<<<< HEAD
         if mAP_count==0:
             mAP_count=1
-        return {
-=======
         toRet= {
->>>>>>> 017cd199
             'val_loss': total_val_loss / len(self.valid_data_loader),
             'val_box_loss': total_box_loss / len(self.valid_data_loader),
             'val_rel_loss': total_rel_loss / len(self.valid_data_loader),
