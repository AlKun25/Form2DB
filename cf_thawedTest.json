{
    "name": "thawedTest",
    "cuda": true,
    "gpu": 0,
    "save_mode": "state_dict",
    "override": true,
    "super_computer":false,
    "data_loader": {
        "data_set_name": "FormsGraphPair",
        "simple_dataset": true,
        "data_dir": "../data/test",
        "batch_size": 1,
        "shuffle": true,
        "num_workers": 1,
        "crop_to_page":false,
        "color":false,
        "Xrescale_range": [0.52,0.52],
        "rescale_range": [0.4,0.65],
        "crop_params": {
            "crop_size":[652,1608],
	    "pad":0
        },
        "no_blanks": true,
        "swap_circle":true,
        "no_graphics":true,
        "cache_resized_images": true,
        "rotation": false,
        "only_opposite_pairs": true


    },
    "validation": {
        "simple_dataset": true,
        "shuffle": false,
        "crop_to_page":false,
        "color":false,
        "rescale_range": [0.52,0.52],
        "no_blanks": true,
        "swap_circle":true,
        "no_graphics":true,
        "batch_size": 1,
        "rotation": false,
        "only_opposite_pairs": true
    },

    
    "lr_scheduler_type": "none",
 
    "optimizer_type": "Adam",
    "optimizer": {
        "lr": 0.1,
        "weight_decay": 0
    },
    "loss": {
        "box": "YoloLoss",
        "edge": "sigmoid_BCE_loss"
    },
    "loss_weights": {
        "box": 0.1,
        "edge": 0.1
    },
    "loss_params": 
        {
            "box": {"ignore_thresh": 0.5,
                    "bad_conf_weight": 20.0}
        },
    "metrics": [],
    "trainer": {
        "class": "GraphPairTrainer",
        "iterations": 20000,
        "save_dir": "saved/",
        "val_step": 10000,
        "save_step": 5000,
        "save_step_minor": 50,
        "log_step": 50,
        "verbosity": 1,
        "monitor": "loss",
        "monitor_mode": "none",
        "warmup_steps": 1000,
        "Xconf_thresh_init": 0.9,
        "Xconf_thresh_change_iters": 2000,

<<<<<<< HEAD
        "unfreeze_detector": 100,
        "partial_from_gt": 200,
        "stop_from_gt": 10000
=======
        "unfreeze_detector": 10,
        "partial_from_gt": 100,
        "stop_from_gt": 5000
>>>>>>> acb1b3fa
    },
    "arch": "PairingGraph", 
    "model": {
        "xDEBUG":1,
        "xdetector_config": "cf_cfTest.json",
        "detector_checkpoint": "saved/Forms17_stagger_neg20_new25/checkpoint-iteration100000.pth.tar",
        "conf_thresh": 0.5,
        "start_frozen": true,
        "graph_config": {
            "arch": "BinaryPairNet",
            "node_channels": 0,
            "edge_channels": 1
        },
        "featurizer_start_h": 8,
        "featurizer_start_w": 8,
        "featurizer_conv": [512,"M",512],
        "featurizer_fc": []
    }
}<|MERGE_RESOLUTION|>--- conflicted
+++ resolved
@@ -80,15 +80,9 @@
         "Xconf_thresh_init": 0.9,
         "Xconf_thresh_change_iters": 2000,
 
-<<<<<<< HEAD
-        "unfreeze_detector": 100,
-        "partial_from_gt": 200,
-        "stop_from_gt": 10000
-=======
         "unfreeze_detector": 10,
         "partial_from_gt": 100,
         "stop_from_gt": 5000
->>>>>>> acb1b3fa
     },
     "arch": "PairingGraph", 
     "model": {
