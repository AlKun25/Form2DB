--- conflicted
+++ resolved
@@ -769,10 +769,6 @@
             else:
                 bbPredictions = non_max_sup_iou(bbPredictions.cpu(),self.used_threshConf,0.4,hard_detect_limit)
             #print(bbPredictions[0].size())
-<<<<<<< HEAD
-            
-=======
->>>>>>> c1fa80ac
 
             #I'm assuming batch size of one
             assert(len(bbPredictions)==1)
