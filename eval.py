import os
import json
import logging
import argparse
import torch
from model import *
<<<<<<< HEAD
#from model.unet import UNet
#from model.sol_eol_finder import SOL_EOL_Finder
#from model.detector import Detector
#from model.line_follower import LineFollower
=======
>>>>>>> 391a412e
from model.metric import *
from data_loader import getDataLoader
from evaluators import *
import math
from collections import defaultdict

from datasets.forms_detect import FormsDetect
from datasets import forms_detect

logging.basicConfig(level=logging.INFO, format='')


def main(resume,saveDir,numberOfImages,index,gpu=None, shuffle=False):
    np.random.seed(1234)
    checkpoint = torch.load(resume)
    config = checkpoint['config']
    config['data_loader']['batch_size']=math.ceil(config['data_loader']['batch_size']/2)
    
    config['data_loader']['shuffle']=shuffle
    config['data_loader']['rot']=False
    config['validation']['shuffle']=shuffle
    #config['validation']

    if config['data_loader']['data_set_name']=='FormsDetect':
        config['data_loader']['batch_size']=1
        del config['data_loader']["crop_params"]
        config['data_loader']["rescale_range"]= config['validation']["rescale_range"]

    #print(config['data_loader'])
    data_loader, valid_data_loader = getDataLoader(config,'train')
    #ttt=FormsDetect(dirPath='/home/ubuntu/brian/data/forms',split='train',config={'crop_to_page':False,'rescale_range':[450,800],'crop_params':{"crop_size":512},'no_blanks':True, "only_types": ["text_start_gt"], 'cache_resized_images': True})
    #data_loader = torch.utils.data.DataLoader(ttt, batch_size=16, shuffle=False, num_workers=5, collate_fn=forms_detect.collate)
    #valid_data_loader = data_loader.split_validation()

    model = eval(config['arch'])(config['model'])
    model.eval()
    model.summary()

    if gpu is not None:
        model = model.to(gpu)

    metrics = [eval(metric) for metric in config['metrics']]

    model.load_state_dict(checkpoint['state_dict'])

    #if "class" in config["trainer"]:
    #    trainer_class = config["trainer"]["class"]
    #else:
    #    trainer_class = "Trainer"

    #saveFunc = eval(trainer_class+'_printer')
    saveFunc = eval(config['data_loader']['data_set_name']+'_printer')

    step=5
    batchSize = config['data_loader']['batch_size']

    #numberOfImages = numberOfImages//config['data_loader']['batch_size']
    print(len(data_loader))
    train_iter = iter(data_loader)
    valid_iter = iter(valid_data_loader)

    if index is None:
        trainDir = os.path.join(saveDir,'train_'+config['name'])
        validDir = os.path.join(saveDir,'valid_'+config['name'])
        if not os.path.isdir(trainDir):
            os.mkdir(trainDir)
        if not os.path.isdir(validDir):
            os.mkdir(validDir)

        val_metrics_sum = np.zeros(len(metrics))
        val_metrics_list = defaultdict(lambda: defaultdict(list))
        val_comb_metrics = defaultdict(list)

        curVI=0

        for index in range(0,numberOfImages,step*batchSize):
            for trainIndex in range(index,index+step*batchSize, batchSize):
                if trainIndex/batchSize < len(data_loader):
                    print('train batch index: {}/{}'.format(trainIndex/batchSize,len(data_loader)),end='\r')
                    #data, target = train_iter.next() #data_loader[trainIndex]
                    #dataT = _to_tensor(gpu,data)
                    #output = model(dataT)
                    #data = data.cpu().data.numpy()
                    #output = output.cpu().data.numpy()
                    #target = target.data.numpy()
                    #metricsO = _eval_metrics_ind(metrics,output, target)
                    saveFunc(config,train_iter.next(),model,gpu,metrics,trainDir,trainIndex)
            
            for validIndex in range(index,index+step*batchSize, batchSize):
                if validIndex/batchSize < len(valid_data_loader):
                    print('valid batch index: {}/{}'.format(validIndex/batchSize,len(valid_data_loader)),end='\r')
                    #data, target = valid_iter.next() #valid_data_loader[validIndex]
                    curVI+=0
                    #dataT  = _to_tensor(gpu,data)
                    #output = model(dataT)
                    #data = data.cpu().data.numpy()
                    #output = output.cpu().data.numpy()
                    #target = target.data.numpy()
                    #metricsO = _eval_metrics_ind(metrics,output, target)
                    metricsO,_ = saveFunc(config,valid_iter.next(),model,gpu,metrics,validDir,validIndex)
                    if type(metricsO) == dict:
                        for typ,typeLists in metricsO.items():
                            for name,lst in typeLists.items():
                                val_metrics_list[typ][name]+=lst
                                val_comb_metrics[typ]+=lst
                    else:
                        val_metrics_sum += metricsO.sum(axis=0)/metricsO.shape[0]
                    
        if gpu is not None:
            try:
                for vi in range(curVI,len(valid_data_loader)):
                    print('valid batch index: {}\{} (not save)'.format(vi,len(valid_data_loader)),end='\r')
                    #data, target = valid_iter.next() #valid_data_loader[validIndex]
                    #data  = _to_tensor(gpu,data)
                    #output = model(data)
                    #output = output.cpu().data.numpy()
                    #target = target.data.numpy()
                    #metricsO = _eval_metrics(metrics,output, target)
                    metricsO = saveFunc(config,train_iter.next(),model,gpu,metrics)
                    if type(metricsO) == dict:
                        for typ,typeLists in metricsO.items():
                            for name,lst in typeLists.items():
                                val_metrics_list[typ][name]+=lst
                                val_comb_metrics[typ]+=lst
                    else:
                        val_metrics_sum += metricsO.sum(axis=0)/metricsO.shape[0]
            except StopIteration:
                print('ERROR: ran out of valid batches early. Expected {} more'.format(len(valid_data_loader)-vi))
            
            val_metrics_sum /= len(valid_data_loader)
            print('Validation metrics')
            for i in range(len(metrics)):
                print(metrics[i].__name__ + ': '+str(val_metrics_sum[i]))
            for typ in val_comb_metrics:
                print('{} overall mean: {}, std {}'.format(typ,np.mean(val_comb_metrics[typ]), np.std(val_comb_metrics[typ])))
                for name, typeLists in val_metrics_list[typ].items():
                    print('{} {} mean: {}, std {}'.format(typ,name,np.mean(typeLists),np.std(typeLists)))

    else:
        batchIndex = index//batchSize
        inBatchIndex = index%batchSize
        for i in range(batchIndex+1):
            instance= train_iter.next()
        #data, target = data[inBatchIndex:inBatchIndex+1], target[inBatchIndex:inBatchIndex+1]
        #dataT = _to_tensor(gpu,data)
        #output = model(dataT)
        #data = data.cpu().data.numpy()
        #output = output.cpu().data.numpy()
        #target = target.data.numpy()
        #print (output.shape)
        #print ((output.min(), output.amin()))
        #print (target.shape)
        #print ((target.amin(), target.amin()))
        #metricsO = _eval_metrics_ind(metrics,output, target)
        saveFunc(config,instance,model,gpu,metrics,saveDir,batchIndex*batchSize)


if __name__ == '__main__':
    logger = logging.getLogger()

    parser = argparse.ArgumentParser(description='PyTorch Evaluator/Displayer')
    parser.add_argument('-c', '--checkpoint', default=None, type=str,
                        help='path to latest checkpoint (default: None)')
    parser.add_argument('-d', '--savedir', default=None, type=str,
                        help='path to directory to save result images (default: None)')
    parser.add_argument('-i', '--index', default=None, type=int,
                        help='index on instance to process (default: None)')
    parser.add_argument('-n', '--number', default=100, type=int,
                        help='number of images to save out (from each train and valid) (default: 100)')
    parser.add_argument('-g', '--gpu', default=None, type=int,
                        help='gpu number (default: cpu only)')
    parser.add_argument('-s', '--shuffle', default=False, type=bool,
                        help='shuffle data')

    args = parser.parse_args()

    config = None
    if args.checkpoint is None or args.savedir is None:
        print('Must provide checkpoint (with -c) and save dir (with -d)')
        exit()

    main(args.checkpoint, args.savedir, args.number, args.index, gpu=args.gpu, shuffle=args.shuffle)<|MERGE_RESOLUTION|>--- conflicted
+++ resolved
@@ -4,13 +4,6 @@
 import argparse
 import torch
 from model import *
-<<<<<<< HEAD
-#from model.unet import UNet
-#from model.sol_eol_finder import SOL_EOL_Finder
-#from model.detector import Detector
-#from model.line_follower import LineFollower
-=======
->>>>>>> 391a412e
 from model.metric import *
 from data_loader import getDataLoader
 from evaluators import *
@@ -129,7 +122,7 @@
                     #output = output.cpu().data.numpy()
                     #target = target.data.numpy()
                     #metricsO = _eval_metrics(metrics,output, target)
-                    metricsO = saveFunc(config,train_iter.next(),model,gpu,metrics)
+                    metricsO,_ = saveFunc(config,train_iter.next(),model,gpu,metrics)
                     if type(metricsO) == dict:
                         for typ,typeLists in metricsO.items():
                             for name,lst in typeLists.items():
