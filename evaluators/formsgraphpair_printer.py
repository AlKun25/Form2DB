from skimage import color, io
import os
import numpy as np
import torch
import cv2
from utils import util
from model.alignment_loss import alignment_loss
import math
from model.loss import *
from collections import defaultdict
from utils.yolo_tools import non_max_sup_iou, AP_iou, non_max_sup_dist, AP_dist, getTargIndexForPreds_iou, getTargIndexForPreds_dist, computeAP


def plotRect(img,color,xyrhw):
    xc=xyrhw[0].item()
    yc=xyrhw[1].item()
    rot=xyrhw[2].item()
    h=xyrhw[3].item()
    w=xyrhw[4].item()
    h = min(30000,h)
    w = min(30000,w)
    tr = ( int(w*math.cos(rot)-h*math.sin(rot) + xc),  int(w*math.sin(rot)+h*math.cos(rot) + yc) )
    tl = ( int(-w*math.cos(rot)-h*math.sin(rot) + xc), int(-w*math.sin(rot)+h*math.cos(rot) + yc) )
    br = ( int(w*math.cos(rot)+h*math.sin(rot) + xc),  int(w*math.sin(rot)-h*math.cos(rot) + yc) )
    bl = ( int(-w*math.cos(rot)+h*math.sin(rot) + xc), int(-w*math.sin(rot)-h*math.cos(rot) + yc) )

    cv2.line(img,tl,tr,color,1)
    cv2.line(img,tr,br,color,1)
    cv2.line(img,br,bl,color,1)
    cv2.line(img,bl,tl,color,1)

def FormsGraphPair_printer(config,instance, model, gpu, metrics, outDir=None, startIndex=None, lossFunc=None):
    def __eval_metrics(data,target):
        acc_metrics = np.zeros((output.shape[0],len(metrics)))
        for ind in range(output.shape[0]):
            for i, metric in enumerate(metrics):
                acc_metrics[ind,i] += metric(output[ind:ind+1], target[ind:ind+1])
        return acc_metrics

    def __to_tensor(instance,gpu):
        image = instance['img']
        bbs = instance['bb_gt']
        adjaceny = instance['adj']
        num_neighbors = instance['num_neighbors']

        if gpu is not None:
            image = image.to(gpu)
            if bbs is not None:
                bbs = bbs.to(gpu)
            if num_neighbors is not None:
                num_neighbors = num_neighbors.to(gpu)
            #adjacenyMatrix = adjacenyMatrix.to(self.gpu)
        return image, bbs, adjaceny, num_neighbors

    EDGE_THRESH = config['THRESH'] if 'THRESH' in config else 0.5
    #print(type(instance['pixel_gt']))
    #if type(instance['pixel_gt']) == list:
    #    print(instance)
    #    print(startIndex)
    #data, targetBB, targetBBSizes = instance
    lossWeights = config['loss_weights'] if 'loss_weights' in config else {"box": 1, "rel":1}
    if lossFunc is None:
        yolo_loss = YoloLoss(model.numBBTypes,model.rotation,model.scale,model.anchors,**config['loss_params']['box'])
    else:
        yolo_loss = lossFunc
    data = instance['img']
    batchSize = data.shape[0]
    assert(batchSize==1)
    targetBBs = instance['bb_gt']
    adjacency = instance['adj']
    imageName = instance['imgName']
    scale = instance['scale']
    gtNumNeighbors = instance['num_neighbors']
    if not model.detector.predNumNeighbors:
        instance['num_neighbors']=None
    dataT, targetBBsT, adjT, gtNumNeighborsT = __to_tensor(instance,gpu)


    resultsDirName='results'
    #if outDir is not None and resultsDirName is not None:
        #rPath = os.path.join(outDir,resultsDirName)
        #if not os.path.exists(rPath):
        #    os.mkdir(rPath)
        #for name in targetBBs:
        #    nPath = os.path.join(rPath,name)
        #    if not os.path.exists(nPath):
        #        os.mkdir(nPath)

    #dataT = __to_tensor(data,gpu)
    #print('{}: {} x {}'.format(imageName,data.shape[2],data.shape[3]))
    outputBBs, outputOffsets, relPred, relIndexes = model(dataT)

    if model.detector.predNumNeighbors:
        predNN = outputBBs[:,6]
    else:
        predNN = None

    if targetBBsT is not None:
        targetSize=targetBBsT.size(1)
    else:
        targetSize=0
    lossThis, position_loss, conf_loss, class_loss, nn_loss, recall, precision = yolo_loss(outputOffsets,targetBBsT,[targetSize], gtNumNeighborsT)


    relCand = relIndexes
<<<<<<< HEAD
    if relPred is not None:
        relPred = torch.sigmoid(relPred)
    if relCand is None:
        relCand=[]
=======
    relPred = torch.sigmoid(relPred)[:,0]
>>>>>>> 81c2d3dd

    numClasses=2
    if model.rotation:
        targIndex, predWithNoIntersection = getTargIndexForPreds_dist(targetBBs[0],outputBBs,1.1,numClasses)
    else:
        targIndex, predWithNoIntersection = getTargIndexForPreds_iou(targetBBs[0],outputBBs,0.4,numClasses)
    if targetBBs is not None:
        target_for_b = targetBBs[0,:,:]
    else:
        target_for_b = torch.empty(0)
    if 'optimize' in config and config['optimize']:
<<<<<<< HEAD
        numNeighbors=[0]*len(relCand)
        rev={}
        for ind in range(outputBBs.size(0)):
            rev[targIndex[ind]]=ind
        for t0,t1 in adjacency:
            if t0 in rev:
                numNeighbors[rev[t0]]+=1
            if t1 in rev:
                numNeighbors[rev[t1]]+=1
        relPred[:,0] *= torch.from_numpy( optimizeRelationships(relPred,relCand,numNeighbors) ).float()
=======
        thresh=0.3
        while thresh<0.9:
            keep = relPred>thresh
            newRelPred = relPred[keep]
            if newRelPred.size(0)<700:
                break
        newRelCand = [ cand for i,cand in enumerate(relCand) if keep[i] ]

        if config['optimize']=='gt' or predNN is None:
            numNeighbors=[0]*len(newRelCand)
            rev={}
            newInd=0
            for ind in range(outputBBs.size(0)):
                if keep[ind]:
                    rev[targIndex[ind]]=newInd
                    newInd+=1
            for t0,t1 in adjacency:
                if t0 in rev:
                    numNeighbors[rev[t0]]+=1
                if t1 in rev:
                    numNeighbors[rev[t1]]+=1
            relPred[keep] *= torch.from_numpy( optimizeRelationships(newRelPred,newRelCand,numNeighbors) ).float()
        elif predNN is not None and config['optimize']:
            newPredNN=predNN[keep]
            relPred[keep] *= torch.from_numpy( optimizeRelationshipsSoft(newRelPred,newRelCand,newPredNN) ).float()
        relPred[1-keep] *= 0
>>>>>>> 81c2d3dd
        EDGE_THRESH=0

    data = data.numpy()
    #threshed in model
    if outputBBs.size(0)>0:
        maxConf = outputBBs[:,0].max().item()
        minConf = outputBBs[:,0].min().item()
    #threshConf = max(maxConf*THRESH,0.5)
    #if model.rotation:
    #    outputBBs = non_max_sup_dist(outputBBs.cpu(),threshConf,3)
    #else:
    #    outputBBs = non_max_sup_iou(outputBBs.cpu(),threshConf,0.4)

    if model.detector.predNumNeighbors:
        useOutputBBs=torch.cat((outputBBs[:,0:6],outputBBs[:,7:]),dim=1) #throw away NN pred
    else:
        useOutputBBs=outputBBs
    if model.rotation:
        ap_5, prec_5, recall_5 =AP_dist(target_for_b,useOutputBBs,0.9,model.numBBTypes)
    else:
        ap_5, prec_5, recall_5 =AP_iou(target_for_b,useOutputBBs,0.5,model.numBBTypes)
    useOutputBBs=None

    truePred=falsePred=badPred=0
    scores=[]
    matches=0
    i=0
    for n0,n1 in relCand:
        t0 = targIndex[n0].item()
        t1 = targIndex[n1].item()
        if t0>=0 and t1>=0:
            if (min(t0,t1),max(t0,t1)) in adjacency:
                matches+=1
                scores.append( (relPred[i],True) )
                if relPred[i]>EDGE_THRESH:
                    truePred+=1
            else:
                scores.append( (relPred[i],False) )
                if relPred[i]>EDGE_THRESH:
                    falsePred+=1
        else:
            scores.append( (relPred[i],False) )
            if relPred[i]>EDGE_THRESH:
                badPred+=1
        i+=1
    for i in range(len(adjacency)-matches):
        scores.append( (0.0,True) )
    rel_ap=computeAP(scores)
    if len(adjacency)>0:
        relRecall = truePred/len(adjacency)
    else:
        relRecall = 1
    if falsePred>0:
        relPrec = truePred/(truePred+falsePred)
    else:
        relPrec = 1
    if falsePred+badPred>0:
        fullPrec = truePred/(truePred+falsePred+badPred)
    else:
        fullPrec = 1

    #import pdb;pdb.set_trace()

    #for b in range(len(outputBBs)):
    outputBBs = outputBBs.data.numpy()
    
    
    dists=defaultdict(list)
    dists_x=defaultdict(list)
    dists_y=defaultdict(list)
    scaleDiffs=defaultdict(list)
    rotDiffs=defaultdict(list)
    b=0
    #print('image {} has {} {}'.format(startIndex+b,targetBBsSizes[name][b],name))
    #bbImage = np.ones_like(image):w

    if outDir is not None:
        #Write the results so we can train LF with them
        #saveFile = os.path.join(outDir,resultsDirName,name,'{}'.format(imageName[b]))
        #we must rescale the output to be according to the original image
        #rescaled_outputBBs_xyrs = outputBBs_xyrs[name][b]
        #rescaled_outputBBs_xyrs[:,1] /= scale[b]
        #rescaled_outputBBs_xyrs[:,2] /= scale[b]
        #rescaled_outputBBs_xyrs[:,4] /= scale[b]

        #np.save(saveFile,rescaled_outputBBs_xyrs)
        image = (1-((1+np.transpose(data[b][:,:,:],(1,2,0)))/2.0)).copy()
        if image.shape[2]==1:
            image = cv2.cvtColor(image,cv2.COLOR_GRAY2RGB)
        #if name=='text_start_gt':

        for j in range(targetSize):
            plotRect(image,(1,0.5,0),targetBBs[0,j,0:5])
            #x=int(targetBBs[b,j,0])
            #y=int(targetBBs[b,j,1]+targetBBs[b,j,3])
            #cv2.putText(image,'{:.2f}'.format(gtNumNeighbors[b,j]),(x,y), cv2.FONT_HERSHEY_SIMPLEX, 0.5,(0.6,0.3,0),2,cv2.LINE_AA)
            #if alignmentBBs[b] is not None:
            #    aj=alignmentBBs[b][j]
            #    xc_gt = targetBBs[b,j,0]
            #    yc_gt = targetBBs[b,j,1]
            #    xc=outputBBs[b,aj,1]
            #    yc=outputBBs[b,aj,2]
            #    cv2.line(image,(xc,yc),(xc_gt,yc_gt),(0,1,0),1)
            #    shade = 0.0+(outputBBs[b,aj,0]-threshConf)/(maxConf-threshConf)
            #    shade = max(0,shade)
            #    if outputBBs[b,aj,6] > outputBBs[b,aj,7]:
            #        color=(0,shade,shade) #text
            #    else:
            #        color=(shade,shade,0) #field
            #    plotRect(image,color,outputBBs[b,aj,1:6])

        #bbs=[]
        #pred_points=[]
        #maxConf = outputBBs[b,:,0].max()
        #threshConf = 0.5 
        #threshConf = max(maxConf*0.9,0.5)
        #print("threshConf:{}".format(threshConf))
        #for j in range(outputBBs.shape[1]):
        #    conf = outputBBs[b,j,0]
        #    if conf>threshConf:
        #        bbs.append((conf,j))
        #    #pred_points.append(
        #bbs.sort(key=lambda a: a[0]) #so most confident bbs are draw last (on top)
        #import pdb; pdb.set_trace()
        bbs = outputBBs
        for j in range(bbs.shape[0]):
            #circle aligned predictions
            conf = bbs[j,0]
            if outDir is not None:
                shade = 0.0+(conf-minConf)/(maxConf-minConf)
                #print(shade)
                #if name=='text_start_gt' or name=='field_end_gt':
                #    cv2.bb(bbImage[:,:,1],p1,p2,shade,2)
                #if name=='text_end_gt':
                #    cv2.bb(bbImage[:,:,2],p1,p2,shade,2)
                #elif name=='field_end_gt' or name=='field_start_gt':
                #    cv2.bb(bbImage[:,:,0],p1,p2,shade,2)
                if bbs[j,6] > bbs[j,7]:
                    color=(0,0,shade) #text
                else:
                    color=(shade,0,0) #field
                plotRect(image,color,bbs[j,1:6])

                if model.detector.predNumNeighbors:
                    x=int(bbs[j,1])
                    y=int(bbs[j,2]-bbs[j,4])
                    targ_j = targIndex[j].item()
                    if targ_j>=0:
                        gtNN = gtNumNeighbors[targ_j]
                    else:
                        gtNN = 0
                    color = int(min(abs(predNN[j]-gtNN),2)*127)
                    cv2.putText(image,'{}/{}'.format(predNN[j],gtNN),(x,y), cv2.FONT_HERSHEY_SIMPLEX, 3,(color,0,0),2,cv2.LINE_AA)

        #for j in alignmentBBsTarg[name][b]:
        #    p1 = (targetBBs[name][b,j,0], targetBBs[name][b,j,1])
        #    p2 = (targetBBs[name][b,j,0], targetBBs[name][b,j,1])
        #    mid = ( int(round((p1[0]+p2[0])/2.0)), int(round((p1[1]+p2[1])/2.0)) )
        #    rad = round(math.sqrt((p1[0]-p2[0])**2 + (p1[1]-p2[1])**2)/2.0)
        #    #print(mid)
        #    #print(rad)
        #    cv2.circle(image,mid,rad,(1,0,1),1)
        for i,j in adjacency:
            x1 = round(targetBBs[0,i,0].item())
            y1 = round(targetBBs[0,i,1].item())
            x2 = round(targetBBs[0,j,0].item())
            y2 = round(targetBBs[0,j,1].item())
            cv2.line(image,(x1,y1),(x2,y2),(0.25,0,0.25),3)

        numrelpred=0
        for i in range(len(relCand)):
            #print('{},{} : {}'.format(relCand[i][0],relCand[i][1],relPred[i]))
            if relPred[i]>EDGE_THRESH:
                ind1 = relCand[i][0]
                ind2 = relCand[i][1]
                x1 = round(bbs[ind1,1])
                y1 = round(bbs[ind1,2])
                x2 = round(bbs[ind2,1])
                y2 = round(bbs[ind2,2])

                shade = (relPred[i].item()-EDGE_THRESH)/(1-EDGE_THRESH)

                #print('draw {} {} {} {} '.format(x1,y1,x2,y2))
                cv2.line(image,(x1,y1),(x2,y2),(0,shade,0),1)
                numrelpred+=1
        #print('number of pred rels: {}'.format(numrelpred))

        for predI in range(bbs.shape[0]):
            targI=targIndex[predI].item()
            if targI>0:
                x1 = round(bbs[predI,1])
                y1 = round(bbs[predI,2])

                x2 = round(targetBBs[0,targI,0].item())
                y2 = round(targetBBs[0,targI,1].item())
                cv2.line(image,(x1,y1),(x2,y2),(1,0,1),1)



        saveName = '{}_boxes_prec:{:.2f},{:.2f}_recall:{:.2f},{:.2f}_rels_AP:{:.3f}'.format(imageName,prec_5[0],prec_5[1],recall_5[0],recall_5[1],rel_ap)
        #for j in range(metricsOut.shape[1]):
        #    saveName+='_m:{0:.3f}'.format(metricsOut[i,j])
        saveName+='.png'
        io.imsave(os.path.join(outDir,saveName),image)
        #print('saved: '+os.path.join(outDir,saveName))

        
    retData= { 'bb_ap_5':[ap_5],
               'bb_recall':[recall_5],
               'bb_prec':[prec_5],
               'bb_Fm': (recall_5[0]+recall_5[1]+prec_5[0]+prec_5[1])/4,
               'nn_loss': nn_loss,
               'rel_recall':relRecall,
               'rel_prec':relPrec,
               'rel_Fm':(relRecall+relPrec)/2,
               'rel_fullPrec':fullPrec,
               'rel_fullFm':(relRecall+fullPrec)/2,

             }
    if rel_ap>=0: #-1 ap if no relationships
        retData['rel_AP']=rel_ap
    return (
             retData,
             (lossThis, position_loss, conf_loss, class_loss, recall, precision)
            )

<|MERGE_RESOLUTION|>--- conflicted
+++ resolved
@@ -103,14 +103,10 @@
 
 
     relCand = relIndexes
-<<<<<<< HEAD
     if relPred is not None:
-        relPred = torch.sigmoid(relPred)
+        relPred = torch.sigmoid(relPred)[:,0]
     if relCand is None:
         relCand=[]
-=======
-    relPred = torch.sigmoid(relPred)[:,0]
->>>>>>> 81c2d3dd
 
     numClasses=2
     if model.rotation:
@@ -122,18 +118,6 @@
     else:
         target_for_b = torch.empty(0)
     if 'optimize' in config and config['optimize']:
-<<<<<<< HEAD
-        numNeighbors=[0]*len(relCand)
-        rev={}
-        for ind in range(outputBBs.size(0)):
-            rev[targIndex[ind]]=ind
-        for t0,t1 in adjacency:
-            if t0 in rev:
-                numNeighbors[rev[t0]]+=1
-            if t1 in rev:
-                numNeighbors[rev[t1]]+=1
-        relPred[:,0] *= torch.from_numpy( optimizeRelationships(relPred,relCand,numNeighbors) ).float()
-=======
         thresh=0.3
         while thresh<0.9:
             keep = relPred>thresh
@@ -160,7 +144,6 @@
             newPredNN=predNN[keep]
             relPred[keep] *= torch.from_numpy( optimizeRelationshipsSoft(newRelPred,newRelCand,newPredNN) ).float()
         relPred[1-keep] *= 0
->>>>>>> 81c2d3dd
         EDGE_THRESH=0
 
     data = data.numpy()
