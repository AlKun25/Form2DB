--- conflicted
+++ resolved
@@ -354,12 +354,8 @@
             if bbPredictions.size(0)==0:
                 return bbPredictions, offsetPredictions, None, None, None
             useBBs = bbPredictions[:,1:] #remove confidence score
-<<<<<<< HEAD
-
-=======
         elif useGTBBs=='saved':
             useBBs = gtBBs[:,1:]
->>>>>>> 01963545
         else:
             if gtBBs is None:
                 return bbPredictions, offsetPredictions, None, None, None
