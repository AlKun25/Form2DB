import os
import json
import logging
import argparse
import torch
from model import *
from model.metric import *
from model.loss import *
from logger import Logger
from trainer import *
from data_loader import getDataLoader
from evaluators import *
import math
from collections import defaultdict
import pickle
#import requests
import warnings
from utils.saliency import SimpleFullGradMod
from utils.debug_graph import GraphChecker

def update_status(name,message):
    try:
        r = requests.get('http://sensei-status.herokuapp.com/sensei-update/{}?message={}'.format(name,message))
    except requests.exceptions.ConnectionError:
        pass

#from datasets.forms_detect import FormsDetect
#from datasets import forms_detect

logging.basicConfig(level=logging.INFO, format='')

def save_style(location,volume,styles,authors,ids=None,doIds=False, spaced=None,strings=None,doSpaced=False):
    styles = np.concatenate(styles,axis=0)
    todump = {'styles':styles, 'authors':authors}

    if doIds:
        todump['ids'] = ids
    if doSpaced:
        todump['spaced'] = spaced#np.concatenate(spaced,axis=0)
        todump['strings'] = strings
    if len(styles)>0:
        authors = np.array(authors)
        loc = location+'.{}'.format(volume)
        pickle.dump(todump, open(loc,'wb'))
        print('saved '+loc)




def main(resume,saveDir,numberOfImages,index,gpu=None, shuffle=False, setBatch=None, config=None, thresh=None, addToConfig=None, test=False, toEval=None,verbosity=2, do_train=False, use_train_model=False):
    np.random.seed(1234)
    torch.manual_seed(1234)
    if resume is not None:
        checkpoint = torch.load(resume, map_location=lambda storage, location: storage)
        print('loaded {} iteration {}'.format(checkpoint['config']['name'],checkpoint['iteration']))
        if config is None:
            config = checkpoint['config']
        else:
            config = json.load(open(config))
        for key in config.keys():
            if 'pretrained' in key:
                config[key]=None
    else:
        checkpoint = None
        config = json.load(open(config))
    config['optimizer_type']="none"
    config['trainer']['use_learning_schedule']=False
    config['trainer']['swa']=False
    if gpu is None:
        config['cuda']=False
    else:
        config['cuda']=True
        config['gpu']=gpu
    if thresh is not None:
        config['THRESH'] = thresh
        print('Threshold at {}'.format(thresh))
    addDATASET=False
    if addToConfig is not None:
        for add in addToConfig:
            addTo=config
            printM='added config['
            for i in range(len(add)-2):
                try:
                    indName = int(add[i])
                except ValueError:
                    indName = add[i]
                addTo = addTo[indName]
                printM+=add[i]+']['
            value = add[-1]
            if value=="":
                value=None
            elif value[0]=='[' and value[-1]==']':
                value = value[1:-1].split('-')
            else:
                try:
                    value = int(value)
                except ValueError:
                    try:
                        value = float(value)
                    except ValueError:
                        if value == 'None':
                            value=None
            addTo[add[-2]] = value
            printM+=add[-2]+']={}'.format(value)
            print(printM)
            if (add[-2]=='useDetections' or add[-2]=='useDetect') and 'gt' not in value:
                addDATASET=True

        
    #config['data_loader']['batch_size']=math.ceil(config['data_loader']['batch_size']/2)
    if 'save_spaced' in config:
        spaced={}
        spaced_val={}
        config['data_loader']['batch_size']=1
        config['validation']['batch_size']=1
        if 'a_batch_size' in config['data_loader']:
            config['data_loader']['a_batch_size']=1
        if 'a_batch_size' in config['validation']:
            config['validation']['a_batch_size']=1
    
    config['data_loader']['shuffle']=shuffle
    #config['data_loader']['rot']=False
    config['validation']['shuffle']=shuffle
    config['data_loader']['eval']=True
    config['validation']['eval']=True
    #config['validation']

    if config['data_loader']['data_set_name']=='FormsDetect':
        config['data_loader']['batch_size']=1
        del config['data_loader']["crop_params"]
        config['data_loader']["rescale_range"]= config['validation']["rescale_range"]

    #print(config['data_loader'])
    if setBatch is not None:
        config['data_loader']['batch_size']=setBatch
        config['validation']['batch_size']=setBatch
    batchSize = config['data_loader']['batch_size']
    if 'batch_size' in config['validation']:
        vBatchSize = config['validation']['batch_size']
    else:
        vBatchSize = batchSize
    if not test:
        data_loader, valid_data_loader = getDataLoader(config,'train')
    else:
        valid_data_loader, data_loader = getDataLoader(config,'test')
<<<<<<< HEAD
        data_loader=valid_data_loader
=======
        data_loader = valid_data_loader
>>>>>>> a45064b0

    if addDATASET:
        config['DATASET']=valid_data_loader.dataset
    #ttt=FormsDetect(dirPath='/home/ubuntu/brian/data/forms',split='train',config={'crop_to_page':False,'rescale_range':[450,800],'crop_params':{"crop_size":512},'no_blanks':True, "only_types": ["text_start_gt"], 'cache_resized_images': True})
    #data_loader = torch.utils.data.DataLoader(ttt, batch_size=16, shuffle=False, num_workers=5, collate_fn=forms_detect.collate)
    #valid_data_loader = data_loader.split_validation()

    if checkpoint is not None:
        if 'swa_state_dict' in checkpoint and checkpoint['iteration']>config['trainer']['swa_start']:
            model = eval(config['arch'])(config['model'])
            if 'style' in config['model'] and 'lookup' in config['model']['style']:
                model.style_extractor.add_authors(data_loader.dataset.authors) ##HERE
            #just strip off the 'module.' tag. I DON'T KNOW IF THIS WILL WORK PROPERLY WITH BATCHNORM
            new_state_dict = {key[7:]:value for key,value in checkpoint['swa_state_dict'].items() if key.startswith('module.')}
            model.load_state_dict(new_state_dict)
            print('Successfully loaded SWA model')
        elif 'state_dict' in checkpoint:
            model = eval(config['arch'])(config['model'])
            if 'style' in config['model'] and 'lookup' in config['model']['style']:
                model.style_extractor.add_authors(data_loader.dataset.authors) ##HERE
            model.load_state_dict(checkpoint['state_dict'])
        elif 'swa_model' in checkpoint:
            model = checkpoint['swa_model']
        else:
            model = checkpoint['model']
    else:
        model = eval(config['arch'])(config['model'])

    if use_train_model:
        model.train()
    else:
        model.eval()
    if verbosity>1:
        model.summary()

    if type(config['loss'])==dict: 
        loss={}#[eval(l) for l in config['loss']]
        for name,l in config['loss'].items():
            loss[name]=eval(l)
    else:   
        loss = eval(config['loss'])
    metrics = [eval(metric) for metric in config['metrics']]


    train_logger = Logger()
    trainerClass = eval(config['trainer']['class'])
    trainer = trainerClass(model, loss, metrics,
                      resume=False, #path
                      config=config,
                      data_loader=data_loader,
                      valid_data_loader=valid_data_loader,
                      train_logger=train_logger)
    trainer.save_images_every=-1
    #saveFunc = eval(trainer_class+'_printer')
    saveFunc = eval(config['data_loader']['data_set_name']+'_eval')

    do_saliency_map =  config['saliency'] if 'saliency' in config else False
    do_graph_check_map =  config['graph_check'] if 'graph_check' in config else False
    if do_saliency_map:
        trainer.saliency_model = SimpleFullGradMod(trainer.model)
    if do_graph_check_map:
        trainer.graph_check_model = GraphChecker(trainer.model)

    step=5

    #numberOfImages = numberOfImages//config['data_loader']['batch_size']
    #print(len(data_loader))
    if data_loader is not None:
        train_iter = iter(data_loader)
    valid_iter = iter(valid_data_loader)

    #print("WARNING GRAD ENABLED")
    with torch.no_grad():
        if index is None:


            if saveDir is not None:
                trainDir = os.path.join(saveDir,'train_'+config['name'])
                validDir = os.path.join(saveDir,'valid_'+config['name'])
                if not os.path.isdir(trainDir):
                    os.mkdir(trainDir)
                if not os.path.isdir(validDir):
                    os.mkdir(validDir)
            else:
                trainDir=None
                validDir=None

            val_metrics_sum = np.zeros(len(metrics))
            val_metrics_list = defaultdict(lambda: defaultdict(list))
            val_comb_metrics = defaultdict(list)

            #if numberOfImages==0:
            #    for i in range(len(valid_data_loader)):
            #        print('valid batch index: {}\{} (not save)'.format(i,len(valid_data_loader)),end='\r')
            #        instance=valid_iter.next()
            #        metricsO,_ = saveFunc(config,instance,model,gpu,metrics)

            #        if type(metricsO) == dict:
            #            for typ,typeLists in metricsO.items():
            #                if type(typeLists) == dict:
            #                    for name,lst in typeLists.items():
            #                        val_metrics_list[typ][name]+=lst
            #                        val_comb_metrics[typ]+=lst
            #                else:
            #                    if type(typeLists) is float or type(typeLists) is int:
            #                        typeLists = [typeLists]
            #                    val_comb_metrics[typ]+=typeLists
            #        else:
            #            val_metrics_sum += metricsO.sum(axis=0)/metricsO.shape[0]
            #else:

            ####
            if 'save_spaced' in config:
                spaced={}
                spaced_val={}
                assert(config['data_loader']['batch_size']==1)
                assert(config['validation']['batch_size']==1)
                if 'a_batch_size' in config['data_loader']:
                    assert(config['data_loader']['a_batch_size']==1)
                if 'a_batch_size' in config['validation']:
                    assert(config['validation']['a_batch_size']==1)
            if 'save_nns' in config:
                nns=[]
            if 'save_style' in config:
                if toEval is None:
                    toEval =[]
                if 'style' not in toEval:
                    toEval.append('style')
                if 'author' not in toEval:
                    toEval.append('author')
                styles=[]
                authors=[]
                strings=[]
                stylesVal=[]
                authorsVal=[]
                spacedVal=[]
                stringsVal=[]
                
                doIds = config['data_loader']['data_set_name']=='StyleWordDataset'
                #doSpaced = not doIds#?
                doSpaced = 'doSpaced' in config
                if doSpaced:
                    if 'spaced_label' not in toEval:
                        toEval.append('spaced_label')
                    if 'gt' not in toEval:
                        toEval.append('gt')
                ids=[]
                idsVal=[]
                saveStyleEvery=config['saveStyleEvery'] if 'saveStyleEvery' in config else 5000
                saveStyleLoc = config['save_style']
                lastSlash = saveStyleLoc.rfind('/')
                if lastSlash>=0:
                    saveStyleValLoc = saveStyleLoc[:lastSlash+1]+'val_'+saveStyleLoc[lastSlash+1:]
                else:
                    saveStyleValLoc = 'val_'+saveStyleLoc

            validName='valid' if not test else 'test'

            startBatch = config['startBatch'] if 'startBatch' in config else 0
            numberOfBatches = numberOfImages//batchSize
            if numberOfBatches==0 and numberOfImages>1:
                numberOfBatches = 1

            #for index in range(startIndex,numberOfImages,step*batchSize):
            batch = startBatch
            for batch in range(startBatch,numberOfBatches):
            
                #for validIndex in range(index,index+step*vBatchSize, vBatchSize):
                #for validBatch
                    #if valyypidIndex/vBatchSize < len(valid_data_loader):
                if batch < len(valid_data_loader):
                        if verbosity>0:
                            print('{} batch index: {}/{}       '.format(validName,batch,len(valid_data_loader)),end='\r')
                        #data, target = valid_iter.next() #valid_data_loader[validIndex]
                        #dataT  = _to_tensor(gpu,data)
                        #output = model(dataT)
                        #data = data.cpu().data.numpy()
                        #output = output.cpu().data.numpy()
                        #target = target.data.numpy()
                        #metricsO = _eval_metrics_ind(metrics,output, target)
                        metricsO,aux = saveFunc(config,valid_iter.next(),trainer,metrics,validDir,batch*vBatchSize,toEval=toEval)
                        if type(metricsO) == dict:
                            for typ,typeLists in metricsO.items():
                                if type(typeLists) == dict:
                                    for name,lst in typeLists.items():
                                        val_metrics_list[typ][name]+=lst
                                        val_comb_metrics[typ]+=lst
                                else:
                                    if type(typeLists) is float or type(typeLists) is int:
                                        typeLists = [typeLists]
                                    if type(typeLists) is np.ndarray:
                                        val_comb_metrics[typ].append(typeLists)
                                    else:
                                        val_comb_metrics[typ]+=typeLists
                        else:
                            val_metrics_sum += metricsO.sum(axis=0)/metricsO.shape[0]
                        if 'save_spaced' in config:
                            spaced_val[aux['name'][0]] = aux['spaced_label'].cpu().numpy()
                        if 'save_style' in config:
                            stylesVal.append(aux['style'])
                            authorsVal+=aux['authors']
                            if doIds:
                                idsVal+=aux['name']
                            elif doSpaced:
                                #spacedVal.append(aux[2])
                                spacedVal+=aux['spaced_label']
                                stringsVal+=aux['gt']
                            if batch>0 and batch%saveStyleEvery==0:
                                save_style(saveStyleValLoc,batch,stylesVal,authorsVal,idsVal,doIds, spacedVal,stringsVal, doSpaced)
                                stylesVal=[]
                                authorsVal=[]
                                idsVal=[]
                                spacedVal=[]
                                stringsVal=[]
                            
                    
                if not test and do_train:
                    #for trainIndex in range(index,index+step*batchSize, batchSize):
                    #    if trainIndex/batchSize < len(data_loader):
                    if batch < len(data_loader):
                            if verbosity>0:
                                print('train batch index: {}/{}        '.format(batch,len(data_loader)),end='\r')
                            #data, target = train_iter.next() #data_loader[trainIndex]
                            #dataT = _to_tensor(gpu,data)
                            #output = model(dataT)
                            #data = data.cpu().data.numpy()
                            #output = output.cpu().data.numpy()
                            #target = target.data.numpy()
                            #metricsO = _eval_metrics_ind(metrics,output, target)
                            _,aux=saveFunc(config,train_iter.next(),trainer,metrics,trainDir,batch*batchSize,toEval=toEval)
                            if 'save_nns' in config:
                                nns+=aux[-1]
                            if 'save_spaced' in config:
                                spaced[aux['name'][0]] = aux['spaced_label'].cpu().numpy()
                            if 'save_style' in config:
                                styles.append(aux['style'])
                                authors+=aux['author']
                                if doIds:
                                    ids+=aux['name']
                                elif doSpaced:
                                    #spaced.append(aux[2])
                                    spaced+=aux['spaced_label']
                                    strings+=aux['gt']
                                if batch>0 and batch%saveStyleEvery==0:
                                    save_style(saveStyleLoc,batch,styles,authors,ids,doIds,spaced,strings,doSpaced)
                                    styles=[]
                                    authors=[]
                                    ids=[]
                                    spaced=[]
                                    strings=[]

            #if gpu is not None or numberOfImages==0:
            try:
                for vi in range(batch,len(valid_data_loader)):
                    if verbosity>0:
                        print('{} batch index: {}\{} (not save)   '.format(validName,vi,len(valid_data_loader)),end='\r')
                    instance = valid_iter.next()
                    metricsO,aux = saveFunc(config,instance,trainer,metrics,toEval=toEval)
                    if type(metricsO) == dict:
                        for typ,typeLists in metricsO.items():
                            if type(typeLists) == dict:
                                for name,lst in typeLists.items():
                                    val_metrics_list[typ][name]+=lst
                                    val_comb_metrics[typ]+=lst
                            elif typeLists is not None:
                                if type(typeLists) is float or type(typeLists) is int:
                                    typeLists = [typeLists]
                                if type(typeLists) is np.ndarray:
                                    val_comb_metrics[typ].append(typeLists)
                                else:
                                    val_comb_metrics[typ]+=typeLists
                    else:
                        val_metrics_sum += metricsO.sum(axis=0)/metricsO.shape[0]
                    if 'save_spaced' in config:
                        spaced_val[aux['name'][0]] = aux['spaced_label'].cpu().numpy()
                    if 'save_style' in config:
                        stylesVal.append(aux['style'])
                        authorsVal+=aux['author']
                        if doIds:
                            idsVal+=aux['name']
                        elif doSpaced:
                            #spacedVal.append(aux[2])
                            spacedVal+=aux['spaced_label']
                            stringsVal+=aux['gt']
                        if vi>0 and vi%saveStyleEvery==0:
                            save_style(saveStyleValLoc,vi,stylesVal,authorsVal,idsVal,doIds,spacedVal,stringsVal,doSpaced)
                            stylesVal=[]
                            authorsVal=[]
                            idsVal=[]
                            spacedVal=[]
                            stringsVal=[]
            except StopIteration:
                print('ERROR: ran out of valid batches early. Expected {} more'.format(len(valid_data_loader)-vi))
            ####

            with warnings.catch_warnings():   
                warnings.simplefilter('error')
                val_metrics_sum /= len(valid_data_loader)
                print('{} metrics'.format(validName))
                for i in range(len(metrics)):
                    print(metrics[i].__name__ + ': '+str(val_metrics_sum[i]))
                for typ in val_comb_metrics:
                    try:
                        print('{} overall mean: {}, std {}'.format(typ,np.mean(val_comb_metrics[typ],axis=0), np.std(val_comb_metrics[typ],axis=0)))
                        for name, typeLists in val_metrics_list[typ].items():
                            print('{} {} mean: {}, std {}'.format(typ,name,np.mean(typeLists,axis=0),np.std(typeLists,axis=0)))
                    except e:
                        print('ERROR on {}: {}'.format(typ,e))
                        print('{}'.format(val_comb_metrics[typ]))

            if 'save_nns' in config:
                pickle.dump(nns,open(config['save_nns'],'wb'))
            if 'save_spaced' in config:
                #import pdb;pdb.set_trace()
                #spaced = torch.cat(spaced,dim=1).numpy()
                #spaced_val = torch.cat(spaced_val,dim=1).numpy()
                saveSpacedLoc = config['save_spaced']
                lastSlash = saveSpacedLoc.rfind('/')
                if lastSlash>=0:
                    saveSpacedValLoc = saveSpacedLoc[:lastSlash+1]+'val_'+saveSpacedLoc[lastSlash+1:]
                else:
                    saveSpacedValLoc = 'val_'+saveSpacedLoc
                with open(saveSpacedLoc,'wb') as f:
                    pickle.dump(spaced,f)

                with open(saveSpacedValLoc,'wb') as f:
                    pickle.dump(spaced_val,f)

            if 'save_style' in config:
                if len(styles)>0:
                    save_style(saveStyleLoc,len(data_loader),styles,authors,ids,doIds)
                if len(stylesVal)>0:
                    save_style(saveStyleValLoc,len(valid_data_loader),stylesVal,authorsVal,idsVal,doIds)
        elif type(index)==int:
            if index>0:
                instances = train_iter
            else:
                index*=-1
                instances = valid_iter
            batchIndex = index//batchSize
            inBatchIndex = index%batchSize
            for i in range(batchIndex+1):
                instance= instances.next()
            #data, target = data[inBatchIndex:inBatchIndex+1], target[inBatchIndex:inBatchIndex+1]
            #dataT = _to_tensor(gpu,data)
            #output = model(dataT)
            #data = data.cpu().data.numpy()
            #output = output.cpu().data.numpy()
            #target = target.data.numpy()
            #print (output.shape)
            #print ((output.min(), output.amin()))
            #print (target.shape)
            #print ((target.amin(), target.amin()))
            #metricsO = _eval_metrics_ind(metrics,output, target)
            saveFunc(config,instance,model,gpu,metrics,saveDir,batchIndex*batchSize,toEval=toEval)
        else:
            for instance in data_loader:
                if index in instance['imgName']:
                    break
            if index not in instance['imgName']:
                for instance in valid_data_loader:
                    if index in instance['imgName']:
                        break
            if index in instance['imgName']:
                saveFunc(config,instance,model,gpu,metrics,saveDir,0,toEval=toEval)
            else:
                print('{} not found! (on {})'.format(index,instance['imgName']))
                print('{} not found! (on {})'.format(index,instance['imgName']))

    if trainer.do_characterization:
        trainer.displayCharacterization()


if __name__ == '__main__':
    logger = logging.getLogger()

    parser = argparse.ArgumentParser(description='PyTorch Evaluator/Displayer')
    parser.add_argument('-c', '--checkpoint', default=None, type=str,
                        help='path to latest checkpoint (default: None)')
    parser.add_argument('-d', '--savedir', default=None, type=str,
                        help='path to directory to save result images (default: None)')
    parser.add_argument('-i', '--index', default=None, type=int,
                        help='index on instance to process (default: None)')
    parser.add_argument('-n', '--number', default=0, type=int,
                        help='number of images to save out (from each train and valid) (default: 0)')
    parser.add_argument('-g', '--gpu', default=None, type=int,
                        help='gpu number (default: cpu only)')
    parser.add_argument('-b', '--batchsize', default=None, type=int,
                        help='gpu number (default: cpu only)')
    parser.add_argument('-s', '--shuffle', default=False, type=bool,
                        help='shuffle data')
    parser.add_argument('-f', '--config', default=None, type=str,
                        help='config override')
    parser.add_argument('-m', '--imgname', default=None, type=str,
                        help='specify image')
    parser.add_argument('-t', '--thresh', default=None, type=float,
                        help='Confidence threshold for detections')
    parser.add_argument('-a', '--addtoconfig', default=None, type=str,
                        help='Arbitrary key-value pairs to add to config of the form "k1=v1,k2=v2,...kn=vn".  You can nest keys with k1=k2=k3=v')
    parser.add_argument('-T', '--test', default=False, action='store_const', const=True,
                        help='Run test set')
    parser.add_argument('-D', '--do_train', default=False, action='store_const', const=True,
                        help='Run train set')
    parser.add_argument('-M', '--use_train_model', default=False, action='store_const', const=True,
                        help='Put model in train mode')
    parser.add_argument('-N', '--notify', default='', type=str,
                        help='send messages to server, name')
    parser.add_argument('-v', '--verbosity', default=2, type=int,
                        help='How much stuff to print [0,1,2] (default: 2)')
    parser.add_argument('-e', '--eval', default=None, type=str,
            help='what to evaluate (print) list: "pred"=hwr prediction, "recon"=reconstruction using predicted mask, "recon_gt_mask"=reconstruction using GT mask, "mask"=generated mask for reconstruction "gen"=image generated from interpolated styles, "gen_mask"=mask generated for generated image')
    #parser.add_argument('-E', '--special_eval', default=None, type=str,
    #                    help='what to evaluate (print)')

    args = parser.parse_args()

    addtoconfig=[]
    if args.addtoconfig is not None:
        split = args.addtoconfig.split(',')
        for kv in split:
            split2=kv.split('=')
            addtoconfig.append(split2)

    config = None
    if args.checkpoint is None and args.config is None:
        print('Must provide checkpoint (with -c)')
        exit()

    index = args.index
    if args.index is not None and args.imgname is not None:
        print("Cannot index by number and name at same time.")
        exit()
    if args.index is None and args.imgname is not None:
        index = args.imgname
    if len(args.notify)>0:
        name = args.notify
        update_status(name,'started')
    #toEval = args.spcial_eval if args.spcial_eval is not None else args.eval
    if args.eval is not None and args.eval[0]=='[':
        assert(args.eval[-1]==']')
        toEval=args.eval[1:-1].split(',')
    else:
        toEval=args.eval
    try:
        if args.gpu is not None:
            with torch.cuda.device(args.gpu):
                main(args.checkpoint, args.savedir, args.number, index, gpu=args.gpu, shuffle=args.shuffle, setBatch=args.batchsize, config=args.config, thresh=args.thresh, addToConfig=addtoconfig,test=args.test,toEval=toEval,verbosity=args.verbosity,do_train=args.do_train,use_train_model=args.use_train_model)
        else:
            main(args.checkpoint, args.savedir, args.number, index, gpu=args.gpu, shuffle=args.shuffle, setBatch=args.batchsize, config=args.config, thresh=args.thresh, addToConfig=addtoconfig,test=args.test,toEval=toEval,verbosity=args.verbosity,do_train=args.do_train,use_train_model=args.use_train_model)
    except Exception as er:
        if len(args.notify)>0:
            update_status(name,er)
        raise er
    else:
        if len(args.notify)>0:
            update_status(name,'DONE!')<|MERGE_RESOLUTION|>--- conflicted
+++ resolved
@@ -143,11 +143,7 @@
         data_loader, valid_data_loader = getDataLoader(config,'train')
     else:
         valid_data_loader, data_loader = getDataLoader(config,'test')
-<<<<<<< HEAD
-        data_loader=valid_data_loader
-=======
         data_loader = valid_data_loader
->>>>>>> a45064b0
 
     if addDATASET:
         config['DATASET']=valid_data_loader.dataset
