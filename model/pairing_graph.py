from base import BaseModel
import torch
import torch.nn as nn
import torch.nn.functional as F
import numpy as np
from model import *
from model.graph_net import GraphNet
from model.binary_pair_net import BinaryPairNet
from model.binary_pair_real import BinaryPairReal
#from model.roi_align.roi_align import RoIAlign
from model.roi_align import ROIAlign as RoIAlign
from skimage import draw
from model.net_builder import make_layers, getGroupSize
from utils.yolo_tools import non_max_sup_iou, non_max_sup_dist
import math
import random
import json

import timeit
import cv2

MAX_CANDIDATES=325 #450
MAX_GRAPH_SIZE=370
#max seen 428, so why'd it crash on 375?

class PairingGraph(BaseModel):
    def __init__(self, config):
        super(PairingGraph, self).__init__(config)

        if 'detector_checkpoint' in config:
            checkpoint = torch.load(config['detector_checkpoint'])
            detector_config = json.load(open(config['detector_config']))['model'] if 'detector_config' in config else checkpoint['config']['model']
            if 'state_dict' in checkpoint:
                self.detector = eval(checkpoint['config']['arch'])(detector_config)
                self.detector.load_state_dict(checkpoint['state_dict'])
            else:
                self.detector = checkpoint['model']
        else:
            detector_config = config['detector_config']
            self.detector = eval(detector_config['arch'])(detector_config)
        useBeginningOfLast = config['use_beg_det_feats'] if 'use_beg_det_feats' in config else False
        useFeatsLayer = config['use_detect_layer_feats'] if 'use_detect_layer_feats' in config else -1
        useFeatsScale = config['use_detect_scale_feats'] if 'use_detect_scale_feats' in config else -2
        useFLayer2 = config['use_2nd_detect_layer_feats'] if 'use_2nd_detect_layer_feats' in config else None
        useFScale2 = config['use_2nd_detect_scale_feats'] if 'use_2nd_detect_scale_feats' in config else None
        detectorSavedFeatSize = config['use_detect_feats_size'] if 'use_detect_feats_size' in config else self.detector.last_channels
        assert((useFeatsScale==-2) or ('use_detect_feats_size' in config))
        detectorSavedFeatSize2 = config['use_2nd_detect_feats_size'] if 'use_2nd_detect_feats_size' in config else None
        self.use2ndFeatures = useFLayer2 is not None
        if self.use2ndFeatures:
            detectorSavedFeatSize += detectorSavedFeatSize2
            
        self.detector.setForGraphPairing(useBeginningOfLast,useFeatsLayer,useFeatsScale,useFLayer2,useFScale2)

        if (config['start_frozen'] if 'start_frozen' in config else False):
            for param in self.detector.parameters(): 
                param.will_use_grad=param.requires_grad 
                param.requires_grad=False 
            self.detector_frozen=True
        else:
            self.detector_frozen=False


        self.numBBTypes = self.detector.numBBTypes
        self.rotation = self.detector.rotation
        self.scale = self.detector.scale
        self.anchors = self.detector.anchors
        self.confThresh = config['conf_thresh'] if 'conf_thresh' in config else 0.5
        self.predNN = config['pred_nn'] if 'pred_nn' in config else False
        self.predClass = config['pred_class'] if 'pred_class' in config else False


        graph_in_channels = config['graph_config']['in_channels'] if 'in_channels' in config['graph_config'] else 1
        self.useBBVisualFeats=True
        if config['graph_config']['arch'][:10]=='BinaryPair' and not self.predNN:
            self.useBBVisualFeats=False
        self.includeRelRelEdges= config['use_rel_rel_edges'] if 'use_rel_rel_edges' in config else True
        #rel_channels = config['graph_config']['rel_channels']
        self.pool_h = config['featurizer_start_h']
        self.pool_w = config['featurizer_start_w']
        self.poolBB_h = config['featurizer_bb_start_h'] if 'featurizer_bb_start_h' in config else 2
        self.poolBB_w = config['featurizer_bb_start_w'] if 'featurizer_bb_start_w' in config else 3


        if 'use_rel_shape_feats' in config:
             config['use_shape_feats'] =  config['use_rel_shape_feats']
        self.useShapeFeats= config['use_shape_feats'] if 'use_shape_feats' in config else False
        self.usePositionFeature = config['use_position_feats'] if 'use_position_feats' in config else False
        assert(not self.usePositionFeature or self.useShapeFeats)
        #TODO HACK, fixed values
        self.normalizeHorz=400
        self.normalizeVert=50
        self.normalizeDist=(self.normalizeHorz+self.normalizeVert)/2

        assert(self.detector.scale[0]==self.detector.scale[1])
        if useBeginningOfLast:
            detect_save_scale = self.detector.scale[0]
        else:
            detect_save_scale = self.detector.save_scale
        if self.use2ndFeatures:
            detect_save2_scale = self.detector.save2_scale

        if self.useShapeFeats:
           self.numShapeFeats=8+2*self.numBBTypes #we'll append some extra feats
           self.numShapeFeatsBB=3+self.numBBTypes
           if self.useShapeFeats!='old':
               self.numShapeFeats+=4
           if self.detector.predNumNeighbors:
               self.numShapeFeats+=2
               self.numShapeFeatsBB+=1
           if self.usePositionFeature:
               self.numShapeFeats+=4
               self.numShapeFeatsBB+=2
        else:
           self.numShapeFeats=0
           self.numShapeFeatsBB=0
        config['graph_config']['num_shape_feats']=self.numShapeFeats
        featurizer_fc = config['featurizer_fc'] if 'featurizer_fc' in config else []
        if self.useShapeFeats!='only':
            self.roi_align = RoIAlign(self.pool_h,self.pool_w,1.0/detect_save_scale)
            self.roi_alignBB = RoIAlign(self.poolBB_h,self.poolBB_w,1.0/detect_save_scale)
            if self.use2ndFeatures:
                self.roi_align2 = RoIAlign(self.pool_h,self.pool_w,1.0/detect_save2_scale)
                self.roi_alignBB2 = RoIAlign(self.poolBB_h,self.poolBB_w,1.0/detect_save2_scale)

            self.expandedRelContext = config['expand_rel_context'] if 'expand_rel_context' in config else None
            if self.expandedRelContext is not None:
                bbMasks=3
            else:
                bbMasks=2
            self.expandedBBContext = config['expand_bb_context'] if 'expand_bb_context' in config else None
            if self.expandedBBContext is not None:
                bbMasks_bb=2
            else:
                bbMasks_bb=0

            self.use_fixed_masks = config['use_fixed_masks'] if 'use_fixed_masks' in config else False
            self.splitFeatureRes = config['split_feature_res'] if 'split_feature_res' in config else False

            feat_norm = detector_config['norm_type'] if 'norm_type' in detector_config else None
            feat_norm_fc = detector_config['norm_type_fc'] if 'norm_type_fc' in detector_config else None
            featurizer_conv = config['featurizer_conv'] if 'featurizer_conv' in config else [512,'M',512]
            featurizer_conv = [detectorSavedFeatSize+bbMasks] + featurizer_conv #bbMasks are appended
            scaleX=1
            scaleY=1
            for a in featurizer_conv:
                if a=='M' or (type(a) is str and a[0]=='D'):
                    scaleX*=2
                    scaleY*=2
                elif type(a) is str and a[0]=='U':
                    scaleX/=2
                    scaleY/=2
                elif type(a) is str and a[0:4]=='long': #long pool
                    scaleX*=3
                    scaleY*=2
            #self.scale=(scaleX,scaleY) this holds scale for detector
            fsizeX = self.pool_w//scaleX
            fsizeY = self.pool_h//scaleY
            layers, last_ch_relC = make_layers(featurizer_conv,norm=feat_norm,dropout=True) 
            if featurizer_fc is None: #we don't have a FC layer, so channels need to be the same as graph model expects
                if last_ch_relC+self.numShapeFeats!=graph_in_channels:
                    new_layer = [last_ch_relC,'k1-{}'.format(graph_in_channels-self.numShapeFeats)]
                    print('WARNING: featurizer_conv did not line up with graph_in_channels, adding layer k1-{}'.format(graph_in_channels-self.numShapeFeats))
                    new_layer, last_ch_relC = make_layers(new_layer,norm=feat_norm,dropout=True) 
                    layers+=new_layer
            layers.append( nn.AvgPool2d((fsizeY,fsizeX)) )
            self.relFeaturizerConv = nn.Sequential(*layers)
        else:
            last_ch_relC=0

        #if config['graph_config']['arch'][:10]=='BinaryPair' or self.useShapeFeats=='only':
        #    feat_norm_fc=None
        if featurizer_fc is not None:
            featurizer_fc = [last_ch_relC+self.numShapeFeats] + featurizer_fc + ['FCnR{}'.format(graph_in_channels)]
            layers, last_ch_rel = make_layers(featurizer_fc,norm=feat_norm_fc,dropout=True) 
            self.relFeaturizerFC = nn.Sequential(*layers)
        else:
            self.relFeaturizerFC = None

        if self.useBBVisualFeats:
            #TODO un-hardcode
            #self.bbFeaturizerConv = nn.MaxPool2d((2,3))
            #self.bbFeaturizerConv = nn.Sequential( nn.Conv2d(self.detector.last_channels,self.detector.last_channels,kernel_size=(2,3)), nn.ReLU(inplace=True) )
            featurizer = config['bb_featurizer_conv'] if 'bb_featurizer_conv' in config else None
            featurizer_fc = config['bb_featurizer_fc'] if 'bb_featurizer_fc' in config else None
            if self.useShapeFeats!='only':
                if featurizer_fc is None:
                    convOut=graph_in_channels-self.numShapeFeatsBB
                else:
                    convOut=featurizer_fc[0]-self.numShapeFeatsBB
                if featurizer is None:
                    convlayers = [ nn.Conv2d(detectorSavedFeatSize+bbMasks_bb,convOut,kernel_size=(2,3)) ]
                    if featurizer_fc is not None:
                        convlayers+=[   nn.GroupNorm(getGroupSize(convOut),convOut),
                                        nn.Dropout2d(p=0.1,inplace=True),
                                        nn.ReLU(inplace=True)
                                    ]
                else:
                    featurizer_conv = [detectorSavedFeatSize+bbMasks_bb] + featurizer
                    if featurizer_fc is None:
                         featurizer_conv += ['C3-{}'.format(convOut)]
                    else:
                         featurizer_conv += [convOut]
                    convlayers, _  = make_layers(featurizer_conv,norm=feat_norm,dropout=True)
                    scaleX=1
                    scaleY=1
                    for a in featurizer_conv:
                        if a=='M' or (type(a) is str and a[0]=='D'):
                            scaleX*=2
                            scaleY*=2
                        elif type(a) is str and a[0]=='U':
                            scaleX/=2
                            scaleY/=2
                        elif type(a) is str and a[0:4]=='long': #long pool
                            scaleX*=3
                            scaleY*=2
                    #self.scale=(scaleX,scaleY) this holds scale for detector
                    fsizeX = self.poolBB_w//scaleX
                    fsizeY = self.poolBB_h//scaleY
                    convlayers.append( nn.AvgPool2d((fsizeY,fsizeX)) )
                self.bbFeaturizerConv = nn.Sequential(*convlayers)
            else:
                featurizer_fc = [self.numShapeFeatsBB]+featurizer_fc
            if featurizer_fc is not None:
                featurizer_fc = featurizer_fc + ['FCnR{}'.format(graph_in_channels)]
                layers, last_ch_node = make_layers(featurizer_fc,norm=feat_norm_fc)
                self.bbFeaturizerFC = nn.Sequential(*layers)
            else:
                self.bbFeaturizerFC = None


        #self.pairer = GraphNet(config['graph_config'])
        self.pairer = eval(config['graph_config']['arch'])(config['graph_config'])


        if 'DEBUG' in config:
            self.detector.setDEBUG()
            self.setDEBUG()
            self.debug=True
        else:
            self.debug=False
        if type(self.pairer) is BinaryPairReal and type(self.pairer.shape_layers) is not nn.Sequential:
            print("Shape feats aligned to feat dataset.")

 
    def unfreeze(self): 
        if self.detector_frozen:
            for param in self.detector.parameters(): 
                param.requires_grad=param.will_use_grad 
            self.detector_frozen=False
            print('Unfroze detector')
        

    def forward(self, image, gtBBs=None, gtNNs=None, useGTBBs=False, otherThresh=None, otherThreshIntur=None, hard_detect_limit=300):
        ##tic=timeit.default_timer()
        bbPredictions, offsetPredictions, _,_,_,_ = self.detector(image)
        _=None
        saved_features=self.detector.saved_features
        self.detector.saved_features=None
        if self.use2ndFeatures:
            saved_features2=self.detector.saved_features2
        else:
            saved_features2=None
        ##print('detector: {}'.format(timeit.default_timer()-tic))

        if saved_features is None:
            print('ERROR:no saved features!')
            import pdb;pdb.set_trace()

        
        ##tic=timeit.default_timer()
        maxConf = bbPredictions[:,:,0].max().item()
        if otherThreshIntur is None:
            confThreshMul = self.confThresh
        else:
            confThreshMul = self.confThresh*(1-otherThreshIntur) + otherThresh*otherThreshIntur
        threshConf = max(maxConf*confThreshMul,0.5)
        if self.rotation:
            bbPredictions = non_max_sup_dist(bbPredictions.cpu(),threshConf,2.5,hard_detect_limit)
        else:
            bbPredictions = non_max_sup_iou(bbPredictions.cpu(),threshConf,0.4,hard_detect_limit)
        #I'm assuming batch size of one
        assert(len(bbPredictions)==1)
        bbPredictions=bbPredictions[0]
        ##print('process boxes: {}'.format(timeit.default_timer()-tic))
        #bbPredictions should be switched for GT for training? Then we can easily use BCE loss. 
        #Otherwise we have to to alignment first
        if not useGTBBs:
            if bbPredictions.size(0)==0:
                return bbPredictions, offsetPredictions, None, None, None
            useBBs = bbPredictions[:,1:] #remove confidence score
        else:
            if gtBBs is None:
                return bbPredictions, offsetPredictions, None, None, None
            useBBs = gtBBs[0,:,0:5]
            if self.useShapeFeats:
                classes = gtBBs[0,:,13:]
                #pos = random.uniform(0.51,0.99)
                #neg = random.uniform(0.01,0.49)
                #classes = torch.where(classes==0,torch.tensor(neg).to(classes.device),torch.tensor(pos).to(classes.device))
                pos = torch.rand_like(classes)/2 +0.5
                neg = torch.rand_like(classes)/2
                classes = torch.where(classes==0,neg,pos)
                if self.detector.predNumNeighbors:
                    nns = gtNNs.float()[0,:,None]
                    nns += torch.rand_like(nns)/1.5
                    useBBs = torch.cat((useBBs,nns,classes),dim=1)
                else:
                    useBBs = torch.cat((useBBs,classes),dim=1)
        if useBBs.size(0)>1:
            #bb_features, adjacencyMatrix, rel_features = self.createGraph(useBBs,final_features)
            bbAndRel_features, adjacencyMatrix, numBBs, numRel, relIndexes = self.createGraph(useBBs,saved_features,saved_features2,image.size(-2),image.size(-1))# ,debug_image=image)
            if bbAndRel_features is None:
                return bbPredictions, offsetPredictions, None, None, None

            ##tic=timeit.default_timer()
            #nodeOuts, relOuts = self.pairer(bb_features, adjacencyMatrix, rel_features)
            bbOuts, relOuts = self.pairer(bbAndRel_features, adjacencyMatrix, numBBs)
            #bbOuts = graphOut[:numBBs]
            #relOuts = graphOut[numBBs:]
            ##print('pairer: {}'.format(timeit.default_timer()-tic))

            #adjacencyMatrix = torch.zeros((bbPredictions.size(1),bbPredictions.size(1)))
            #for rel in relOuts:
            #    i,j,a=graphToDetectionsMap(
            if self.predNN:
                bbOuts[:,0]+=1 #make pred range -1 (to pred o nieghbors)
            return bbPredictions, offsetPredictions, relOuts, relIndexes, bbOuts
        else:
            return bbPredictions, offsetPredictions, None, None, None

    def createGraph(self,bbs,features,features2,imageHeight,imageWidth,debug_image=None):
        ##tic=timeit.default_timer()
        candidates = self.selectCandidateEdges(bbs,imageHeight,imageWidth)
        ##print('  candidate: {}'.format(timeit.default_timer()-tic))
        if len(candidates)==0:
            return None,None,None,None,None
        ##tic=timeit.default_timer()

        #stackedEdgeFeatWindows = torch.FloatTensor((len(candidates),features.size(1)+2,self.relWindowSize,self.relWindowSize)).to(features.device())

        #get corners from bb predictions
        x = bbs[:,0]
        y = bbs[:,1]
        r = bbs[:,2]
        h = bbs[:,3]
        w = bbs[:,4]
        cos_r = torch.cos(r)
        sin_r = torch.sin(r)
        tlX = -w*cos_r + -h*sin_r +x
        tlY =  w*sin_r + -h*cos_r +y
        trX =  w*cos_r + -h*sin_r +x
        trY = -w*sin_r + -h*cos_r +y
        brX =  w*cos_r + h*sin_r +x
        brY = -w*sin_r + h*cos_r +y
        blX = -w*cos_r + h*sin_r +x
        blY =  w*sin_r + h*cos_r +y

        tlX = tlX.cpu()
        tlY = tlY.cpu()
        trX = trX.cpu()
        trY = trY.cpu()
        blX = blX.cpu()
        blY = blY.cpu()
        brX = brX.cpu()
        brY = brY.cpu()

        if debug_image is not None:
            debug_images=[]
            debug_masks=[]

        if self.useShapeFeats!='only':
            #get axis aligned rectangle from corners
            rois = torch.zeros((len(candidates),5)) #(batchIndex,x1,y1,x2,y2) as expected by ROI Align
            for i,(index1, index2) in enumerate(candidates):
                maxX = max(tlX[index1],tlX[index2],trX[index1],trX[index2],blX[index1],blX[index2],brX[index1],brX[index2])
                minX = min(tlX[index1],tlX[index2],trX[index1],trX[index2],blX[index1],blX[index2],brX[index1],brX[index2])
                maxY = max(tlY[index1],tlY[index2],trY[index1],trY[index2],blY[index1],blY[index2],brY[index1],brY[index2])
                minY = min(tlY[index1],tlY[index2],trY[index1],trY[index2],blY[index1],blY[index2],brY[index1],brY[index2])
                if self.expandedRelContext is not None:
                    maxX = min(maxX.item()+self.expandedRelContext,imageWidth-1)
                    minX = max(minX.item()-self.expandedRelContext,0)
                    maxY = min(maxY.item()+self.expandedRelContext,imageHeight-1)
                    minY = max(minY.item()-self.expandedRelContext,0)
                rois[i,1]=minX
                rois[i,2]=minY
                rois[i,3]=maxX
                rois[i,4]=maxY




                ###DEBUG
                if debug_image is not None and i<5:
                    assert(self.rotation==False)
                    #print('crop {}: ({},{}), ({},{})'.format(i,minX.item(),maxX.item(),minY.item(),maxY.item()))
                    #print(bbs[index1])
                    #print(bbs[index2])
                    crop = debug_image[0,:,int(minY):int(maxY),int(minX):int(maxX)+1].cpu()
                    crop = (2-crop)/2
                    if crop.size(0)==1:
                        crop = crop.expand(3,crop.size(1),crop.size(2))
                    crop[0,int(tlY[index1].item()-minY):int(brY[index1].item()-minY)+1,int(tlX[index1].item()-minX):int(brX[index1].item()-minX)+1]*=0.5
                    crop[1,int(tlY[index2].item()-minY):int(brY[index2].item()-minY)+1,int(tlX[index2].item()-minX):int(brX[index2].item()-minX)+1]*=0.5
                    crop = crop.numpy().transpose([1,2,0])
                    #cv2.imshow('crop {}'.format(i),crop)
                    debug_images.append(crop)
                    #import pdb;pdb.set_trace()
                ###
            #if debug_image is not None:
            #    cv2.waitKey()

            #crop from feats, ROI pool
            stackedEdgeFeatWindows = self.roi_align(features,rois.to(features.device))
            if features2 is not None:
                stackedEdgeFeatWindows2 = self.roi_align2(features2,rois.to(features.device))
                if not self.splitFeatureRes:
                    stackedEdgeFeatWindows = torch.cat( (stackedEdgeFeatWindows,stackedEdgeFeatWindows2), dim=1)
                    stackedEdgeFeatWindows2=None

            #create and add masks
            if self.expandedRelContext is not None:
                #We're going to add a third mask for all bbs, which we'll precompute here
                numMasks=3
                allMasks = torch.zeros(imageHeight,imageWidth)
                if self.use_fixed_masks:
                    for bbIdx in range(bbs.size(0)):
                        rr, cc = draw.polygon([tlY[bbIdx],trY[bbIdx],brY[bbIdx],blY[bbIdx]],[tlX[bbIdx],trX[bbIdx],brX[bbIdx],blX[bbIdx]], [imageHeight,imageWidth])
                        allMasks[rr,cc]=1
            else:
                numMasks=2
            masks = torch.zeros(stackedEdgeFeatWindows.size(0),numMasks,stackedEdgeFeatWindows.size(2),stackedEdgeFeatWindows.size(3))
        if self.useShapeFeats:
            shapeFeats = torch.FloatTensor(len(candidates),self.numShapeFeats)
        if self.detector.predNumNeighbors:
            extraPred=1
        else:
            extraPred=0

        for i,(index1, index2) in enumerate(candidates):
            if self.useShapeFeats!='only':
                #... or make it so index1 is always to top-left one
<<<<<<< HEAD
                #TODO not random during validation
=======
                #TODO, not random for eval
>>>>>>> 559c828b
                if random.random()<0.5 and not self.debug:
                    temp=index1
                    index1=index2
                    index2=temp
                
                #warp to roi space
                feature_w = rois[i,3]-rois[i,1] +1
                feature_h = rois[i,4]-rois[i,2] +1
                w_m = self.pool_w/feature_w
                h_m = self.pool_h/feature_h

                tlX1 = round(((tlX[index1]-rois[i,1])*w_m).item())
                trX1 = round(((trX[index1]-rois[i,1])*w_m).item())
                brX1 = round(((brX[index1]-rois[i,1])*w_m).item())
                blX1 = round(((blX[index1]-rois[i,1])*w_m).item())
                tlY1 = round(((tlY[index1]-rois[i,2])*h_m).item())
                trY1 = round(((trY[index1]-rois[i,2])*h_m).item())
                brY1 = round(((brY[index1]-rois[i,2])*h_m).item())
                blY1 = round(((blY[index1]-rois[i,2])*h_m).item())
                tlX2 = round(((tlX[index2]-rois[i,1])*w_m).item())
                trX2 = round(((trX[index2]-rois[i,1])*w_m).item())
                brX2 = round(((brX[index2]-rois[i,1])*w_m).item())
                blX2 = round(((blX[index2]-rois[i,1])*w_m).item())
                tlY2 = round(((tlY[index2]-rois[i,2])*h_m).item())
                trY2 = round(((trY[index2]-rois[i,2])*h_m).item())
                brY2 = round(((brY[index2]-rois[i,2])*h_m).item())
                blY2 = round(((blY[index2]-rois[i,2])*h_m).item())

                rr, cc = draw.polygon([tlY1,trY1,brY1,blY1],[tlX1,trX1,brX1,blX1], [self.pool_h,self.pool_w])
                masks[i,0,rr,cc]=1
                rr, cc = draw.polygon([tlY2,trY2,brY2,blY2],[tlX2,trX2,brX2,blX2], [self.pool_h,self.pool_w])
                masks[i,1,rr,cc]=1
                if self.expandedRelContext is not None:
                    cropArea = allMasks[round(rois[i,2].item()):round(rois[i,4].item())+1,round(rois[i,1].item()):round(rois[i,3].item())+1]
                    masks[i,2] = F.upsample(cropArea[None,None,...], size=(self.pool_h,self.pool_w), mode='bilinear')[0,0]
                    #masks[i,2] = cv2.resize(cropArea,(stackedEdgeFeatWindows.size(2),stackedEdgeFeatWindows.size(3)))
                    if debug_image is not None:
                        debug_masks.append(cropArea)

            if self.useShapeFeats:
                if type(self.pairer) is BinaryPairReal and type(self.pairer.shape_layers) is not nn.Sequential:
                    #The index specification is to allign with the format feat nets are trained with
                    ixs=[0,1,2,3,3+self.numBBTypes,3+self.numBBTypes,4+self.numBBTypes,5+self.numBBTypes,6+self.numBBTypes,6+2*self.numBBTypes,6+2*self.numBBTypes,7+2*self.numBBTypes]
                else:
                    ixs=[4,6,2,8,8+self.numBBTypes,5,7,3,8+self.numBBTypes,8+self.numBBTypes+self.numBBTypes,0,1]
                
                shapeFeats[i,ixs[0]] = 2*bbs[index1,3]/self.normalizeVert #bb preds half height/width
                shapeFeats[i,ixs[1]] = 2*bbs[index1,4]/self.normalizeHorz
                shapeFeats[i,ixs[2]] = bbs[index1,2]/math.pi
                shapeFeats[i,ixs[3]:ixs[4]] = bbs[index1,extraPred+5:]# torch.sigmoid(bbs[index1,extraPred+5:])

                shapeFeats[i,ixs[5]] = 2*bbs[index2,3]/self.normalizeVert
                shapeFeats[i,ixs[6]] = 2*bbs[index2,4]/self.normalizeHorz
                shapeFeats[i,ixs[7]] = bbs[index2,2]/math.pi
                shapeFeats[i,ixs[8]:ixs[9]] = bbs[index2,extraPred+5:]#torch.sigmoid(bbs[index2,extraPred+5:])

                shapeFeats[i,ixs[10]] = (bbs[index1,0]-bbs[index2,0])/self.normalizeHorz
                shapeFeats[i,ixs[11]] = (bbs[index1,1]-bbs[index2,1])/self.normalizeVert
                if self.useShapeFeats!='old':
                    startCorners = 8+self.numBBTypes+self.numBBTypes
                    shapeFeats[i,startCorners +0] = math.sqrt( (tlX[index1]-tlX[index2])**2 + (tlY[index1]-tlY[index2])**2 )/self.normalizeDist
                    shapeFeats[i,startCorners +1] = math.sqrt( (trX[index1]-trX[index2])**2 + (trY[index1]-trY[index2])**2 )/self.normalizeDist
                    shapeFeats[i,startCorners +3] = math.sqrt( (brX[index1]-brX[index2])**2 + (brY[index1]-brY[index2])**2 )/self.normalizeDist
                    shapeFeats[i,startCorners +2] = math.sqrt( (blX[index1]-blX[index2])**2 + (blY[index1]-blY[index2])**2 )/self.normalizeDist
                    startNN =startCorners+4
                else:
                    startNN = 8+self.numBBTypes+self.numBBTypes
                if self.detector.predNumNeighbors:
                    shapeFeats[i,startNN +0] = bbs[index1,5]
                    shapeFeats[i,startNN +1] = bbs[index2,5]
                    startPos=startNN+2
                else:
                    startPos=startNN
                if self.usePositionFeature:
                    if self.usePositionFeature=='absolute':
                        shapeFeats[i,startPos +0] = (bbs[index1,0]-imageWidth/2)/(5*self.normalizeHorz)
                        shapeFeats[i,startPos +1] = (bbs[index1,1]-imageHeight/2)/(10*self.normalizeVert)
                        shapeFeats[i,startPos +2] = (bbs[index2,0]-imageWidth/2)/(5*self.normalizeHorz)
                        shapeFeats[i,startPos +3] = (bbs[index2,1]-imageHeight/2)/(10*self.normalizeVert)
                    else:
                        shapeFeats[i,startPos +0] = (bbs[index1,0]-imageWidth/2)/(imageWidth/2)
                        shapeFeats[i,startPos +1] = (bbs[index1,1]-imageHeight/2)/(imageHeight/2)
                        shapeFeats[i,startPos +2] = (bbs[index2,0]-imageWidth/2)/(imageWidth/2)
                        shapeFeats[i,startPos +3] = (bbs[index2,1]-imageHeight/2)/(imageHeight/2)

            
                #if self.us

        ###DEBUG
        if debug_image is not None:
            for i in range(4):
                cv2.imshow('crop rel {}'.format(i),debug_images[i])
                cv2.imshow('masks rel {}'.format(i),masks[i].numpy().transpose([1,2,0]))
                cv2.imshow('mask all rel {}'.format(i),debug_masks[i].numpy())
            cv2.waitKey()
            debug_images=[]


        if self.useShapeFeats!='only':
            stackedEdgeFeatWindows = torch.cat((stackedEdgeFeatWindows,masks.to(stackedEdgeFeatWindows.device)),dim=1)
            #import pdb; pdb.set_trace()
            relFeats = self.relFeaturizerConv(stackedEdgeFeatWindows) #preparing for graph feature size
            relFeats = relFeats.view(relFeats.size(0),relFeats.size(1))
        if self.useShapeFeats:
            if self.useShapeFeats=='only':
                relFeats = shapeFeats.to(features.device)
            else:
                relFeats = torch.cat((relFeats,shapeFeats.to(relFeats.device)),dim=1)
        if self.relFeaturizerFC is not None:
            relFeats = self.relFeaturizerFC(relFeats)
        #if self.useShapeFeats=='sp
    
        #compute features for the bounding boxes by themselves
        #This will be replaced with some type of word embedding
        if self.useBBVisualFeats:
            assert(features.size(0)==1)
            if self.useShapeFeats:
                bb_shapeFeats=torch.FloatTensor(bbs.size(0),self.numShapeFeatsBB)
            if self.useShapeFeats != "only" and self.expandedBBContext:
                masks = torch.zeros(bbs.size(0),2,self.poolBB_h,self.poolBB_w)
            
            rois = torch.zeros((bbs.size(0),5))
            for i in range(bbs.size(0)):
                minY = round(min(tlY[i].item(),trY[i].item(),blY[i].item(),brY[i].item()))
                maxY = round(max(tlY[i].item(),trY[i].item(),blY[i].item(),brY[i].item()))
                minX = round(min(tlX[i].item(),trX[i].item(),blX[i].item(),brX[i].item()))
                maxX = round(max(tlX[i].item(),trX[i].item(),blX[i].item(),brX[i].item()))
                if self.expandedBBContext is not None:
                    maxX = min(maxX+self.expandedBBContext,imageWidth-1)
                    minX = max(minX-self.expandedBBContext,0)
                    maxY = min(maxY+self.expandedBBContext,imageHeight-1)
                    minY = max(minY-self.expandedBBContext,0)
                rois[i,1]=minX
                rois[i,2]=minY
                rois[i,3]=maxX
                rois[i,4]=maxY
                if self.useShapeFeats:
                    bb_shapeFeats[i,0]= (bbs[i,2]+math.pi)/(2*math.pi)
                    bb_shapeFeats[i,1]=bbs[i,3]/self.normalizeVert
                    bb_shapeFeats[i,2]=bbs[i,4]/self.normalizeHorz
                    if self.detector.predNumNeighbors:
                        bb_shapeFeats[i,3]=bbs[i,5]
                    bb_shapeFeats[i,3+extraPred:self.numBBTypes+3+extraPred]=torch.sigmoid(bbs[i,5+extraPred:self.numBBTypes+5+extraPred])
                    if self.usePositionFeature:
                        if self.usePositionFeature=='absolute':
                            bb_shapeFeats[i,self.numBBTypes+3+extraPred] = (bbs[i,0]-imageWidth/2)/(5*self.normalizeHorz)
                            bb_shapeFeats[i,self.numBBTypes+4+extraPred] = (bbs[i,1]-imageHeight/2)/(10*self.normalizeVert)
                        else:
                            bb_shapeFeats[i,self.numBBTypes+3+extraPred] = (bbs[i,0]-imageWidth/2)/(imageWidth/2)
                            bb_shapeFeats[i,self.numBBTypes+4+extraPred] = (bbs[i,1]-imageHeight/2)/(imageHeight/2)
                if self.useShapeFeats != "only" and self.expandedBBContext:
                    #Add detected BB masks
                    #warp to roi space
                    feature_w = rois[i,3]-rois[i,1] +1
                    feature_h = rois[i,4]-rois[i,2] +1
                    w_m = self.poolBB_w/feature_w
                    h_m = self.poolBB_h/feature_h

                    tlX1 = round(((tlX[i]-rois[i,1])*w_m).item())
                    trX1 = round(((trX[i]-rois[i,1])*w_m).item())
                    brX1 = round(((brX[i]-rois[i,1])*w_m).item())
                    blX1 = round(((blX[i]-rois[i,1])*w_m).item())
                    tlY1 = round(((tlY[i]-rois[i,2])*h_m).item())
                    trY1 = round(((trY[i]-rois[i,2])*h_m).item())
                    brY1 = round(((brY[i]-rois[i,2])*h_m).item())
                    blY1 = round(((blY[i]-rois[i,2])*h_m).item())

                    rr, cc = draw.polygon([tlY1,trY1,brY1,blY1],[tlX1,trX1,brX1,blX1], (self.poolBB_h,self.poolBB_w))
                    masks[i,0,rr,cc]=1
                    if self.expandedBBContext is not None:
                        cropArea = allMasks[round(rois[i,2].item()):round(rois[i,4].item())+1,round(rois[i,1].item()):round(rois[i,3].item())+1]
                        masks[i,1] = F.upsample(cropArea[None,None,...], size=(self.poolBB_h,self.poolBB_w), mode='bilinear')[0,0]
                        #masks[i,2] = cv2.resize(cropArea,(stackedEdgeFeatWindows.size(2),stackedEdgeFeatWindows.size(3)))
                ###DEBUG
                if debug_image is not None and i<5:
                    assert(self.rotation==False)
                    crop = debug_image[0,:,int(minY):int(maxY),int(minX):int(maxX)+1].cpu()
                    crop = (2-crop)/2
                    if crop.size(0)==1:
                        crop = crop.expand(3,crop.size(1),crop.size(2))
                    crop[0,int(tlY[i].item()-minY):int(brY[i].item()-minY)+1,int(tlX[i].item()-minX):int(brX[i].item()-minX)+1]*=0.5
                    crop = crop.numpy().transpose([1,2,0])
                    cv2.imshow('crop bb {}'.format(i),crop)
                    cv2.imshow('masks bb {}'.format(i),torch.cat((masks[i],torch.zeros(1,self.poolBB_h,self.poolBB_w)),dim=0).numpy().transpose([1,2,0]))
                    #debug_images.append(crop)
            if debug_image is not None:
                cv2.waitKey()
            if self.useShapeFeats != "only":
                #bb_features[i]= F.avg_pool2d(features[0,:,minY:maxY+1,minX:maxX+1], (1+maxY-minY,1+maxX-minX)).view(-1)
                bb_features = self.roi_alignBB(features,rois.to(features.device))
                if features2 is not None:
                    bb_features = torch.cat( (bb_features,self.roi_alignBB2(features2,rois.to(features.device))), dim=1)
                if self.expandedBBContext:
                    bb_features = torch.cat( (bb_features,masks.to(bb_features.device)) ,dim=1)
                bb_features = self.bbFeaturizerConv(bb_features)
                bb_features = bb_features.view(bb_features.size(0),bb_features.size(1))
                if self.useShapeFeats:
                    bb_features = torch.cat( (bb_features,bb_shapeFeats.to(bb_features.device)), dim=1 )
            else:
                assert(self.useShapeFeats)
                bb_features = bb_shapeFeats.to(features.device)

            if self.bbFeaturizerFC is not None:
                bb_features = self.bbFeaturizerFC(bb_features) #if uncommented, change rot on bb_shapeFeats, maybe not
        else:
            bb_features = None
        
        #We're not adding diagonal (self-rels) here!
        #Expecting special handeling during graph conv
        #candidateLocs = torch.LongTensor(candidates).t().to(relFeats.device)
        #ones = torch.ones(len(candidates)).to(relFeats.device)
        #adjacencyMatrix = torch.sparse.FloatTensor(candidateLocs,ones,torch.Size([bbs.size(0),bbs.size(0)]))

        #assert(relFeats.requries_grad)
        #rel_features = torch.sparse.FloatTensor(candidateLocs,relFeats,torch.Size([bbs.size(0),bbs.size(0),relFeats.size(1)]))
        #assert(rel_features.requries_grad)
        relIndexes=candidates
        numBB = bbs.size(0)
        numRel = len(candidates)
        if bb_features is None:
            numBB=0
            bbAndRel_features=relFeats
            adjacencyMatrix = None
            numOfNeighbors = None
        else:
            bbAndRel_features = torch.cat((bb_features,relFeats),dim=0)
            numOfNeighbors = torch.ones(bbs.size(0)+len(candidates)) #starts at one for yourself
            edges=[]
            i=0
            for bb1,bb2 in candidates:
                edges.append( (bb1,numBB+i) )
                edges.append( (bb2,numBB+i) )
                numOfNeighbors[bb1]+=1
                numOfNeighbors[bb2]+=1
                numOfNeighbors[numBB+i]+=2
                i+=1
            if self.includeRelRelEdges:
                relEdges=set()
                i=0
                for bb1,bb2 in candidates:
                    j=0
                    for bbA,bbB in candidates[i:]:
                        if i!=j and bb1==bbA or bb1==bbB or bb2==bbA or bb2==bbB:
                            relEdges.add( (numBB+i,numBB+j) ) #i<j always
                        j+=1   
                    i+=1
                relEdges = list(relEdges)
                for r1, r2 in relEdges:
                    numOfNeighbors[r1]+=1
                    numOfNeighbors[r2]+=1
                edges += relEdges
            #add reverse edges
            edges+=[(y,x) for x,y in edges]
            #add diagonal (self edges)
            for i in range(bbAndRel_features.size(0)):
                edges.append((i,i))

            edgeLocs = torch.LongTensor(edges).t().to(relFeats.device)
            ones = torch.ones(len(edges)).to(relFeats.device)
            adjacencyMatrix = torch.sparse.FloatTensor(edgeLocs,ones,torch.Size([bbAndRel_features.size(0),bbAndRel_features.size(0)]))
            #numOfNeighbors is for convienence in tracking the normalization term
            numOfNeighbors=numOfNeighbors.to(relFeats.device)

        #rel_features = (candidates,relFeats)
        #adjacencyMatrix = None
        ##print('create graph: {}'.format(timeit.default_timer()-tic))
        #return bb_features, adjacencyMatrix, rel_features
        return bbAndRel_features, (adjacencyMatrix,numOfNeighbors), numBB, numRel, relIndexes



    def selectCandidateEdges(self,bbs,imageHeight,imageWidth):
        if bbs.size(0)<2:
            return []
        #return list of index pairs


        sin_r = torch.sin(bbs[:,2])
        cos_r = torch.cos(bbs[:,2])
        #lx = bbs[:,0] - cos_r*bbs[:,4] 
        #ly = bbs[:,1] + sin_r*bbs[:,3]
        #rx = bbs[:,0] + cos_r*bbs[:,4] 
        #ry = bbs[:,1] - sin_r*bbs[:,3]
        #tx = bbs[:,0] - cos_r*bbs[:,4] 
        #ty = bbs[:,1] - sin_r*bbs[:,3]
        #bx = bbs[:,0] + cos_r*bbs[:,4] 
        #by = bbs[:,1] + sin_r*bbs[:,3]
        brX = bbs[:,4]*cos_r-bbs[:,3]*sin_r + bbs[:,0] 
        brY = bbs[:,4]*sin_r+bbs[:,3]*cos_r + bbs[:,1] 
        blX = -bbs[:,4]*cos_r-bbs[:,3]*sin_r + bbs[:,0]
        blY= -bbs[:,4]*sin_r+bbs[:,3]*cos_r + bbs[:,1] 
        trX = bbs[:,4]*cos_r+bbs[:,3]*sin_r + bbs[:,0] 
        trY = bbs[:,4]*sin_r-bbs[:,3]*cos_r + bbs[:,1] 
        tlX = -bbs[:,4]*cos_r+bbs[:,3]*sin_r + bbs[:,0]
        tlY = -bbs[:,4]*sin_r-bbs[:,3]*cos_r + bbs[:,1] 

        minX = min( torch.min(trX), torch.min(tlX), torch.min(blX), torch.min(brX) )
        minY = min( torch.min(trY), torch.min(tlY), torch.min(blY), torch.min(brY) )
        maxX = max( torch.max(trX), torch.max(tlX), torch.max(blX), torch.max(brX) )
        maxY = max( torch.max(trY), torch.max(tlY), torch.max(blY), torch.max(brY) )
        #if (math.isinf(minX) or math.isinf(minY) or math.isinf(maxX) or math.isinf(maxY) ):
        #    import pdb;pdb.set_trace()

        minX = min(max(minX.item(),0),imageWidth)
        minY = min(max(minY.item(),0),imageHeight)
        maxX = min(max(maxX.item(),0),imageWidth)
        maxY = min(max(maxY.item(),0),imageHeight)
        if minX>=maxX or minY>=maxY:
            return []

        #lx-=minX 
        #ly-=minY 
        #rx-=minX 
        #ry-=minY 
        #tx-=minX 
        #ty-=minY 
        #bx-=minX 
        #by-=minY 
        zeros = torch.zeros_like(trX)
        tImageWidth = torch.ones_like(trX)*imageWidth
        tImageHeight = torch.ones_like(trX)*imageHeight
        trX = torch.min(torch.max(trX,zeros),tImageWidth)
        trY = torch.min(torch.max(trY,zeros),tImageHeight)
        tlX = torch.min(torch.max(tlX,zeros),tImageWidth)
        tlY = torch.min(torch.max(tlY,zeros),tImageHeight)
        brX = torch.min(torch.max(brX,zeros),tImageWidth)
        brY = torch.min(torch.max(brY,zeros),tImageHeight)
        blX = torch.min(torch.max(blX,zeros),tImageWidth)
        blY = torch.min(torch.max(blY,zeros),tImageHeight)
        trX-=minX
        trY-=minY
        tlX-=minX
        tlY-=minY
        brX-=minX
        brY-=minY
        blX-=minX
        blY-=minY




        scaleCand = 0.5
        minX*=scaleCand
        minY*=scaleCand
        maxX*=scaleCand
        maxY*=scaleCand
        #lx  *=scaleCand
        #ly  *=scaleCand
        #rx  *=scaleCand
        #ry  *=scaleCand
        #tx  *=scaleCand
        #ty  *=scaleCand
        #bx  *=scaleCand
        #by  *=scaleCand
        trX *=scaleCand
        trY *=scaleCand
        tlX *=scaleCand
        tlY *=scaleCand
        brX *=scaleCand
        brY *=scaleCand
        blX *=scaleCand
        blY *=scaleCand
        h = bbs[:,3]*scaleCand
        w = bbs[:,4]*scaleCand
        r = bbs[:,2]

        distMul=1.0
        while distMul>0.03:

            boxesDrawn = np.zeros( (math.ceil(maxY-minY),math.ceil(maxX-minX)) ,dtype=int)#torch.IntTensor( (maxY-minY,maxX-minX) ).zero_()
            if boxesDrawn.shape[0]==0 or boxesDrawn.shape[1]==0:
                return []
            #import pdb;pdb.set_trace()
            numBoxes = bbs.size(0)
            for i in range(numBoxes):
                
                #cv2.line( boxesDrawn, (int(tlX[i]),int(tlY[i])),(int(trX[i]),int(trY[i])),i,1)
                #cv2.line( boxesDrawn, (int(trX[i]),int(trY[i])),(int(brX[i]),int(brY[i])),i,1)
                #cv2.line( boxesDrawn, (int(blX[i]),int(blY[i])),(int(brX[i]),int(brY[i])),i,1)
                #cv2.line( boxesDrawn, (int(blX[i]),int(blY[i])),(int(tlX[i]),int(tlY[i])),i,1)

                #These are to catch the wierd case of a (clipped) bb having 0 height or width
                #we just add a bit, this shouldn't greatly effect the heuristic pairing
                if int(tlY[i])==int(trY[i]) and int(tlY[i])==int(brY[i]) and int(tlY[i])==int(blY[i]):
                    if int(tlY[i])<2:
                        blY[i]+=1.1
                        brY[i]+=1.1
                    else:
                        tlY[i]-=1.1
                        trY[i]-=1.1
                if int(tlX[i])==int(trX[i]) and int(tlX[i])==int(brX[i]) and int(tlX[i])==int(blX[i]):
                    if int(tlX[i])<2:
                        trX[i]+=1.1
                        brX[i]+=1.1
                    else:
                        tlX[i]-=1.1
                        blX[i]-=1.1


                rr,cc = draw.polygon_perimeter([int(tlY[i]),int(trY[i]),int(brY[i]),int(blY[i])],[int(tlX[i]),int(trX[i]),int(brX[i]),int(blX[i])],boxesDrawn.shape,True)
                boxesDrawn[rr,cc]=i+1

            #how to walk?
            #walk until number found.
            # if in list, end
            # else add to list, continue
            #list is candidates
            maxDist = 600*scaleCand*distMul
            maxDistY = 200*scaleCand*distMul
            minWidth=30
            minHeight=20
            numFan=5
            
            def pathWalk(myId,startX,startY,angle,distStart=0,splitDist=100):
                hit=set()
                lineId = myId+numBoxes
                if angle<-180:
                    angle+=360
                if angle>180:
                    angle-=360
                if (angle>45 and angle<135) or (angle>-135 and angle<-45):
                    #compute slope based on y stepa
                    yStep=-1
                    #if angle==90 or angle==-90:

                    xStep=1/math.tan(math.pi*angle/180.0)
                else:
                    #compute slope based on x step
                    xStep=1
                    yStep=-math.tan(math.pi*angle/180.0)
                if angle>=135 or angle<-45:
                    xStep*=-1
                    yStep*=-1
                distSoFar=distStart
                prev=0
                numSteps=0
                y=startY
                while distSoFar<maxDist and abs(y-startY)<maxDistY:
                    x=int(round(startX + numSteps*xStep))
                    y=int(round(startY + numSteps*yStep))
                    numSteps+=1
                    if x<0 or y<0 or x>=boxesDrawn.shape[1] or y>=boxesDrawn.shape[0]:
                        break
                    here = boxesDrawn[y,x]
                    #print('{} {} {} : {}'.format(x,y,here,len(hit)))
                    if here>0 and here<=numBoxes and here!=myId:
                        if here in hit and prev!=here:
                            break
                        else:
                            hit.add(here)
                            #print('hit {} at {}, {}  ({})'.format(here,x,y,len(hit)))
                            #elif here == lineId or here == myId:
                            #break
                    else:
                        boxesDrawn[y,x]=lineId
                    prev=here
                    distSoFar= distStart+math.sqrt((x-startX)**2 + (y-startY)**2)

                    #if hitting and maxDist-distSoFar>splitMin and (distSoFar-distStart)>splitDist and len(toSplit)==0:
                    #    #split
                    #    toSplit.append((myId,x,y,angle+45,distSoFar,hit.copy(),splitDist*1.5))
                    #    toSplit.append((myId,x,y,angle-45,distSoFar,hit.copy(),splitDist*1.5))

                return hit

            def fan(boxId,x,y,angle,num,hit):
                deg = 90/(num+1)
                curDeg = angle-45+deg
                for i in range(num):
                    hit.update( pathWalk(boxId,x,y,curDeg) )
                    curDeg+=deg

            def drawIt():
                x = bbs[:,0]*scaleCand - minX
                y = bbs[:,1]*scaleCand - minY
                drawn = np.zeros( (math.ceil(maxY-minY),math.ceil(maxX-minX),3))#torch.IntTensor( (maxY-minY,maxX-minX) ).zero_()
                numBoxes = bbs.size(0)
                for a,b in candidates:
                    cv2.line( drawn, (int(x[a]),int(y[a])),(int(x[b]),int(y[b])),(random.random()*0.5,random.random()*0.5,random.random()*0.5),1)
                for i in range(numBoxes):
                    
                    #cv2.line( boxesDrawn, (int(tlX[i]),int(tlY[i])),(int(trX[i]),int(trY[i])),i,1)
                    #cv2.line( boxesDrawn, (int(trX[i]),int(trY[i])),(int(brX[i]),int(brY[i])),i,1)
                    #cv2.line( boxesDrawn, (int(blX[i]),int(blY[i])),(int(brX[i]),int(brY[i])),i,1)
                    #cv2.line( boxesDrawn, (int(blX[i]),int(blY[i])),(int(tlX[i]),int(tlY[i])),i,1)

                    rr,cc = draw.polygon_perimeter([int(tlY[i]),int(trY[i]),int(brY[i]),int(blY[i])],[int(tlX[i]),int(trX[i]),int(brX[i]),int(blX[i])])
                    drawn[rr,cc]=(random.random()*0.8+.2,random.random()*0.8+.2,random.random()*0.8+.2)
                cv2.imshow('res',drawn)
                #cv2.waitKey()

                rows,cols=boxesDrawn.shape
                colorMap = [(0,0,0)]
                for i in range(numBoxes):
                    colorMap.append((random.random()*0.8+.2,random.random()*0.8+.2,random.random()*0.8+.2))
                for i in range(numBoxes):
                    colorMap.append( (colorMap[i+1][0]/3,colorMap[i+1][1]/3,colorMap[i+1][2]/3) )
                draw2 = np.zeros((rows,cols,3))
                for r in range(rows):
                    for c in range(cols):
                        draw2[r,c] = colorMap[int(round(boxesDrawn[r,c]))]
                        #draw[r,c] = (255,255,255) if boxesDrawn[r,c]>0 else (0,0,0)

                cv2.imshow('d',draw2)
                cv2.waitKey()


            candidates=set()
            for i in range(numBoxes):
                boxId=i+1
                toSplit=[]
                hit = set()

                horzDiv = 1+math.ceil(w[i]/minWidth)
                vertDiv = 1+math.ceil(h[i]/minHeight)

                if horzDiv==1:
                    leftW=0.5
                    rightW=0.5
                    hit.update( pathWalk(boxId, tlX[i].item()*leftW+trX[i].item()*rightW, tlY[i].item()*leftW+trY[i].item()*rightW,r[i].item()+90) )
                    hit.update( pathWalk(boxId, tlX[i].item()*leftW+trX[i].item()*rightW, tlY[i].item()*leftW+trY[i].item()*rightW,r[i].item()-90) )
                else:
                    for j in range(horzDiv):
                        leftW = 1-j/(horzDiv-1)
                        rightW = j/(horzDiv-1)
                        hit.update( pathWalk(boxId, tlX[i].item()*leftW+trX[i].item()*rightW, tlY[i].item()*leftW+trY[i].item()*rightW,r[i].item()+90) )
                        hit.update( pathWalk(boxId, tlX[i].item()*leftW+trX[i].item()*rightW, tlY[i].item()*leftW+trY[i].item()*rightW,r[i].item()-90) )

                if vertDiv==1:
                    topW=0.5
                    botW=0.5
                    hit.update( pathWalk(boxId, tlX[i].item()*topW+blX[i].item()*botW, tlY[i].item()*topW+blY[i].item()*botW,r[i].item()+180) )
                    hit.update( pathWalk(boxId, trX[i].item()*topW+brX[i].item()*botW, trY[i].item()*topW+brY[i].item()*botW,r[i].item()) )
                else:
                    for j in range(vertDiv):
                        topW = 1-j/(vertDiv-1)
                        botW = j/(vertDiv-1)
                        hit.update( pathWalk(boxId, tlX[i].item()*topW+blX[i].item()*botW, tlY[i].item()*topW+blY[i].item()*botW,r[i].item()+180) )
                        hit.update( pathWalk(boxId, trX[i].item()*topW+brX[i].item()*botW, trY[i].item()*topW+brY[i].item()*botW,r[i].item()) )
                fan(boxId,tlX[i].item(),tlY[i].item(),r[i].item()+135,numFan,hit)
                fan(boxId,trX[i].item(),trY[i].item(),r[i].item()+45,numFan,hit)
                fan(boxId,blX[i].item(),blY[i].item(),r[i].item()+225,numFan,hit)
                fan(boxId,brX[i].item(),brY[i].item(),r[i].item()+315,numFan,hit)

                for jId in hit:
                    candidates.add( (min(i,jId-1),max(i,jId-1)) )
            
            #print('candidates:{} ({})'.format(len(candidates),distMul))
            #if len(candidates)>1:
            #    drawIt()
            if len(candidates)+numBoxes<MAX_GRAPH_SIZE and len(candidates)<MAX_CANDIDATES:
                return list(candidates)
            else:
                distMul*=0.75
        #This is a problem, we couldn't prune down enough
        print("ERROR: could not prune number of candidates down: {} (should be {})".format(len(candidates),MAX_GRAPH_SIZE-numBoxes))
        return list(candidates)[:MAX_GRAPH_SIZE-numBoxes]

    def setDEBUG(self):
        self.debug=True
        def save_layerConv0(module,input,output):
            self.debug_conv0=output.cpu()
        self.relFeaturizerConv[0].register_forward_hook(save_layerConv0)
        def save_layerConv1(module,input,output):
            self.debug_conv1=output.cpu()
        self.relFeaturizerConv[1].register_forward_hook(save_layerConv1)
        #def save_layerFC(module,input,output):
            #    self.debug_fc=output.cpu()
        #self.relFeaturizerConv[0].register_forward_hook(save_layerFC)<|MERGE_RESOLUTION|>--- conflicted
+++ resolved
@@ -440,11 +440,7 @@
         for i,(index1, index2) in enumerate(candidates):
             if self.useShapeFeats!='only':
                 #... or make it so index1 is always to top-left one
-<<<<<<< HEAD
-                #TODO not random during validation
-=======
                 #TODO, not random for eval
->>>>>>> 559c828b
                 if random.random()<0.5 and not self.debug:
                     temp=index1
                     index1=index2
