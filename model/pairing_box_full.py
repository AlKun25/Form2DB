from base import BaseModel
import torch
from .pairing_box_net import PairingBoxNet #, YoloBoxDetector
from model import *


class PairingBoxFull(BaseModel):
    def __init__(self, config):
        super(PairingBoxFull, self).__init__(config)

        checkpoint = torch.load(config['detector_checkpoint'])
        detector_config = config['detector_config'] if 'detector_config' in config else checkpoint['config']['model']
        if 'state_dict' in checkpoint:
            self.detector = eval(checkpoint['config']['arch'])(detector_config)
            self.detector.load_state_dict(checkpoint['state_dict'])
        else:
            self.detector = checkpoint['model']
        self.detector.forPairing=True
        for param in self.detector.parameters(): 
            param.will_use_grad=param.requires_grad 
            param.requires_grad=False 
        self.detector_frozen=True
        for param in self.detector.parameters():
            param.will_use_grad=param.requires_grad
            param.requires_grad=False

        self.pairer = PairingBoxNet(
                config['pairer_config'],
                detector_config,
                self.detector.last_channels,
                self.detector.scale)

<<<<<<< HEAD
    def unfreeze(self):
        for param in self.detector.parameters():
            param.requires_grad=param.will_use_grad
        self.detector_frozen=False

    def forward(self, image, queryMask):
        if self.detector_frozen:
            self.detector.eval()
            with torch.no_grad():
                bbPredictions, offsetPredictions, pointPreds, pixelPreds = self.detector(image)
=======
        self.numBBTypes = self.pairer.numBBTypes
        self.numBBParams = self.pairer.numBBParams
        self.scale = self.pairer.scale
        self.anchors = self.pairer.anchors
        self.rotation = self.pairer.rotation

        self.storedImageName=None

 
    def unfreeze(self): 
        for param in self.detector.parameters(): 
            param.requires_grad=param.will_use_grad 
        self.detector_frozen=False
        

    def forward(self, image, queryMask,imageName=None):
        #pad so that upsampling from model features works
        padH=(self.detector.scale-(image.size(2)%self.detector.scale))%self.detector.scale
        padW=(self.detector.scale-(image.size(3)%self.detector.scale))%self.detector.scale
        if padH!=0 or padW!=0:
            padder = torch.nn.ZeroPad2d((0,padW,0,padH))
            image = padder(image)
            queryMask = padder(queryMask)
        if not self.training and self.storedImageName is not None and imageName==self.storedImageName:
            offsetPredictionsD=self.storedOffsetPredictionsD
            final_features=self.storedFinal_features
>>>>>>> fa04277f
        else:
            save=not self.training
            self.storedOffsetPredictionsD=None
            self.storedFinal_features=None
            if self.detector_frozen:
                #self.detector.eval()
                #with torch.no_grad():
                #batch size set to one to accomidate
                offsetPredictionsD = self.detector(image)
            else:
                offsetPredictionsD = self.detector(image)
            final_features=self.detector.final_features

            if save:
                self.storedOffsetPredictionsD=offsetPredictionsD
                self.storedFinal_features=final_features
                self.storedImageName=imageName

        bbPredictions, offsetPredictions = self.pairer( image,
                                                        queryMask,
                                                        final_features, 
                                                        offsetPredictionsD)

        return bbPredictions, offsetPredictions<|MERGE_RESOLUTION|>--- conflicted
+++ resolved
@@ -30,18 +30,6 @@
                 self.detector.last_channels,
                 self.detector.scale)
 
-<<<<<<< HEAD
-    def unfreeze(self):
-        for param in self.detector.parameters():
-            param.requires_grad=param.will_use_grad
-        self.detector_frozen=False
-
-    def forward(self, image, queryMask):
-        if self.detector_frozen:
-            self.detector.eval()
-            with torch.no_grad():
-                bbPredictions, offsetPredictions, pointPreds, pixelPreds = self.detector(image)
-=======
         self.numBBTypes = self.pairer.numBBTypes
         self.numBBParams = self.pairer.numBBParams
         self.scale = self.pairer.scale
@@ -68,7 +56,6 @@
         if not self.training and self.storedImageName is not None and imageName==self.storedImageName:
             offsetPredictionsD=self.storedOffsetPredictionsD
             final_features=self.storedFinal_features
->>>>>>> fa04277f
         else:
             save=not self.training
             self.storedOffsetPredictionsD=None
