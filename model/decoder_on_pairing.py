--- conflicted
+++ resolved
@@ -77,18 +77,11 @@
 
     def forward(self,image,gtBBs,gtTrans,questions,answers=None):
         device = image.device
-<<<<<<< HEAD
         if not self.only_q:
             if self.layoutlm is not None:
-                layoutlm_feats = runLayoutLM(image.size(),gtBBs[0],gtTrans,image.device,self.layoutlm_tokenizer,self.layoutlm,keep_ends=True,all_tokens=self.doc_skip) #this assumes a single batch
+                layoutlm_feats = runLayoutLM(image.size(),gtBBs[0],gtTrans,image.device,self.layoutlm_tokenizer,self.layoutlm,keep_ends=True,all_tokens=True) #this assumes a single batch
             else:
                 layoutlm_feats = self.layout_model(image.size(),gtBBs[0],gtTrans,image.device)
-=======
-        if self.layoutlm is not None:
-            layoutlm_feats = runLayoutLM(image.size(),gtBBs[0],gtTrans,image.device,self.layoutlm_tokenizer,self.layoutlm,keep_ends=True,all_tokens=True) #this assumes a single batch
-        else:
-            layoutlm_feats = self.layout_model(image.size(),gtBBs[0],gtTrans,image.device)
->>>>>>> f9d992fd
 
             layoutlm_feats =self.change_layoutlm(layoutlm_feats)
             #Maybe pos encode layoutlm as well, to account for times its been processed in two batches
