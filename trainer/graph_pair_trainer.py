import numpy as np
import torch
from base import BaseTrainer
import timeit
from utils import util
from collections import defaultdict
from evaluators import FormsBoxDetect_printer
from utils.yolo_tools import non_max_sup_iou, AP_iou, non_max_sup_dist, AP_dist, getTargIndexForPreds_iou, getTargIndexForPreds_dist, computeAP
from datasets.testforms_graph_pair import display
import random


class GraphPairTrainer(BaseTrainer):
    """
    Trainer class

    Note:
        Inherited from BaseTrainer.
        self.optimizer is by default handled by BaseTrainer based on config.
    """
    def __init__(self, model, loss, metrics, resume, config,
                 data_loader, valid_data_loader=None, train_logger=None):
        super(GraphPairTrainer, self).__init__(model, loss, metrics, resume, config, train_logger)
        self.config = config
        if 'loss_params' in config:
            self.loss_params=config['loss_params']
        else:
            self.loss_params={}
        self.lossWeights = config['loss_weights'] if 'loss_weights' in config else {"box": 1, "rel":1}
        self.loss['box'] = self.loss['box'](**self.loss_params['box'], 
                num_classes=model.numBBTypes, 
                rotation=model.rotation, 
                scale=model.scale,
                anchors=model.anchors)
        self.batch_size = data_loader.batch_size
        self.data_loader = data_loader
        self.data_loader_iter = iter(data_loader)
        #for i in range(self.start_iteration,
        self.valid_data_loader = valid_data_loader
        self.valid = True if self.valid_data_loader is not None else False
        #self.log_step = int(np.sqrt(self.batch_size))
        #lr schedule from "Attention is all you need"
        #base_lr=config['optimizer']['lr']
        self.useLearningSchedule = config['trainer']['use_learning_schedule'] if 'use_learning_schedule' in config['trainer'] else False
        if self.useLearningSchedule=='cyclic':
            min_lr_mul = config['trainer']['min_lr_mul'] if 'min_lr_mul' in config['trainer'] else 0.001
            cycle_size = config['trainer']['cycle_size'] if 'cycle_size' in config['trainer'] else 500
            lr_lambda = lambda step_num: (1-(1-min_lr_mul)*((step_num-1)%cycle_size)/(cycle_size-1))
            self.lr_schedule = torch.optim.lr_scheduler.LambdaLR(self.optimizer,lr_lambda)
<<<<<<< HEAD
        if self.useLearningSchedule=='LR_test':
            start_lr=0.000001
            slope = (1-start_lr)/self.iterations
            lr_lambda = lambda step_num: start_lr + slope*step_num
            self.lr_schedule = torch.optim.lr_scheduler.LambdaLR(self.optimizer,lr_lambda)
=======
        if self.useLearningSchedule=='cyclic-full':
            min_lr_mul = config['trainer']['min_lr_mul'] if 'min_lr_mul' in config['trainer'] else 0.25
            cycle_size = config['trainer']['cycle_size'] if 'cycle_size' in config['trainer'] else 500
            def trueCycle (step_num):
                cycle_num = step_num//cycle_size
                if cycle_num%2==0: #even, rising
                    return ((1-min_lr_mul)*((step_num)%cycle_size)/(cycle_size-1)) + min_lr_mul
                else: #odd
                    return (1-(1-min_lr_mul)*((step_num)%cycle_size)/(cycle_size-1))
                self.lr_schedule = torch.optim.lr_scheduler.LambdaLR(self.optimizer,trueCycle)
>>>>>>> 012aa929
        elif self.useLearningSchedule is True:
            warmup_steps = config['trainer']['warmup_steps'] if 'warmup_steps' in config['trainer'] else 1000
            #lr_lambda = lambda step_num: min((step_num+1)**-0.3, (step_num+1)*warmup_steps**-1.3)
            lr_lambda = lambda step_num: min((max(0.000001,step_num-(warmup_steps-3))/100)**-0.1, step_num*(1.485/warmup_steps)+.01)
            #y=((x-(2000-3))/100)^-0.1 and y=x*(1.485/2000)+0.01
            self.lr_schedule = torch.optim.lr_scheduler.LambdaLR(self.optimizer,lr_lambda)
        else:
            print('Unrecognized learning schedule: {}'.format(self.useLearningSchedule))
            exit()


        #default is unfrozen, can be frozen by setting 'start_froze' in the PairingGraph models params
        self.unfreeze_detector = config['trainer']['unfreeze_detector'] if 'unfreeze_detector' in config['trainer'] else None

        self.thresh_conf = config['trainer']['thresh_conf'] if 'thresh_conf' in config['trainer'] else 0.92
        self.thresh_intersect = config['trainer']['thresh_intersect'] if 'thresh_intersect' in config['trainer'] else 0.4
        self.thresh_rel = config['trainer']['thresh_rel'] if 'thresh_rel' in config['trainer'] else 0.5

        #we iniailly train the pairing using GT BBs, but eventually need to fine-tune the pairing using the networks performance
        self.stop_from_gt = config['trainer']['stop_from_gt'] if 'stop_from_gt' in config['trainer'] else None
        self.partial_from_gt = config['trainer']['partial_from_gt'] if 'partial_from_gt' in config['trainer'] else None
        self.max_use_pred = config['trainer']['max_use_pred'] if 'max_use_pred' in config['trainer'] else 0.9

        self.conf_thresh_init = config['trainer']['conf_thresh_init'] if 'conf_thresh_init' in config['trainer'] else 0.9
        self.conf_thresh_change_iters = config['trainer']['conf_thresh_change_iters'] if 'conf_thresh_change_iters' in config['trainer'] else 5000

        self.train_hard_detect_limit = config['trainer']['train_hard_detect_limit'] if 'train_hard_detect_limit' in config['trainer'] else 100
        self.val_hard_detect_limit = config['trainer']['val_hard_detect_limit'] if 'val_hard_detect_limit' in config['trainer'] else 300

        self.useBadBBPredForRelLoss = config['trainer']['use_all_bb_pred_for_rel_loss'] if 'use_all_bb_pred_for_rel_loss' in config['trainer'] else False
        if self.useBadBBPredForRelLoss is True:
            self.useBadBBPredForRelLoss=1

        self.adaptLR = config['trainer']['adapt_lr'] if 'adapt_lr' in config['trainer'] else False
        self.adaptLR_base = config['trainer']['adapt_lr_base'] if 'adapt_lr_base' in config['trainer'] else 165 #roughly average number of rels
        self.adaptLR_ep = config['trainer']['adapt_lr_ep'] if 'adapt_lr_ep' in config['trainer'] else 15

        self.debug = 'DEBUG' in  config['trainer']

        #Name change
        if 'edge' in self.lossWeights:
            self.lossWeights['rel'] = self.lossWeights['edge']
        if 'edge' in self.loss:
            self.loss['rel'] = self.loss['edge']

    def _to_tensor(self, instance):
        image = instance['img']
        bbs = instance['bb_gt']
        adjaceny = instance['adj']
        num_neighbors = instance['num_neighbors']

        if self.with_cuda:
            image = image.to(self.gpu)
            if bbs is not None:
                bbs = bbs.to(self.gpu)
            if num_neighbors is not None:
                num_neighbors = num_neighbors.to(self.gpu)
            #adjacenyMatrix = adjacenyMatrix.to(self.gpu)
        return image, bbs, adjaceny, num_neighbors

    def _eval_metrics(self, typ,name,output, target):
        if len(self.metrics[typ])>0:
            #acc_metrics = np.zeros(len(self.metrics[typ]))
            met={}
            cpu_output=[]
            for pred in output:
                cpu_output.append(output.cpu().data.numpy())
            target = target.cpu().data.numpy()
            for i, metric in enumerate(self.metrics[typ]):
                met[name+metric.__name__] = metric(cpu_output, target)
            return acc_metrics
        else:
            #return np.zeros(0)
            return {}

    def useGT(self,iteration):
        if self.stop_from_gt is not None and iteration>=self.stop_from_gt:
            return random.random()>self.max_use_pred #I think it's best to always have some GT examples
        elif self.partial_from_gt is not None and iteration>=self.partial_from_gt:
            return random.random()> self.max_use_pred*(iteration-self.partial_from_gt)/(self.stop_from_gt-self.partial_from_gt)
        else:
            return True

    def _train_iteration(self, iteration):
        """
        Training logic for an iteration

        :param iteration: Current training iteration.
        :return: A log that contains all information you want to save.

        Note:
            If you have additional information to record, for example:
                > additional_log = {"x": x, "y": y}
            merge it with log before return. i.e.
                > log = {**log, **additional_log}
                > return log

            The metrics in log must have the key 'metrics'.
        """
        if self.unfreeze_detector is not None and iteration>=self.unfreeze_detector:
            self.model.unfreeze()
        self.model.train()
        #self.model.eval()
        #print("WARNING EVAL")
        if self.useLearningSchedule:
            self.lr_schedule.step()

        ##tic=timeit.default_timer()
        batch_idx = (iteration-1) % len(self.data_loader)
        try:
            thisInstance = self.data_loader_iter.next()
        except StopIteration:
            self.data_loader_iter = iter(self.data_loader)
            thisInstance = self.data_loader_iter.next()
        if not self.model.detector.predNumNeighbors:
            thisInstance['num_neighbors']=None
        ##toc=timeit.default_timer()
        ##print('data: '+str(toc-tic))
        
        ##tic=timeit.default_timer()

        self.optimizer.zero_grad()

        ##toc=timeit.default_timer()
        ##print('for: '+str(toc-tic))
        #loss = self.loss(output, target)
        index=0
        losses={}
        ##tic=timeit.default_timer()

        #if self.iteration % self.save_step == 0:
        #    targetPoints={}
        #    targetPixels=None
        #    _,lossC=FormsBoxPair_printer(None,thisInstance,self.model,self.gpu,self._eval_metrics,self.checkpoint_dir,self.iteration,self.loss['box'])
        #    loss, position_loss, conf_loss, class_loss, recall, precision = lossC
        #else:
        if self.conf_thresh_change_iters > iteration:
            threshIntur = 1 - iteration/self.conf_thresh_change_iters
        else:
            threshIntur = None
        image, targetBoxes, adj, target_num_neighbors = self._to_tensor(thisInstance)
        useGT = self.useGT(iteration)
        if useGT:
            outputBoxes, outputOffsets, relPred, relIndexes, bbPred = self.model(image,targetBoxes,target_num_neighbors,True,
                    otherThresh=self.conf_thresh_init, otherThreshIntur=threshIntur, hard_detect_limit=self.train_hard_detect_limit)
            #_=None
            #gtPairing,predPairing = self.prealignedEdgePred(adj,relPred)
            predPairingShouldBeTrue,predPairingShouldBeFalse, eRecall,ePrec,fullPrec,ap = self.prealignedEdgePred(adj,relPred,relIndexes)
            if bbPred is not None:
                if self.model.predNN or self.model.predClass:
                    if target_num_neighbors is not None:
                        alignedNN_use = target_num_neighbors[0]
                    bbPredNN_use = bbPred[:,0]
                    start=1
                else:
                    start=0
                if self.model.predClass:
                    if targetBoxes is not None:
                        alignedClass_use =  targetBoxes[0,:,13:13+self.model.numBBTypes]
                    bbPredClass_use = bbPred[:,start:start+self.model.numBBTypes]
            else:
                bbPredNN_use=None
                bbPredClass_use=None
        else:
            outputBoxes, outputOffsets, relPred, relIndexes, bbPred = self.model(image,
                    otherThresh=self.conf_thresh_init, otherThreshIntur=threshIntur, hard_detect_limit=self.train_hard_detect_limit)
            #gtPairing,predPairing = self.alignEdgePred(targetBoxes,adj,outputBoxes,relPred)
            predPairingShouldBeTrue,predPairingShouldBeFalse, eRecall,ePrec,fullPrec,ap, bbAlignment, bbFullHit = self.alignEdgePred(targetBoxes,adj,outputBoxes,relPred,relIndexes)
            if bbPred is not None:
                #create aligned GT
                #this was wrong...
                    #first, remove unmatched predicitons that didn't overlap (weren't close) to any targets
                    #toKeep = 1-((bbNoIntersections==1) * (bbAlignment==-1))
                #remove predictions that overlapped with GT, but not enough
                if self.model.predNN:
                    start=1
                    toKeep = 1-((bbFullHit==0) * (bbAlignment!=-1)) #toKeep = not (incomplete_overlap and did_overlap)
                    bbPredNN_use = bbPred[toKeep][:,0]
                    bbAlignment_use = bbAlignment[toKeep]
                    #becuase we used -1 to indicate no match (in bbAlignment), we add 0 as the last position in the GT, as unmatched 
                    if target_num_neighbors is not None:
                        target_num_neighbors_use = torch.cat((target_num_neighbors[0].float(),torch.zeros(1).to(target_num_neighbors.device)),dim=0)
                    else:
                        target_num_neighbors_use = torch.zeros(1).to(bbPred.device)
                    alignedNN_use = target_num_neighbors_use[bbAlignment_use]
                else:
                    start=0
                if self.model.predClass:
                    #We really don't care about the class of non-overlapping instances
                    if targetBoxes is not None:
                        toKeep = bbFullHit==1
                        if toKeep.any():
                            bbPredClass_use = bbPred[toKeep][:,start:start+self.model.numBBTypes]
                            bbAlignment_use = bbAlignment[toKeep]
                            alignedClass_use =  targetBoxes[0][bbAlignment_use][:,13:13+self.model.numBBTypes] #There should be no -1 indexes in hereS
                        else:
                            alignedClass_use = None
                            bbPredClass_use = None
                    else:
                        alignedClass_use = None
            else:
                bbPredNN_use = None
                bbPredClass_use = None
        if relPred is not None:
            numEdgePred = relPred.size(0)
            if predPairingShouldBeTrue is not None:
                lenTrue = predPairingShouldBeTrue.size(0)
            else:
                lenTrue = 0
            if predPairingShouldBeFalse is not None:
                lenFalse = predPairingShouldBeFalse.size(0)
            else:
                lenFalse = 0
        else:
            numEdgePred = lenTrue = lenFalse = 0
        numBoxPred = outputBoxes.size(0)
        #if iteration>25:
        #    import pdb;pdb.set_trace()
        #if len(predPairing.size())>0 and predPairing.size(0)>0:
        #    relLoss = self.loss['rel'](predPairing,gtPairing)
        #else:
        #    relLoss = torch.tensor(0.0,requires_grad=True).to(image.device)
        #relLoss = torch.tensor(0.0).to(image.device)
        relLoss = None
        #seperating the loss into true and false portions is not only convienint, it balances the loss between true/false examples
        if predPairingShouldBeTrue is not None and predPairingShouldBeTrue.size(0)>0:
            ones = torch.ones_like(predPairingShouldBeTrue).to(image.device)
            relLoss = self.loss['rel'](predPairingShouldBeTrue,ones)
            debug_avg_relTrue = predPairingShouldBeTrue.mean().item()
        else:
            debug_avg_relTrue =0 
        if predPairingShouldBeFalse is not None and predPairingShouldBeFalse.size(0)>0:
            zeros = torch.zeros_like(predPairingShouldBeFalse).to(image.device)
            relLossFalse = self.loss['rel'](predPairingShouldBeFalse,zeros)
            if relLoss is None:
                relLoss=relLossFalse
            else:
                relLoss+=relLossFalse
            debug_avg_relFalse = predPairingShouldBeFalse.mean().item()
        else:
            debug_avg_relFalse = 0
        if relLoss is not None:
            relLoss *= self.lossWeights['rel']



        if not self.model.detector_frozen:
            if targetBoxes is not None:
                targSize = targetBoxes.size(1)
            else:
                targSize =0 
            #import pdb;pdb.set_trace()
            boxLoss, position_loss, conf_loss, class_loss, nn_loss, recall, precision = self.loss['box'](outputOffsets,targetBoxes,[targSize],target_num_neighbors)
            boxLoss *= self.lossWeights['box']
            if relLoss is not None:
                loss = relLoss + boxLoss
            else:
                loss = boxLoss
        else:
            loss = relLoss


        if self.model.predNN and bbPredNN_use is not None and bbPredNN_use.size(0)>0:
            nn_loss_final = self.loss['nn'](bbPredNN_use,alignedNN_use)
            nn_loss_final *= self.lossWeights['nn']

            loss += nn_loss_final
            nn_loss_final = nn_loss_final.item()
        else:
            nn_loss_final=0

        if self.model.predClass and bbPredClass_use is not None and bbPredClass_use.size(0)>0:
            class_loss_final = self.loss['class'](bbPredClass_use,alignedClass_use)
            class_loss_final *= self.lossWeights['class']
            loss += class_loss_final
            class_loss_final = class_loss_final.item()
        else:
            class_loss_final = 0
            
        ##toc=timeit.default_timer()
        ##print('loss: '+str(toc-tic))
        ##tic=timeit.default_timer()
        if not self.debug:
            predPairingShouldBeTrue= predPairingShouldBeFalse=outputBoxes=outputOffsets=relPred=image=targetBoxes=relLossFalse=None
        if relLoss is not None:
            relLoss = relLoss.item()
        else:
            relLoss = 0
        if not self.model.detector_frozen:
            boxLoss = boxLoss.item()
        else:
            boxLoss = 0
        if loss is not None:
            if self.adaptLR:
                #if we only have a few relationship preds, step smaller so that we don't skew with a bad bias
                #This effects the box loss too so that it doesn't yank the detector/backbone features around
                #we actually just scale the loss, but its all the same :)
                scale = (numEdgePred+self.adaptLR_ep)/(self.adaptLR_ep+self.adaptLR_base)
                loss *= scale
            loss.backward()

            torch.nn.utils.clip_grad_value_(self.model.parameters(),1)
            self.optimizer.step()

            loss = loss.item()
        else:
            loss=0

        ##toc=timeit.default_timer()
        ##print('bac: '+str(toc-tic))

        #tic=timeit.default_timer()
        metrics={}
        #index=0
        #for name, target in targetBoxes.items():
        #    metrics = {**metrics, **self._eval_metrics('box',name,output, target)}
        #for name, target in targetPoints.items():
        #    metrics = {**metrics, **self._eval_metrics('point',name,output, target)}
        #    metrics = self._eval_metrics(name,output, target)
        #toc=timeit.default_timer()
        #print('metric: '+str(toc-tic))

        #perAnchor={}
        #for i in range(avg_conf_per_anchor.size(0)):
        #    perAnchor['anchor{}'.format(i)]=avg_conf_per_anchor[i]

        log = {
            'loss': loss,
            'boxLoss': boxLoss,
            'relLoss': relLoss,
            'edgePredLens':np.array([numEdgePred,numBoxPred,numEdgePred+numBoxPred,-1],dtype=np.float),
            'rel_recall':eRecall,
            #'rel_prec': ePrec,
            'rel_fullPrec':fullPrec,
            'rel_F': (eRecall+fullPrec)/2,
            #'debug_avg_relTrue': debug_avg_relTrue,
            #'debug_avg_relFalse': debug_avg_relFalse,

            **metrics,
        }
        if self.model.predNN:
            log['nn_loss_final'] = nn_loss_final
            if not self.model.detector_frozen:
                log['nn_loss_diff'] = nn_loss_final-nn_loss
        if self.model.predClass:
            log['class_loss_final'] = class_loss_final
            if not self.model.detector_frozen:
                log['class_loss_diff'] = class_loss_final-class_loss
        if ap is not None:
            log['rel_AP']=ap

        #if iteration%10==0:
        #image=None
        #queryMask=None
        #targetBoxes=None
        #outputBoxes=None
        #outputOffsets=None
        #loss=None
        #torch.cuda.empty_cache()


        return log#
    def _minor_log(self, log):
        ls=''
        for key,val in log.items():
            ls += key
            if type(val) is float:
                ls +=': {:.6f},\t'.format(val)
            else:
                ls +=': {},\t'.format(val)
        self.logger.info('Train '+ls)

    def _valid_epoch(self):
        """
        Validate after training an epoch

        :return: A log that contains information about validation

        Note:
            The validation metrics in log must have the key 'val_metrics'.
        """
        self.model.eval()
        total_val_loss = 0
        total_box_loss =0
        total_rel_loss =0
        total_rel_recall=0
        total_rel_prec=0
        total_rel_fullPrec=0
        total_AP=0
        AP_count=0
        total_val_metrics = np.zeros(len(self.metrics))
        nn_loss_final_total=0
        nn_loss_diff_total=0
        class_loss_final_total=0
        class_loss_diff_total=0

        numClasses = self.model.numBBTypes
        if 'no_blanks' in self.config['validation'] and not self.config['data_loader']['no_blanks']:
            numClasses-=1
        mAP = 0
        mAP_count = 0
        mRecall = np.zeros(numClasses)
        mPrecision = np.zeros(numClasses)

        with torch.no_grad():
            losses = defaultdict(lambda: 0)
            for batch_idx, instance in enumerate(self.valid_data_loader):
                if not self.model.detector.predNumNeighbors:
                    instance['num_neighbors']=None
                if not self.logged:
                    print('iter:{} valid batch: {}/{}'.format(self.iteration,batch_idx,len(self.valid_data_loader)), end='\r')

                image, targetBoxes, adjM, target_num_neighbors = self._to_tensor(instance)

                outputBoxes, outputOffsets, relPred, relIndexes, bbPred, = self.model(image, hard_detect_limit=self.val_hard_detect_limit)
                #loss = self.loss(output, target)
                loss = 0
                index=0
                
                predPairingShouldBeTrue,predPairingShouldBeFalse, recall,prec,fullPrec, ap, bbAlignment, bbFullHit = self.alignEdgePred(targetBoxes,adjM,outputBoxes,relPred,relIndexes)
                total_rel_recall+=recall
                total_rel_prec+=prec
                total_rel_fullPrec+=fullPrec
                if ap is not None:
                    total_AP+=ap
                    AP_count+=1
                #relLoss = torch.tensor(0.0,requires_grad=True).to(image.device)
                relLoss=None
                if predPairingShouldBeTrue is not None and predPairingShouldBeTrue.size(0)>0:
                    relLoss = self.loss['rel'](predPairingShouldBeTrue,torch.ones_like(predPairingShouldBeTrue).to(image.device))
                if predPairingShouldBeFalse is not None  and predPairingShouldBeFalse.size(0)>0:
                    relFalseLoss = self.loss['rel'](predPairingShouldBeFalse,torch.zeros_like(predPairingShouldBeFalse).to(image.device))
                    if relLoss is not None:
                        relLoss += relFalseLoss
                    else:
                        relLoss = relFalseLoss
                if relLoss is None:
                    relLoss = torch.tensor(0.0).to(image.device)
                #else:
                #    relLoss = relLoss.cpu()
                if not self.model.detector_frozen:
                    boxLoss, position_loss, conf_loss, class_loss, nn_loss, recallX, precisionX = self.loss['box'](outputOffsets,targetBoxes,[targetBoxes.size(1)],target_num_neighbors)
                    loss = relLoss*self.lossWeights['rel'] + boxLoss*self.lossWeights['box']
                else:
                    boxLoss=torch.tensor(0.0)
                    loss = relLoss*self.lossWeights['rel']
                total_box_loss+=boxLoss.item()
                total_rel_loss+=relLoss.item()

                if bbPred is not None:
                    #create aligned GT
                    #this was wrong...
                        #first, remove unmatched predicitons that didn't overlap (weren't close) to any targets
                        #toKeep = 1-((bbNoIntersections==1) * (bbAlignment==-1))
                    #remove predictions that overlapped with GT, but not enough
                    if self.model.predNN:
                        start=1
                        toKeep = 1-((bbFullHit==0) * (bbAlignment!=-1)) #toKeep = not (incomplete_overlap and did_overlap)
                        bbPredNN_use = bbPred[toKeep][:,0]
                        bbAlignment_use = bbAlignment[toKeep]
                        #becuase we used -1 to indicate no match (in bbAlignment), we add 0 as the last position in the GT, as unmatched 
                        if target_num_neighbors is not None:
                            target_num_neighbors_use = torch.cat((target_num_neighbors[0].float(),torch.zeros(1).to(target_num_neighbors.device)),dim=0)
                        else:
                            target_num_neighbors_use = torch.zeros(1).to(bbPred.device)
                        alignedNN_use = target_num_neighbors_use[bbAlignment_use]
                    else:
                        start=0
                    if self.model.predClass:
                        #We really don't care about the class of non-overlapping instances
                        if targetBoxes is not None:
                            toKeep = bbFullHit==1
                            bbPredClass_use = bbPred[toKeep][:,start:start+self.model.numBBTypes]
                            bbAlignment_use = bbAlignment[toKeep]
                            alignedClass_use =  targetBoxes[0][bbAlignment_use][:,13:13+self.model.numBBTypes] #There should be no -1 indexes in hereS
                        else:
                            alignedClass_use = None
                else:
                    bbPredNN_use = None
                    bbPredClass_use = None

                if self.model.predNN and bbPredNN_use is not None and bbPredNN_use.size(0)>0:
                    nn_loss_final = self.loss['nn'](bbPredNN_use,alignedNN_use)
                    nn_loss_final *= self.lossWeights['nn']

                    loss += nn_loss_final.to(loss.device)
                    nn_loss_final = nn_loss_final.item()
                else:
                    nn_loss_final=0
                nn_loss_final_total += nn_loss_final

                if self.model.predClass and bbPredClass_use is not None and bbPredClass_use.size(0)>0:
                    class_loss_final = self.loss['class'](bbPredClass_use,alignedClass_use)
                    class_loss_final *= self.lossWeights['class']
                    loss += class_loss_final
                    class_loss_final = class_loss_final.item()
                else:
                    class_loss_final = 0
                class_loss_final_total += class_loss_final

                if not self.model.detector_frozen:
                    nn_loss_diff_total += nn_loss_final-nn_loss
                    class_loss_diff_total += class_loss_final-class_loss
                
                if self.model.detector.predNumNeighbors:
                    outputBoxes=torch.cat((outputBoxes[:,0:6],outputBoxes[:,7:]),dim=1) #throw away NN pred
                if targetBoxes is not None:
                    targetBoxes = targetBoxes.cpu()
                if targetBoxes is not None:
                    target_for_b = targetBoxes[0]
                else:
                    target_for_b = torch.empty(0)
                if self.model.rotation:
                    ap_5, prec_5, recall_5 =AP_dist(target_for_b,outputBoxes,0.9,numClasses)
                else:
                    ap_5, prec_5, recall_5 =AP_iou(target_for_b,outputBoxes,0.5,numClasses)

                #import pdb;pdb.set_trace()
                if ap_5 is not None:
                    mAP+=ap_5
                    mAP_count+=1
                mRecall += np.array(recall_5)
                mPrecision += np.array(prec_5)

                total_val_loss += loss.item()
                loss=relFalseLoss=relLoss=boxLoss=None
                instance=predPairingShouldBeTrue= predPairingShouldBeFalse=outputBoxes=outputOffsets=relPred=image=targetBoxes=relLossFalse=None
                #total_val_metrics += self._eval_metrics(output, target)
        if mAP_count==0:
            mAP_count=1
        toRet= {
            'val_loss': total_val_loss / len(self.valid_data_loader),
            'val_box_loss': total_box_loss / len(self.valid_data_loader),
            'val_rel_loss': total_rel_loss / len(self.valid_data_loader),
            'val_metrics': (total_val_metrics / len(self.valid_data_loader)).tolist(),
            'val_bb_recall':(mRecall/len(self.valid_data_loader)).tolist(),
            'val_bb_precision':(mPrecision/len(self.valid_data_loader)).tolist(),
            #'val_bb_F':(( (mRecall+mPrecision)/2 )/len(self.valid_data_loader)).tolist(),
            'val_bb_F_avg':(( (mRecall+mPrecision)/2 )/len(self.valid_data_loader)).mean(),
            'val_bb_mAP':(mAP/mAP_count),
            'val_rel_recall':total_rel_recall/len(self.valid_data_loader),
            'val_rel_prec':total_rel_prec/len(self.valid_data_loader),
            'val_rel_F':(total_rel_prec+total_rel_recall)/(2*len(self.valid_data_loader)),
            'val_rel_fullPrec':total_rel_fullPrec/len(self.valid_data_loader),
            'val_rel_mAP': total_AP/AP_count
            #'val_position_loss':total_position_loss / len(self.valid_data_loader),
            #'val_conf_loss':total_conf_loss / len(self.valid_data_loader),
            #'val_class_loss':tota_class_loss / len(self.valid_data_loader),
        }
        if self.model.predNN:
            toRet['val_nn_loss_final']=nn_loss_final_total/len(self.valid_data_loader)
            toRet['val_nn_loss_diff']=nn_loss_diff_total/len(self.valid_data_loader)
        if self.model.predClass:
            toRet['val_class_loss_final']=class_loss_final_total/len(self.valid_data_loader)
            toRet['val_class_loss_diff']=class_loss_diff_total/len(self.valid_data_loader)
        return toRet


    def alignEdgePred(self,targetBoxes,adj,outputBoxes,relPred,relIndexes):
        if relPred is None or targetBoxes is None:
            if targetBoxes is None:
                if relPred is not None and (relPred>self.thresh_rel).any():
                    prec=0
                    ap=0
                else:
                    prec=1
                    ap=1
                recall=1
                targIndex = -torch.ones(outputBoxes.size(0))
            elif relPred is None:
                if targetBoxes is not None:
                    recall=0
                    ap=0
                else:
                    recall=1
                    ap=1
                prec=1
                targIndex = None

            return torch.tensor([]),torch.tensor([]),recall,prec,prec,ap, targIndex, torch.ones(outputBoxes.size(0))
        targetBoxes = targetBoxes.cpu()
        #decide which predicted boxes belong to which target boxes
        #should this be the same as AP_?
        numClasses = 2

        if self.model.rotation:
            targIndex, fullHit = getTargIndexForPreds_dist(targetBoxes[0],outputBoxes,1.1,numClasses,hard_thresh=False)
        else:
            targIndex, fullHit = getTargIndexForPreds_iou(targetBoxes[0],outputBoxes,0.4,numClasses,hard_thresh=False)
        #else:
        #    if self.model.rotation:
        #        targIndex, predsWithNoIntersection = getTargIndexForPreds_dist(targetBoxes[0],outputBoxes,1.1,numClasses)
        #    else:
        #        targIndex, predsWithNoIntersection = getTargIndexForPreds_iou(targetBoxes[0],outputBoxes,0.4,numClasses)

        #Create gt vector to match relPred.values()

        rels = relIndexes #relPred._indices().cpu()
        predsAll = relPred #relPred._values()
        sigPredsAll = torch.sigmoid(predsAll)
        predsPos = []
        predsNeg = []
        scores = []
        matches=0
        truePred=falsePred=badPred=0
        for i,(n0,n1) in enumerate(rels):
            t0 = targIndex[n0].item()
            t1 = targIndex[n1].item()
            if t0>=0 and t1>=0:
                if (min(t0,t1),max(t0,t1)) in adj:
                    #if self.useBadBBPredForRelLoss!='fixed' or (fullHit[n0] and fullHit[n1]):
                    if fullHit[n0] and fullHit[n1]:
                        matches+=1
                        predsPos.append(predsAll[i])
                        scores.append( (sigPredsAll[i],True) )
                        if sigPredsAll[i]>self.thresh_rel:
                            truePred+=1
                    else:
                        scores.append( (sigPredsAll[i],False) ) #for the sake of scoring, this is a bad relationship
                else:
                    predsNeg.append(predsAll[i])
                    scores.append( (sigPredsAll[i],False) )
                    if sigPredsAll[i]>self.thresh_rel:
                        falsePred+=1
            else:
                #if self.useBadBBPredForRelLoss=='fixed' or (self.useBadBBPredForRelLoss and (predsWithNoIntersection[n0] or predsWithNoIntersection[n1])):
                if self.useBadBBPredForRelLoss:
                    if self.useBadBBPredForRelLoss=='full' or np.random.rand()<self.useBadBBPredForRelLoss:
                        predsNeg.append(predsAll[i])
                scores.append( (sigPredsAll[i],False) )
                if sigPredsAll[i]>self.thresh_rel:
                    badPred+=1
        #Add score 0 for instances we didn't predict
        for i in range(len(adj)-matches):
            scores.append( (float('nan'),True) )
    
        if len(predsPos)>0:
            predsPos = torch.cat(predsPos).to(relPred.device)
        else:
            predsPos = None
        if len(predsNeg)>0:
            predsNeg = torch.cat(predsNeg).to(relPred.device)
        else:
            predsNeg = None

        if len(adj)>0:
            recall = truePred/len(adj)
        else:
            recall = 1
        if falsePred>0:
            prec = truePred/(truePred+falsePred)
        else:
            prec = 1
        if falsePred+badPred>0:
            fullPrec = truePred/(truePred+falsePred+badPred)
        else:
            fullPrec = 1
        return predsPos,predsNeg, recall, prec ,fullPrec, computeAP(scores), targIndex, fullHit


    def prealignedEdgePred(self,adj,relPred,relIndexes):
        if relPred is None:
            #assert(adj is None or len(adj)==0) this is a failure of the heuristic pairing
            if adj is not None and len(adj)>0:
                recall=0
                ap=0
            else:
                recall=1
                ap=1
            prec=1

            return torch.tensor([]),torch.tensor([]),recall,prec,prec,ap
        rels = relIndexes #relPred._indices().cpu().t()
        predsAll = relPred
        sigPredsAll = torch.sigmoid(predsAll)

        #gt = torch.empty(len(rels))#rels.size(0))
        predsPos = []
        predsNeg = []
        scores = []
        truePred=falsePred=0
        for i,(n0,n1) in enumerate(rels):
            #n0 = rels[i,0]
            #n1 = rels[i,1]
            #gt[i] = int((n0,n1) in adj) #(adjM[ n0, n1 ])
            if (n0,n1) in adj:
                predsPos.append(predsAll[i])
                scores.append( (sigPredsAll[i],True) )
                if sigPredsAll[i]>self.thresh_rel:
                    truePred+=1
            else:
                predsNeg.append(predsAll[i])
                scores.append( (sigPredsAll[i],False) )
                if sigPredsAll[i]>self.thresh_rel:
                    falsePred+=1
    
        #return gt.to(relPred.device), relPred._values().view(-1).view(-1)
        #return gt.to(relPred[1].device), relPred[1].view(-1)
        if len(predsPos)>0:
            predsPos = torch.cat(predsPos).to(relPred.device)
        else:
            predsPos = None
        if len(predsNeg)>0:
            predsNeg = torch.cat(predsNeg).to(relPred.device)
        else:
            predsNeg = None
        if len(adj)>0:
            recall = truePred/len(adj)
        else:
            recall = 1
        if falsePred>0:
            prec = truePred/(truePred+falsePred)
        else:
            prec = 1
        return predsPos,predsNeg, recall, prec, prec, computeAP(scores)<|MERGE_RESOLUTION|>--- conflicted
+++ resolved
@@ -42,19 +42,17 @@
         #lr schedule from "Attention is all you need"
         #base_lr=config['optimizer']['lr']
         self.useLearningSchedule = config['trainer']['use_learning_schedule'] if 'use_learning_schedule' in config['trainer'] else False
-        if self.useLearningSchedule=='cyclic':
-            min_lr_mul = config['trainer']['min_lr_mul'] if 'min_lr_mul' in config['trainer'] else 0.001
-            cycle_size = config['trainer']['cycle_size'] if 'cycle_size' in config['trainer'] else 500
-            lr_lambda = lambda step_num: (1-(1-min_lr_mul)*((step_num-1)%cycle_size)/(cycle_size-1))
-            self.lr_schedule = torch.optim.lr_scheduler.LambdaLR(self.optimizer,lr_lambda)
-<<<<<<< HEAD
         if self.useLearningSchedule=='LR_test':
             start_lr=0.000001
             slope = (1-start_lr)/self.iterations
             lr_lambda = lambda step_num: start_lr + slope*step_num
             self.lr_schedule = torch.optim.lr_scheduler.LambdaLR(self.optimizer,lr_lambda)
-=======
-        if self.useLearningSchedule=='cyclic-full':
+        elif self.useLearningSchedule=='cyclic':
+            min_lr_mul = config['trainer']['min_lr_mul'] if 'min_lr_mul' in config['trainer'] else 0.001
+            cycle_size = config['trainer']['cycle_size'] if 'cycle_size' in config['trainer'] else 500
+            lr_lambda = lambda step_num: (1-(1-min_lr_mul)*((step_num-1)%cycle_size)/(cycle_size-1))
+            self.lr_schedule = torch.optim.lr_scheduler.LambdaLR(self.optimizer,lr_lambda)
+        elif self.useLearningSchedule=='cyclic-full':
             min_lr_mul = config['trainer']['min_lr_mul'] if 'min_lr_mul' in config['trainer'] else 0.25
             cycle_size = config['trainer']['cycle_size'] if 'cycle_size' in config['trainer'] else 500
             def trueCycle (step_num):
@@ -64,7 +62,6 @@
                 else: #odd
                     return (1-(1-min_lr_mul)*((step_num)%cycle_size)/(cycle_size-1))
                 self.lr_schedule = torch.optim.lr_scheduler.LambdaLR(self.optimizer,trueCycle)
->>>>>>> 012aa929
         elif self.useLearningSchedule is True:
             warmup_steps = config['trainer']['warmup_steps'] if 'warmup_steps' in config['trainer'] else 1000
             #lr_lambda = lambda step_num: min((step_num+1)**-0.3, (step_num+1)*warmup_steps**-1.3)
