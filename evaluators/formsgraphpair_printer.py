from skimage import color, io
import os
import numpy as np
import torch
import cv2
from utils import util
from model.alignment_loss import alignment_loss
import math
from model.loss import *
from collections import defaultdict
from utils.yolo_tools import non_max_sup_iou, AP_iou, non_max_sup_dist, AP_dist, getTargIndexForPreds_iou, getTargIndexForPreds_dist, computeAP


def plotRect(img,color,xyrhw):
    xc=xyrhw[0].item()
    yc=xyrhw[1].item()
    rot=xyrhw[2].item()
    h=xyrhw[3].item()
    w=xyrhw[4].item()
    h = min(30000,h)
    w = min(30000,w)
    tr = ( int(w*math.cos(rot)-h*math.sin(rot) + xc),  int(w*math.sin(rot)+h*math.cos(rot) + yc) )
    tl = ( int(-w*math.cos(rot)-h*math.sin(rot) + xc), int(-w*math.sin(rot)+h*math.cos(rot) + yc) )
    br = ( int(w*math.cos(rot)+h*math.sin(rot) + xc),  int(w*math.sin(rot)-h*math.cos(rot) + yc) )
    bl = ( int(-w*math.cos(rot)+h*math.sin(rot) + xc), int(-w*math.sin(rot)-h*math.cos(rot) + yc) )

    cv2.line(img,tl,tr,color,1)
    cv2.line(img,tr,br,color,1)
    cv2.line(img,br,bl,color,1)
    cv2.line(img,bl,tl,color,1)

def FormsGraphPair_printer(config,instance, model, gpu, metrics, outDir=None, startIndex=None, lossFunc=None):
    def __eval_metrics(data,target):
        acc_metrics = np.zeros((output.shape[0],len(metrics)))
        for ind in range(output.shape[0]):
            for i, metric in enumerate(metrics):
                acc_metrics[ind,i] += metric(output[ind:ind+1], target[ind:ind+1])
        return acc_metrics

    def __to_tensor(instance,gpu):
        image = instance['img']
        bbs = instance['bb_gt']
        adjaceny = instance['adj']
        num_neighbors = instance['num_neighbors']

        if gpu is not None:
            image = image.to(gpu)
            if bbs is not None:
                bbs = bbs.to(gpu)
            if num_neighbors is not None:
                num_neighbors = num_neighbors.to(gpu)
            #adjacenyMatrix = adjacenyMatrix.to(self.gpu)
        return image, bbs, adjaceny, num_neighbors

    EDGE_THRESH = config['THRESH'] if 'THRESH' in config else 0.5
    #print(type(instance['pixel_gt']))
    #if type(instance['pixel_gt']) == list:
    #    print(instance)
    #    print(startIndex)
    #data, targetBB, targetBBSizes = instance
    lossWeights = config['loss_weights'] if 'loss_weights' in config else {"box": 1, "rel":1}
    if lossFunc is None:
        yolo_loss = YoloLoss(model.numBBTypes,model.rotation,model.scale,model.anchors,**config['loss_params']['box'])
    else:
        yolo_loss = lossFunc
    data = instance['img']
    batchSize = data.shape[0]
    assert(batchSize==1)
    targetBBs = instance['bb_gt']
    adjacency = instance['adj']
    imageName = instance['imgName']
    scale = instance['scale']
    gtNumNeighbors = instance['num_neighbors']
    if not model.detector.predNumNeighbors:
        instance['num_neighbors']=None
    dataT, targetBBsT, adjT, gtNumNeighborsT = __to_tensor(instance,gpu)


    resultsDirName='results'
    #if outDir is not None and resultsDirName is not None:
        #rPath = os.path.join(outDir,resultsDirName)
        #if not os.path.exists(rPath):
        #    os.mkdir(rPath)
        #for name in targetBBs:
        #    nPath = os.path.join(rPath,name)
        #    if not os.path.exists(nPath):
        #        os.mkdir(nPath)

    #dataT = __to_tensor(data,gpu)
    #print('{}: {} x {}'.format(imageName,data.shape[2],data.shape[3]))
    outputBBs, outputOffsets, relPred, relIndexes = model(dataT)

    if model.detector.predNumNeighbors:
        predNN = outputBBs[:,6]
    else:
        predNN = None

    if targetBBsT is not None:
        targetSize=targetBBsT.size(1)
    else:
        targetSize=0
    lossThis, position_loss, conf_loss, class_loss, nn_loss, recall, precision = yolo_loss(outputOffsets,targetBBsT,[targetSize], gtNumNeighborsT)


    relCand = relIndexes
<<<<<<< HEAD
    if relPred is not None:
        relPred = torch.sigmoid(relPred)[:,0]
    if relCand is None:
        relCand=[]
=======
    relPred = 2*torch.sigmoid(relPred)[:,0] -1
>>>>>>> e381cc12

    numClasses=2
    if model.rotation:
        targIndex, predWithNoIntersection = getTargIndexForPreds_dist(targetBBs[0],outputBBs,1.1,numClasses)
    else:
        targIndex, predWithNoIntersection = getTargIndexForPreds_iou(targetBBs[0],outputBBs,0.4,numClasses)
    if targetBBs is not None:
        target_for_b = targetBBs[0,:,:]
    else:
        target_for_b = torch.empty(0)
    if 'optimize' in config and config['optimize']:
        thresh=0.3
        while thresh<0.9:
            keep = relPred>thresh
            newRelPred = relPred[keep]
            if newRelPred.size(0)<700:
                break
        newRelCand = [ cand for i,cand in enumerate(relCand) if keep[i] ]

        if config['optimize']=='gt' or predNN is None:
            numNeighbors=[0]*len(newRelCand)
            rev={}
            newInd=0
            for ind in range(outputBBs.size(0)):
                if keep[ind]:
                    rev[targIndex[ind]]=newInd
                    newInd+=1
            for t0,t1 in adjacency:
                if t0 in rev:
                    numNeighbors[rev[t0]]+=1
                if t1 in rev:
                    numNeighbors[rev[t1]]+=1
            relPred[keep] *= torch.from_numpy( optimizeRelationships(newRelPred,newRelCand,numNeighbors) ).float()
        elif predNN is not None and config['optimize']:
            newPredNN=predNN[keep]
            #relPred[keep] *= torch.from_numpy( optimizeRelationshipsSoft(newRelPred,newRelCand,newPredNN) ).float()
            decision= optimizeRelationshipsSoft(newRelPred,newRelCand,newPredNN)
            decision= torch.from_numpy( np.round_(decision).astype(int) )
            pred[keep] = torch.where(0==decision,pred[keep]-2,pred[keep])
        relPred[1-keep] -=2
        EDGE_THRESH=0

    data = data.numpy()
    #threshed in model
    if outputBBs.size(0)>0:
        maxConf = outputBBs[:,0].max().item()
        minConf = outputBBs[:,0].min().item()
    #threshConf = max(maxConf*THRESH,0.5)
    #if model.rotation:
    #    outputBBs = non_max_sup_dist(outputBBs.cpu(),threshConf,3)
    #else:
    #    outputBBs = non_max_sup_iou(outputBBs.cpu(),threshConf,0.4)

    if model.detector.predNumNeighbors:
        useOutputBBs=torch.cat((outputBBs[:,0:6],outputBBs[:,7:]),dim=1) #throw away NN pred
    else:
        useOutputBBs=outputBBs
    if model.rotation:
        ap_5, prec_5, recall_5 =AP_dist(target_for_b,useOutputBBs,0.9,model.numBBTypes)
    else:
        ap_5, prec_5, recall_5 =AP_iou(target_for_b,useOutputBBs,0.5,model.numBBTypes)
    useOutputBBs=None

    truePred=falsePred=badPred=0
    scores=[]
    matches=0
    i=0
    for n0,n1 in relCand:
        t0 = targIndex[n0].item()
        t1 = targIndex[n1].item()
        if t0>=0 and t1>=0:
            if (min(t0,t1),max(t0,t1)) in adjacency:
                matches+=1
                scores.append( (relPred[i],True) )
                if relPred[i]>EDGE_THRESH:
                    truePred+=1
            else:
                scores.append( (relPred[i],False) )
                if relPred[i]>EDGE_THRESH:
                    falsePred+=1
        else:
            scores.append( (relPred[i],False) )
            if relPred[i]>EDGE_THRESH:
                badPred+=1
        i+=1
    for i in range(len(adjacency)-matches):
        scores.append( (-0.0001,True) )
        scores.append( (0.0,False) )
    rel_ap=computeAP(scores)
    if len(adjacency)>0:
        relRecall = truePred/len(adjacency)
    else:
        relRecall = 1
    if falsePred>0:
        relPrec = truePred/(truePred+falsePred)
    else:
        relPrec = 1
    if falsePred+badPred>0:
        fullPrec = truePred/(truePred+falsePred+badPred)
    else:
        fullPrec = 1

    #import pdb;pdb.set_trace()

    #for b in range(len(outputBBs)):
    outputBBs = outputBBs.data.numpy()
    
    
    dists=defaultdict(list)
    dists_x=defaultdict(list)
    dists_y=defaultdict(list)
    scaleDiffs=defaultdict(list)
    rotDiffs=defaultdict(list)
    b=0
    #print('image {} has {} {}'.format(startIndex+b,targetBBsSizes[name][b],name))
    #bbImage = np.ones_like(image):w

    if outDir is not None:
        #Write the results so we can train LF with them
        #saveFile = os.path.join(outDir,resultsDirName,name,'{}'.format(imageName[b]))
        #we must rescale the output to be according to the original image
        #rescaled_outputBBs_xyrs = outputBBs_xyrs[name][b]
        #rescaled_outputBBs_xyrs[:,1] /= scale[b]
        #rescaled_outputBBs_xyrs[:,2] /= scale[b]
        #rescaled_outputBBs_xyrs[:,4] /= scale[b]

        #np.save(saveFile,rescaled_outputBBs_xyrs)
        image = (1-((1+np.transpose(data[b][:,:,:],(1,2,0)))/2.0)).copy()
        if image.shape[2]==1:
            image = cv2.cvtColor(image,cv2.COLOR_GRAY2RGB)
        #if name=='text_start_gt':

        for j in range(targetSize):
            plotRect(image,(1,0.5,0),targetBBs[0,j,0:5])
            #x=int(targetBBs[b,j,0])
            #y=int(targetBBs[b,j,1]+targetBBs[b,j,3])
            #cv2.putText(image,'{:.2f}'.format(gtNumNeighbors[b,j]),(x,y), cv2.FONT_HERSHEY_SIMPLEX, 0.5,(0.6,0.3,0),2,cv2.LINE_AA)
            #if alignmentBBs[b] is not None:
            #    aj=alignmentBBs[b][j]
            #    xc_gt = targetBBs[b,j,0]
            #    yc_gt = targetBBs[b,j,1]
            #    xc=outputBBs[b,aj,1]
            #    yc=outputBBs[b,aj,2]
            #    cv2.line(image,(xc,yc),(xc_gt,yc_gt),(0,1,0),1)
            #    shade = 0.0+(outputBBs[b,aj,0]-threshConf)/(maxConf-threshConf)
            #    shade = max(0,shade)
            #    if outputBBs[b,aj,6] > outputBBs[b,aj,7]:
            #        color=(0,shade,shade) #text
            #    else:
            #        color=(shade,shade,0) #field
            #    plotRect(image,color,outputBBs[b,aj,1:6])

        #bbs=[]
        #pred_points=[]
        #maxConf = outputBBs[b,:,0].max()
        #threshConf = 0.5 
        #threshConf = max(maxConf*0.9,0.5)
        #print("threshConf:{}".format(threshConf))
        #for j in range(outputBBs.shape[1]):
        #    conf = outputBBs[b,j,0]
        #    if conf>threshConf:
        #        bbs.append((conf,j))
        #    #pred_points.append(
        #bbs.sort(key=lambda a: a[0]) #so most confident bbs are draw last (on top)
        #import pdb; pdb.set_trace()
        bbs = outputBBs
        for j in range(bbs.shape[0]):
            #circle aligned predictions
            conf = bbs[j,0]
            if outDir is not None:
                shade = 0.0+(conf-minConf)/(maxConf-minConf)
                #print(shade)
                #if name=='text_start_gt' or name=='field_end_gt':
                #    cv2.bb(bbImage[:,:,1],p1,p2,shade,2)
                #if name=='text_end_gt':
                #    cv2.bb(bbImage[:,:,2],p1,p2,shade,2)
                #elif name=='field_end_gt' or name=='field_start_gt':
                #    cv2.bb(bbImage[:,:,0],p1,p2,shade,2)
                if bbs[j,6] > bbs[j,7]:
                    color=(0,0,shade) #text
                else:
                    color=(shade,0,0) #field
                plotRect(image,color,bbs[j,1:6])

                if model.detector.predNumNeighbors:
                    x=int(bbs[j,1])
                    y=int(bbs[j,2]-bbs[j,4])
                    targ_j = targIndex[j].item()
                    if targ_j>=0:
                        gtNN = gtNumNeighbors[targ_j]
                    else:
                        gtNN = 0
                    color = int(min(abs(predNN[j]-gtNN),2)*127)
                    cv2.putText(image,'{}/{}'.format(predNN[j],gtNN),(x,y), cv2.FONT_HERSHEY_SIMPLEX, 3,(color,0,0),2,cv2.LINE_AA)

        #for j in alignmentBBsTarg[name][b]:
        #    p1 = (targetBBs[name][b,j,0], targetBBs[name][b,j,1])
        #    p2 = (targetBBs[name][b,j,0], targetBBs[name][b,j,1])
        #    mid = ( int(round((p1[0]+p2[0])/2.0)), int(round((p1[1]+p2[1])/2.0)) )
        #    rad = round(math.sqrt((p1[0]-p2[0])**2 + (p1[1]-p2[1])**2)/2.0)
        #    #print(mid)
        #    #print(rad)
        #    cv2.circle(image,mid,rad,(1,0,1),1)
        for i,j in adjacency:
            x1 = round(targetBBs[0,i,0].item())
            y1 = round(targetBBs[0,i,1].item())
            x2 = round(targetBBs[0,j,0].item())
            y2 = round(targetBBs[0,j,1].item())
            cv2.line(image,(x1,y1),(x2,y2),(0.25,0,0.25),3)

        numrelpred=0
        for i in range(len(relCand)):
            #print('{},{} : {}'.format(relCand[i][0],relCand[i][1],relPred[i]))
            if relPred[i]>EDGE_THRESH:
                ind1 = relCand[i][0]
                ind2 = relCand[i][1]
                x1 = round(bbs[ind1,1])
                y1 = round(bbs[ind1,2])
                x2 = round(bbs[ind2,1])
                y2 = round(bbs[ind2,2])

                shade = (relPred[i].item()-EDGE_THRESH)/(1-EDGE_THRESH)

                #print('draw {} {} {} {} '.format(x1,y1,x2,y2))
                cv2.line(image,(x1,y1),(x2,y2),(0,shade,0),1)
                numrelpred+=1
        #print('number of pred rels: {}'.format(numrelpred))

        for predI in range(bbs.shape[0]):
            targI=targIndex[predI].item()
            if targI>0:
                x1 = round(bbs[predI,1])
                y1 = round(bbs[predI,2])

                x2 = round(targetBBs[0,targI,0].item())
                y2 = round(targetBBs[0,targI,1].item())
                cv2.line(image,(x1,y1),(x2,y2),(1,0,1),1)



        saveName = '{}_boxes_prec:{:.2f},{:.2f}_recall:{:.2f},{:.2f}_rels_AP:{:.3f}'.format(imageName,prec_5[0],prec_5[1],recall_5[0],recall_5[1],rel_ap)
        #for j in range(metricsOut.shape[1]):
        #    saveName+='_m:{0:.3f}'.format(metricsOut[i,j])
        saveName+='.png'
        io.imsave(os.path.join(outDir,saveName),image)
        #print('saved: '+os.path.join(outDir,saveName))

        
    retData= { 'bb_ap_5':[ap_5],
               'bb_recall':[recall_5],
               'bb_prec':[prec_5],
               'bb_Fm': (recall_5[0]+recall_5[1]+prec_5[0]+prec_5[1])/4,
               'nn_loss': nn_loss,
               'rel_recall':relRecall,
               'rel_prec':relPrec,
               'rel_Fm':(relRecall+relPrec)/2,
               'rel_fullPrec':fullPrec,
               'rel_fullFm':(relRecall+fullPrec)/2,

             }
    if rel_ap>=0: #-1 ap if no relationships
        retData['rel_AP']=rel_ap
    return (
             retData,
             (lossThis, position_loss, conf_loss, class_loss, recall, precision)
            )

<|MERGE_RESOLUTION|>--- conflicted
+++ resolved
@@ -103,14 +103,10 @@
 
 
     relCand = relIndexes
-<<<<<<< HEAD
     if relPred is not None:
-        relPred = torch.sigmoid(relPred)[:,0]
+        relPred = 2*torch.sigmoid(relPred)[:,0]-1
     if relCand is None:
         relCand=[]
-=======
-    relPred = 2*torch.sigmoid(relPred)[:,0] -1
->>>>>>> e381cc12
 
     numClasses=2
     if model.rotation:
