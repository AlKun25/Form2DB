--- conflicted
+++ resolved
@@ -10,11 +10,7 @@
 from collections import defaultdict
 from utils.yolo_tools import non_max_sup_iou, AP_iou
 
-<<<<<<< HEAD
-THRESH=0.85
-=======
 THRESH=0.92
->>>>>>> 54530cf8
 
 def plotRect(img,color,xyrhw):
     xc=xyrhw[0].item()
