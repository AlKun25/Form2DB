--- conflicted
+++ resolved
@@ -291,11 +291,7 @@
             self.rcrhdn_nodes=None
         else:
             self.rcrhdn_size = 0
-<<<<<<< HEAD
-            rcrhdn_size_out=0
-=======
             rcrhdn_size_out = 0
->>>>>>> 3b22b292
             self.use_rcrhdn = False
         if hidden_ch is None:
             hidden_ch=ch+self.rcrhdn_size
