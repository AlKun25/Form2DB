import os
import json
import logging
import argparse
import torch
from model import *
from model.metric import *
from data_loader import getDataLoader
from evaluators import *
import math
from collections import defaultdict

from datasets.forms_detect import FormsDetect
from datasets import forms_detect

logging.basicConfig(level=logging.INFO, format='')


def main(resume,saveDir,numberOfImages,index,gpu=None, shuffle=False, setBatch=None, config=None, thresh=None, addToConfig=None, test=False,verbose=2):
    np.random.seed(1234)
    torch.manual_seed(1234)
    if resume is not None:
        checkpoint = torch.load(resume, map_location=lambda storage, location: storage)
        print('loaded iteration {}'.format(checkpoint['iteration']))
        if config is None:
            config = checkpoint['config']
        else:
            config = json.load(open(config))
    else:
        checkpoint = None
        config = json.load(open(config))

    if gpu is None:
        config['cuda']=False
    else:
        config['cuda']=True
        config['gpu']=gpu
    if thresh is not None:
        config['THRESH'] = thresh
<<<<<<< HEAD
        if verbose:
            print('Threshold at {}'.format(thresh))
=======
        print('Threshold at {}'.format(thresh))
    addDATASET=False
>>>>>>> 01963545
    if addToConfig is not None:
        for add in addToConfig:
            addTo=config
            if verbose:
                printM='added config['
            for i in range(len(add)-2):
                addTo = addTo[add[i]]
                if verbose:
                    printM+=add[i]+']['
            value = add[-1]
            if value=="":
                value=None
            else:
                try:
                    value = int(value)
                except ValueError:
                    try:
                        value = float(value)
                    except ValueError:
                        pass
            addTo[add[-2]] = value
<<<<<<< HEAD
            if verbose:
                printM+=add[-2]+']='+add[-1]
                print(printM)
=======
            printM+=add[-2]+']={}'.format(value)
            print(printM)
            if (add[-2]=='useDetections' or add[-2]=='useDetect') and value!='gt':
                addDATASET=True
>>>>>>> 01963545

        
    #config['data_loader']['batch_size']=math.ceil(config['data_loader']['batch_size']/2)
    
    config['data_loader']['shuffle']=shuffle
    #config['data_loader']['rot']=False
    config['validation']['shuffle']=shuffle
    config['data_loader']['eval']=True
    config['validation']['eval']=True
    #config['validation']

    if config['data_loader']['data_set_name']=='FormsDetect':
        config['data_loader']['batch_size']=1
        del config['data_loader']["crop_params"]
        config['data_loader']["rescale_range"]= config['validation']["rescale_range"]

    #print(config['data_loader'])
    if setBatch is not None:
        config['data_loader']['batch_size']=setBatch
        config['validation']['batch_size']=setBatch
    batchSize = config['data_loader']['batch_size']
    if 'batch_size' in config['validation']:
        vBatchSize = config['validation']['batch_size']
    else:
        vBatchSize = batchSize
    if not test:
        data_loader, valid_data_loader = getDataLoader(config,'train')
    else:
        valid_data_loader, data_loader = getDataLoader(config,'test')

    if addDATASET:
        config['DATASET']=valid_data_loader.dataset
    #ttt=FormsDetect(dirPath='/home/ubuntu/brian/data/forms',split='train',config={'crop_to_page':False,'rescale_range':[450,800],'crop_params':{"crop_size":512},'no_blanks':True, "only_types": ["text_start_gt"], 'cache_resized_images': True})
    #data_loader = torch.utils.data.DataLoader(ttt, batch_size=16, shuffle=False, num_workers=5, collate_fn=forms_detect.collate)
    #valid_data_loader = data_loader.split_validation()

    if checkpoint is not None:
        if 'state_dict' in checkpoint:
            model = eval(config['arch'])(config['model'])
            ##DEBUG
            if 'edgeFeaturizerConv.0.0.weight' in checkpoint['state_dict']:
                keys = list(checkpoint['state_dict'].keys())
                for key in keys:
                    if 'edge' in key:
                        newKey = key.replace('edge','rel')
                        checkpoint['state_dict'][newKey] = checkpoint['state_dict'][key]
                        del checkpoint['state_dict'][key]
            ##DEBUG
            model.load_state_dict(checkpoint['state_dict'])
        else:
            model = checkpoint['model']
    else:
        model = eval(config['arch'])(config['model'])
    model.eval()
    if verbose:
        model.summary()

    if gpu is not None:
        model = model.to(gpu)
    else:
        model = model.cpu()

    metrics = [eval(metric) for metric in config['metrics']]


    #if "class" in config["trainer"]:
    #    trainer_class = config["trainer"]["class"]
    #else:
    #    trainer_class = "Trainer"

    #saveFunc = eval(trainer_class+'_printer')
    saveFunc = eval(config['data_loader']['data_set_name']+'_printer')

    step=5

    #numberOfImages = numberOfImages//config['data_loader']['batch_size']
    #print(len(data_loader))
    if data_loader is not None:
        train_iter = iter(data_loader)
    valid_iter = iter(valid_data_loader)

    with torch.no_grad():

        if index is None:


            if saveDir is not None:
                trainDir = os.path.join(saveDir,'train_'+config['name'])
                validDir = os.path.join(saveDir,'valid_'+config['name'])
                if not os.path.isdir(trainDir):
                    os.mkdir(trainDir)
                if not os.path.isdir(validDir):
                    os.mkdir(validDir)
            else:
                trainDir=None
                validDir=None

            val_metrics_sum = np.zeros(len(metrics))
            val_metrics_list = defaultdict(lambda: defaultdict(list))
            val_comb_metrics = defaultdict(list)

            #if numberOfImages==0:
            #    for i in range(len(valid_data_loader)):
            #        print('valid batch index: {}\{} (not save)'.format(i,len(valid_data_loader)),end='\r')
            #        instance=valid_iter.next()
            #        metricsO,_ = saveFunc(config,instance,model,gpu,metrics)

            #        if type(metricsO) == dict:
            #            for typ,typeLists in metricsO.items():
            #                if type(typeLists) == dict:
            #                    for name,lst in typeLists.items():
            #                        val_metrics_list[typ][name]+=lst
            #                        val_comb_metrics[typ]+=lst
            #                else:
            #                    if type(typeLists) is float or type(typeLists) is int:
            #                        typeLists = [typeLists]
            #                    val_comb_metrics[typ]+=typeLists
            #        else:
            #            val_metrics_sum += metricsO.sum(axis=0)/metricsO.shape[0]
            #else:

            ####
            if 'save_nns' in config:
                nns=[]
            curVI=0

            validName='valid' if not test else 'test'

            for index in range(0,numberOfImages,step*batchSize):
<<<<<<< HEAD
                if not test:
                    for trainIndex in range(index,index+step*batchSize, batchSize):
                        if trainIndex/batchSize < len(data_loader):
                            if verbose>1:
                                print('train batch index: {}/{}'.format(trainIndex/batchSize,len(data_loader)),end='\r')
                            #data, target = train_iter.next() #data_loader[trainIndex]
                            #dataT = _to_tensor(gpu,data)
                            #output = model(dataT)
                            #data = data.cpu().data.numpy()
                            #output = output.cpu().data.numpy()
                            #target = target.data.numpy()
                            #metricsO = _eval_metrics_ind(metrics,output, target)
                            _,aux=saveFunc(config,train_iter.next(),model,gpu,metrics,trainDir,trainIndex)
                            if 'save_nns' in config:
                                nns+=aux[-1]
            
                for validIndex in range(index,index+step*vBatchSize, vBatchSize):
                    if validIndex/vBatchSize < len(valid_data_loader):
                        if verbose>1:
                            print('valid batch index: {}/{}'.format(validIndex/vBatchSize,len(valid_data_loader)),end='\r')
=======
            
                for validIndex in range(index,index+step*vBatchSize, vBatchSize):
                    if validIndex/vBatchSize < len(valid_data_loader):
                        print('{} batch index: {}/{}'.format(validName,validIndex/vBatchSize,len(valid_data_loader)),end='\r')
>>>>>>> 01963545
                        #data, target = valid_iter.next() #valid_data_loader[validIndex]
                        curVI+=1
                        #dataT  = _to_tensor(gpu,data)
                        #output = model(dataT)
                        #data = data.cpu().data.numpy()
                        #output = output.cpu().data.numpy()
                        #target = target.data.numpy()
                        #metricsO = _eval_metrics_ind(metrics,output, target)
                        metricsO,aux = saveFunc(config,valid_iter.next(),model,gpu,metrics,validDir,validIndex)
                        if type(metricsO) == dict:
                            for typ,typeLists in metricsO.items():
                                if type(typeLists) == dict:
                                    for name,lst in typeLists.items():
                                        val_metrics_list[typ][name]+=lst
                                        val_comb_metrics[typ]+=lst
                                else:
                                    if type(typeLists) is float or type(typeLists) is int:
                                        typeLists = [typeLists]
                                    val_comb_metrics[typ]+=typeLists
                        else:
                            val_metrics_sum += metricsO.sum(axis=0)/metricsO.shape[0]
                    
                if not test:
                    for trainIndex in range(index,index+step*batchSize, batchSize):
                        if trainIndex/batchSize < len(data_loader):
                            print('train batch index: {}/{}'.format(trainIndex/batchSize,len(data_loader)),end='\r')
                            #data, target = train_iter.next() #data_loader[trainIndex]
                            #dataT = _to_tensor(gpu,data)
                            #output = model(dataT)
                            #data = data.cpu().data.numpy()
                            #output = output.cpu().data.numpy()
                            #target = target.data.numpy()
                            #metricsO = _eval_metrics_ind(metrics,output, target)
                            _,aux=saveFunc(config,train_iter.next(),model,gpu,metrics,trainDir,trainIndex)
                            if 'save_nns' in config:
                                nns+=aux[-1]

            #if gpu is not None or numberOfImages==0:
            try:
                for vi in range(curVI,len(valid_data_loader)):
<<<<<<< HEAD
                    if verbose>1:
                        print('valid batch index: {}\{} (not save)'.format(vi,len(valid_data_loader)),end='\r')
=======
                    print('{} batch index: {}\{} (not save)'.format(validName,vi,len(valid_data_loader)),end='\r')
>>>>>>> 01963545
                    instance = valid_iter.next()
                    metricsO,_ = saveFunc(config,instance,model,gpu,metrics)
                    if type(metricsO) == dict:
                        for typ,typeLists in metricsO.items():
                            if type(typeLists) == dict:
                                for name,lst in typeLists.items():
                                    val_metrics_list[typ][name]+=lst
                                    val_comb_metrics[typ]+=lst
                            else:
                                if type(typeLists) is float or type(typeLists) is int:
                                    typeLists = [typeLists]
                                val_comb_metrics[typ]+=typeLists
                    else:
                        val_metrics_sum += metricsO.sum(axis=0)/metricsO.shape[0]
            except StopIteration:
                print('ERROR: ran out of valid batches early. Expected {} more'.format(len(valid_data_loader)-vi))
            ####
                
            val_metrics_sum /= len(valid_data_loader)
            print('{} metrics'.format(validName))
            for i in range(len(metrics)):
                print(metrics[i].__name__ + ': '+str(val_metrics_sum[i]))
            for typ in val_comb_metrics:
                print('{} overall mean: {}, std {}'.format(typ,np.mean(val_comb_metrics[typ],axis=0), np.std(val_comb_metrics[typ],axis=0)))
                for name, typeLists in val_metrics_list[typ].items():
                    print('{} {} mean: {}, std {}'.format(typ,name,np.mean(typeLists,axis=0),np.std(typeLists,axis=0)))

            if 'save_nns' in config:
                import pickle
                pickle.dump(nns,open(config['save_nns'],'wb'))

        elif type(index)==int:
            if index>0:
                instances = train_iter
            else:
                index*=-1
                instances = valid_iter
            batchIndex = index//batchSize
            inBatchIndex = index%batchSize
            for i in range(batchIndex+1):
                instance= instances.next()
            #data, target = data[inBatchIndex:inBatchIndex+1], target[inBatchIndex:inBatchIndex+1]
            #dataT = _to_tensor(gpu,data)
            #output = model(dataT)
            #data = data.cpu().data.numpy()
            #output = output.cpu().data.numpy()
            #target = target.data.numpy()
            #print (output.shape)
            #print ((output.min(), output.amin()))
            #print (target.shape)
            #print ((target.amin(), target.amin()))
            #metricsO = _eval_metrics_ind(metrics,output, target)
            saveFunc(config,instance,model,gpu,metrics,saveDir,batchIndex*batchSize)
        else:
            for instance in data_loader:
                if index in instance['imgName']:
                    break
            if index not in instance['imgName']:
                for instance in valid_data_loader:
                    if index in instance['imgName']:
                        break
            if index in instance['imgName']:
                saveFunc(config,instance,model,gpu,metrics,saveDir,0)
            else:
                print('{} not found! (on {})'.format(index,instance['imgName']))
                print('{} not found! (on {})'.format(index,instance['imgName']))


if __name__ == '__main__':
    logger = logging.getLogger()

    parser = argparse.ArgumentParser(description='PyTorch Evaluator/Displayer')
    parser.add_argument('-c', '--checkpoint', default=None, type=str,
                        help='path to latest checkpoint (default: None)')
    parser.add_argument('-d', '--savedir', default=None, type=str,
                        help='path to directory to save result images (default: None)')
    parser.add_argument('-i', '--index', default=None, type=int,
                        help='index on instance to process (default: None)')
    parser.add_argument('-n', '--number', default=0, type=int,
                        help='number of images to save out (from each train and valid) (default: 0)')
    parser.add_argument('-g', '--gpu', default=None, type=int,
                        help='gpu number (default: cpu only)')
    parser.add_argument('-b', '--batchsize', default=None, type=int,
                        help='gpu number (default: cpu only)')
    parser.add_argument('-s', '--shuffle', default=False, type=bool,
                        help='shuffle data')
    parser.add_argument('-f', '--config', default=None, type=str,
                        help='config override')
    parser.add_argument('-m', '--imgname', default=None, type=str,
                        help='specify image')
    parser.add_argument('-t', '--thresh', default=None, type=float,
                        help='Confidence threshold for detections')
    parser.add_argument('-a', '--addtoconfig', default=None, type=str,
                        help='Arbitrary key-value pairs to add to config of the form "k1=v1,k2=v2,...kn=vn"')
    parser.add_argument('-T', '--test', default=False, action='store_const', const=True,
                        help='Run test set')
    parser.add_argument('-v', '--verbosity', default=2, type=int,
                        help='How much stuff to print [0,1,2] (default: 2)')

    args = parser.parse_args()

    addtoconfig=[]
    if args.addtoconfig is not None:
        split = args.addtoconfig.split(',')
        for kv in split:
            split2=kv.split('=')
            addtoconfig.append(split2)

    config = None
    if args.checkpoint is None and args.config is None:
        print('Must provide checkpoint (with -c)')
        exit()

    index = args.index
    if args.index is not None and args.imgname is not None:
        print("Cannot index by number and name at same time.")
        exit()
    if args.index is None and args.imgname is not None:
        index = args.imgname
    if args.gpu is not None:
        with torch.cuda.device(args.gpu):
            main(args.checkpoint, args.savedir, args.number, index, gpu=args.gpu, shuffle=args.shuffle, setBatch=args.batchsize, config=args.config, thresh=args.thresh, addToConfig=addtoconfig,test=args.test,verbose=args.verbosity)
    else:
        main(args.checkpoint, args.savedir, args.number, index, gpu=args.gpu, shuffle=args.shuffle, setBatch=args.batchsize, config=args.config, thresh=args.thresh, addToConfig=addtoconfig,test=args.test,verbose=args.verbosity)<|MERGE_RESOLUTION|>--- conflicted
+++ resolved
@@ -37,13 +37,9 @@
         config['gpu']=gpu
     if thresh is not None:
         config['THRESH'] = thresh
-<<<<<<< HEAD
         if verbose:
             print('Threshold at {}'.format(thresh))
-=======
-        print('Threshold at {}'.format(thresh))
     addDATASET=False
->>>>>>> 01963545
     if addToConfig is not None:
         for add in addToConfig:
             addTo=config
@@ -65,16 +61,11 @@
                     except ValueError:
                         pass
             addTo[add[-2]] = value
-<<<<<<< HEAD
             if verbose:
-                printM+=add[-2]+']='+add[-1]
+                printM+=add[-2]+']={}'.format(value)
                 print(printM)
-=======
-            printM+=add[-2]+']={}'.format(value)
-            print(printM)
             if (add[-2]=='useDetections' or add[-2]=='useDetect') and value!='gt':
                 addDATASET=True
->>>>>>> 01963545
 
         
     #config['data_loader']['batch_size']=math.ceil(config['data_loader']['batch_size']/2)
@@ -204,33 +195,10 @@
             validName='valid' if not test else 'test'
 
             for index in range(0,numberOfImages,step*batchSize):
-<<<<<<< HEAD
-                if not test:
-                    for trainIndex in range(index,index+step*batchSize, batchSize):
-                        if trainIndex/batchSize < len(data_loader):
-                            if verbose>1:
-                                print('train batch index: {}/{}'.format(trainIndex/batchSize,len(data_loader)),end='\r')
-                            #data, target = train_iter.next() #data_loader[trainIndex]
-                            #dataT = _to_tensor(gpu,data)
-                            #output = model(dataT)
-                            #data = data.cpu().data.numpy()
-                            #output = output.cpu().data.numpy()
-                            #target = target.data.numpy()
-                            #metricsO = _eval_metrics_ind(metrics,output, target)
-                            _,aux=saveFunc(config,train_iter.next(),model,gpu,metrics,trainDir,trainIndex)
-                            if 'save_nns' in config:
-                                nns+=aux[-1]
-            
-                for validIndex in range(index,index+step*vBatchSize, vBatchSize):
-                    if validIndex/vBatchSize < len(valid_data_loader):
-                        if verbose>1:
-                            print('valid batch index: {}/{}'.format(validIndex/vBatchSize,len(valid_data_loader)),end='\r')
-=======
             
                 for validIndex in range(index,index+step*vBatchSize, vBatchSize):
                     if validIndex/vBatchSize < len(valid_data_loader):
                         print('{} batch index: {}/{}'.format(validName,validIndex/vBatchSize,len(valid_data_loader)),end='\r')
->>>>>>> 01963545
                         #data, target = valid_iter.next() #valid_data_loader[validIndex]
                         curVI+=1
                         #dataT  = _to_tensor(gpu,data)
@@ -271,12 +239,8 @@
             #if gpu is not None or numberOfImages==0:
             try:
                 for vi in range(curVI,len(valid_data_loader)):
-<<<<<<< HEAD
                     if verbose>1:
-                        print('valid batch index: {}\{} (not save)'.format(vi,len(valid_data_loader)),end='\r')
-=======
-                    print('{} batch index: {}\{} (not save)'.format(validName,vi,len(valid_data_loader)),end='\r')
->>>>>>> 01963545
+                        print('{} batch index: {}\{} (not save)'.format(validName,vi,len(valid_data_loader)),end='\r')
                     instance = valid_iter.next()
                     metricsO,_ = saveFunc(config,instance,model,gpu,metrics)
                     if type(metricsO) == dict:
