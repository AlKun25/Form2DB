import numpy as np
import torch
from base import BaseTrainer
import timeit
from utils import util
from collections import defaultdict
from evaluators import FormsBoxDetect_printer
from utils.yolo_tools import non_max_sup_iou, AP_iou, non_max_sup_dist, AP_dist, getTargIndexForPreds_iou, getTargIndexForPreds_dist, computeAP
from datasets.testforms_graph_pair import display
import random


class GraphPairTrainer(BaseTrainer):
    """
    Trainer class

    Note:
        Inherited from BaseTrainer.
        self.optimizer is by default handled by BaseTrainer based on config.
    """
    def __init__(self, model, loss, metrics, resume, config,
                 data_loader, valid_data_loader=None, train_logger=None):
        super(GraphPairTrainer, self).__init__(model, loss, metrics, resume, config, train_logger)
        self.config = config
        if 'loss_params' in config:
            self.loss_params=config['loss_params']
        else:
            self.loss_params={}
        self.lossWeights = config['loss_weights'] if 'loss_weights' in config else {"box": 1, "rel":1}
        self.loss['box'] = self.loss['box'](**self.loss_params['box'], 
                num_classes=model.numBBTypes, 
                rotation=model.rotation, 
                scale=model.scale,
                anchors=model.anchors)
        self.batch_size = data_loader.batch_size
        self.data_loader = data_loader
        self.data_loader_iter = iter(data_loader)
        #for i in range(self.start_iteration,
        self.valid_data_loader = valid_data_loader
        self.valid = True if self.valid_data_loader is not None else False
        #self.log_step = int(np.sqrt(self.batch_size))
        #lr schedule from "Attention is all you need"
        #base_lr=config['optimizer']['lr']
        self.useLearningSchedule = config['trainer']['use_learning_schedule'] if 'use_learning_schedule' in config['trainer'] else False
        if self.useLearningSchedule=='LR_test':
            start_lr=0.000001
            slope = (1-start_lr)/self.iterations
            lr_lambda = lambda step_num: start_lr + slope*step_num
            self.lr_schedule = torch.optim.lr_scheduler.LambdaLR(self.optimizer,lr_lambda)
        elif self.useLearningSchedule=='cyclic':
            min_lr_mul = config['trainer']['min_lr_mul'] if 'min_lr_mul' in config['trainer'] else 0.001
            cycle_size = config['trainer']['cycle_size'] if 'cycle_size' in config['trainer'] else 500
            lr_lambda = lambda step_num: (1-(1-min_lr_mul)*((step_num-1)%cycle_size)/(cycle_size-1))
            self.lr_schedule = torch.optim.lr_scheduler.LambdaLR(self.optimizer,lr_lambda)
        elif self.useLearningSchedule=='cyclic-full':
            min_lr_mul = config['trainer']['min_lr_mul'] if 'min_lr_mul' in config['trainer'] else 0.25
            cycle_size = config['trainer']['cycle_size'] if 'cycle_size' in config['trainer'] else 500
            def trueCycle (step_num):
                cycle_num = step_num//cycle_size
                if cycle_num%2==0: #even, rising
                    return ((1-min_lr_mul)*((step_num)%cycle_size)/(cycle_size-1)) + min_lr_mul
                else: #odd
                    return (1-(1-min_lr_mul)*((step_num)%cycle_size)/(cycle_size-1))
            self.lr_schedule = torch.optim.lr_scheduler.LambdaLR(self.optimizer,trueCycle)
        elif self.useLearningSchedule=='1cycle':
            low_lr_mul = config['trainer']['low_lr_mul'] if 'low_lr_mul' in config['trainer'] else 0.25
            min_lr_mul = config['trainer']['min_lr_mul'] if 'min_lr_mul' in config['trainer'] else 0.0001
            cycle_size = config['trainer']['cycle_size'] if 'cycle_size' in config['trainer'] else 1000
            iters_in_trailoff = self.iterations-(2*cycle_size)
            def oneCycle (step_num):
                cycle_num = step_num//cycle_size
                if step_num<cycle_size: #rising
                    return ((1-low_lr_mul)*((step_num)%cycle_size)/(cycle_size-1)) + low_lr_mul
                elif step_num<cycle_size*2: #falling
                    return (1-(1-low_lr_mul)*((step_num)%cycle_size)/(cycle_size-1))
                else: #trail off
                    t_step_num = step_num-(2*cycle_size)
                    return low_lr_mul*(iters_in_trailoff-t_step_num)/iters_in_trailoff + min_lr_mul*t_step_num/iters_in_trailoff
                    
            self.lr_schedule = torch.optim.lr_scheduler.LambdaLR(self.optimizer,oneCycle)
        elif self.useLearningSchedule is True:
            warmup_steps = config['trainer']['warmup_steps'] if 'warmup_steps' in config['trainer'] else 1000
            #lr_lambda = lambda step_num: min((step_num+1)**-0.3, (step_num+1)*warmup_steps**-1.3)
            lr_lambda = lambda step_num: min((max(0.000001,step_num-(warmup_steps-3))/100)**-0.1, step_num*(1.485/warmup_steps)+.01)
            #y=((x-(2000-3))/100)^-0.1 and y=x*(1.485/2000)+0.01
            self.lr_schedule = torch.optim.lr_scheduler.LambdaLR(self.optimizer,lr_lambda)
        else:
            print('Unrecognized learning schedule: {}'.format(self.useLearningSchedule))
            exit()


        #default is unfrozen, can be frozen by setting 'start_froze' in the PairingGraph models params
        self.unfreeze_detector = config['trainer']['unfreeze_detector'] if 'unfreeze_detector' in config['trainer'] else None

        self.thresh_conf = config['trainer']['thresh_conf'] if 'thresh_conf' in config['trainer'] else 0.92
        self.thresh_intersect = config['trainer']['thresh_intersect'] if 'thresh_intersect' in config['trainer'] else 0.4
        self.thresh_rel = config['trainer']['thresh_rel'] if 'thresh_rel' in config['trainer'] else 0.5

        #we iniailly train the pairing using GT BBs, but eventually need to fine-tune the pairing using the networks performance
        self.stop_from_gt = config['trainer']['stop_from_gt'] if 'stop_from_gt' in config['trainer'] else None
        self.partial_from_gt = config['trainer']['partial_from_gt'] if 'partial_from_gt' in config['trainer'] else None
        self.max_use_pred = config['trainer']['max_use_pred'] if 'max_use_pred' in config['trainer'] else 0.9

        self.conf_thresh_init = config['trainer']['conf_thresh_init'] if 'conf_thresh_init' in config['trainer'] else 0.9
        self.conf_thresh_change_iters = config['trainer']['conf_thresh_change_iters'] if 'conf_thresh_change_iters' in config['trainer'] else 5000

        self.train_hard_detect_limit = config['trainer']['train_hard_detect_limit'] if 'train_hard_detect_limit' in config['trainer'] else 100
        self.val_hard_detect_limit = config['trainer']['val_hard_detect_limit'] if 'val_hard_detect_limit' in config['trainer'] else 300

        self.useBadBBPredForRelLoss = config['trainer']['use_all_bb_pred_for_rel_loss'] if 'use_all_bb_pred_for_rel_loss' in config['trainer'] else False
        if self.useBadBBPredForRelLoss is True:
            self.useBadBBPredForRelLoss=1

        self.adaptLR = config['trainer']['adapt_lr'] if 'adapt_lr' in config['trainer'] else False
        self.adaptLR_base = config['trainer']['adapt_lr_base'] if 'adapt_lr_base' in config['trainer'] else 165 #roughly average number of rels
        self.adaptLR_ep = config['trainer']['adapt_lr_ep'] if 'adapt_lr_ep' in config['trainer'] else 15

        self.fixedAlign = config['fixed_align'] if 'fixed_align' in config else False

        self.debug = 'DEBUG' in  config['trainer']

        #Name change
        if 'edge' in self.lossWeights:
            self.lossWeights['rel'] = self.lossWeights['edge']
        if 'edge' in self.loss:
            self.loss['rel'] = self.loss['edge']

    def _to_tensor(self, instance):
        image = instance['img']
        bbs = instance['bb_gt']
        adjaceny = instance['adj']
        num_neighbors = instance['num_neighbors']

        if self.with_cuda:
            image = image.to(self.gpu)
            if bbs is not None:
                bbs = bbs.to(self.gpu)
            if num_neighbors is not None:
                num_neighbors = num_neighbors.to(self.gpu)
            #adjacenyMatrix = adjacenyMatrix.to(self.gpu)
        return image, bbs, adjaceny, num_neighbors

    def _eval_metrics(self, typ,name,output, target):
        if len(self.metrics[typ])>0:
            #acc_metrics = np.zeros(len(self.metrics[typ]))
            met={}
            cpu_output=[]
            for pred in output:
                cpu_output.append(output.cpu().data.numpy())
            target = target.cpu().data.numpy()
            for i, metric in enumerate(self.metrics[typ]):
                met[name+metric.__name__] = metric(cpu_output, target)
            return acc_metrics
        else:
            #return np.zeros(0)
            return {}

    def useGT(self,iteration):
        if self.stop_from_gt is not None and iteration>=self.stop_from_gt:
            return random.random()>self.max_use_pred #I think it's best to always have some GT examples
        elif self.partial_from_gt is not None and iteration>=self.partial_from_gt:
            return random.random()> self.max_use_pred*(iteration-self.partial_from_gt)/(self.stop_from_gt-self.partial_from_gt)
        else:
            return True

    def _train_iteration(self, iteration):
        """
        Training logic for an iteration

        :param iteration: Current training iteration.
        :return: A log that contains all information you want to save.

        Note:
            If you have additional information to record, for example:
                > additional_log = {"x": x, "y": y}
            merge it with log before return. i.e.
                > log = {**log, **additional_log}
                > return log

            The metrics in log must have the key 'metrics'.
        """
        if self.unfreeze_detector is not None and iteration>=self.unfreeze_detector:
            self.model.unfreeze()
        self.model.train()
        #self.model.eval()
        #print("WARNING EVAL")
        if self.useLearningSchedule:
            self.lr_schedule.step()

        ##tic=timeit.default_timer()
        batch_idx = (iteration-1) % len(self.data_loader)
        try:
            thisInstance = self.data_loader_iter.next()
        except StopIteration:
            self.data_loader_iter = iter(self.data_loader)
            thisInstance = self.data_loader_iter.next()
        if not self.model.detector.predNumNeighbors:
            thisInstance['num_neighbors']=None
        ##toc=timeit.default_timer()
        ##print('data: '+str(toc-tic))
        
        ##tic=timeit.default_timer()

        self.optimizer.zero_grad()

        ##toc=timeit.default_timer()
        ##print('for: '+str(toc-tic))
        #loss = self.loss(output, target)
        index=0
        losses={}
        ##tic=timeit.default_timer()

        #if self.iteration % self.save_step == 0:
        #    targetPoints={}
        #    targetPixels=None
        #    _,lossC=FormsBoxPair_printer(None,thisInstance,self.model,self.gpu,self._eval_metrics,self.checkpoint_dir,self.iteration,self.loss['box'])
        #    loss, position_loss, conf_loss, class_loss, recall, precision = lossC
        #else:
        if self.conf_thresh_change_iters > iteration:
            threshIntur = 1 - iteration/self.conf_thresh_change_iters
        else:
            threshIntur = None
        image, targetBoxes, adj, target_num_neighbors = self._to_tensor(thisInstance)
        useGT = self.useGT(iteration)
        if useGT:
            outputBoxes, outputOffsets, relPred, relIndexes, bbPred = self.model(image,targetBoxes,target_num_neighbors,True,
                    otherThresh=self.conf_thresh_init, otherThreshIntur=threshIntur, hard_detect_limit=self.train_hard_detect_limit)
            #_=None
            #gtPairing,predPairing = self.prealignedEdgePred(adj,relPred)
            predPairingShouldBeTrue,predPairingShouldBeFalse, eRecall,ePrec,fullPrec,ap = self.prealignedEdgePred(adj,relPred,relIndexes)
            if bbPred is not None:
                if self.model.predNN or self.model.predClass:
                    if target_num_neighbors is not None:
                        alignedNN_use = target_num_neighbors[0]
                    bbPredNN_use = bbPred[:,0]
                    start=1
                else:
                    start=0
                if self.model.predClass:
                    if targetBoxes is not None:
                        alignedClass_use =  targetBoxes[0,:,13:13+self.model.numBBTypes]
                    bbPredClass_use = bbPred[:,start:start+self.model.numBBTypes]
            else:
                bbPredNN_use=None
                bbPredClass_use=None
        else:
            outputBoxes, outputOffsets, relPred, relIndexes, bbPred = self.model(image,
                    otherThresh=self.conf_thresh_init, otherThreshIntur=threshIntur, hard_detect_limit=self.train_hard_detect_limit)
            #gtPairing,predPairing = self.alignEdgePred(targetBoxes,adj,outputBoxes,relPred)
            predPairingShouldBeTrue,predPairingShouldBeFalse, eRecall,ePrec,fullPrec,ap, bbAlignment, bbFullHit = self.alignEdgePred(targetBoxes,adj,outputBoxes,relPred,relIndexes)
            if bbPred is not None and bbPred.size(0)>0:
                #create aligned GT
                #this was wrong...
                    #first, remove unmatched predicitons that didn't overlap (weren't close) to any targets
                    #toKeep = 1-((bbNoIntersections==1) * (bbAlignment==-1))
                #remove predictions that overlapped with GT, but not enough
                if self.model.predNN:
                    start=1
                    toKeep = 1-((bbFullHit==0) * (bbAlignment!=-1)) #toKeep = not (incomplete_overlap and did_overlap)
                    if toKeep.any():
                        bbPredNN_use = bbPred[toKeep][:,0]
                        bbAlignment_use = bbAlignment[toKeep]
                        #becuase we used -1 to indicate no match (in bbAlignment), we add 0 as the last position in the GT, as unmatched 
                        if target_num_neighbors is not None:
                            target_num_neighbors_use = torch.cat((target_num_neighbors[0].float(),torch.zeros(1).to(target_num_neighbors.device)),dim=0)
                        else:
                            target_num_neighbors_use = torch.zeros(1).to(bbPred.device)
<<<<<<< HEAD
                        alignedNN_use = target_num_neighbors_use[bbAlignment_use]
=======
                        alignedNN_use = target_num_neighbors_use[bbAlignment_use.long()]
>>>>>>> 01963545
                    else:
                        bbPredNN_use=None
                        alignedNN_use=None
                else:
                    start=0
                if self.model.predClass:
                    #We really don't care about the class of non-overlapping instances
                    if targetBoxes is not None:
                        toKeep = bbFullHit==1
                        if toKeep.any():
                            bbPredClass_use = bbPred[toKeep][:,start:start+self.model.numBBTypes]
                            bbAlignment_use = bbAlignment[toKeep]
                            alignedClass_use =  targetBoxes[0][bbAlignment_use.long()][:,13:13+self.model.numBBTypes] #There should be no -1 indexes in hereS
                        else:
                            alignedClass_use = None
                            bbPredClass_use = None
                    else:
                        alignedClass_use = None
                        bbPredClass_use = None
            else:
                bbPredNN_use = None
                bbPredClass_use = None
        if relPred is not None:
            numEdgePred = relPred.size(0)
            if predPairingShouldBeTrue is not None:
                lenTrue = predPairingShouldBeTrue.size(0)
            else:
                lenTrue = 0
            if predPairingShouldBeFalse is not None:
                lenFalse = predPairingShouldBeFalse.size(0)
            else:
                lenFalse = 0
        else:
            numEdgePred = lenTrue = lenFalse = 0
        numBoxPred = outputBoxes.size(0)
        #if iteration>25:
        #    import pdb;pdb.set_trace()
        #if len(predPairing.size())>0 and predPairing.size(0)>0:
        #    relLoss = self.loss['rel'](predPairing,gtPairing)
        #else:
        #    relLoss = torch.tensor(0.0,requires_grad=True).to(image.device)
        #relLoss = torch.tensor(0.0).to(image.device)
        relLoss = None
        #seperating the loss into true and false portions is not only convienint, it balances the loss between true/false examples
        if predPairingShouldBeTrue is not None and predPairingShouldBeTrue.size(0)>0:
            ones = torch.ones_like(predPairingShouldBeTrue).to(image.device)
            relLoss = self.loss['rel'](predPairingShouldBeTrue,ones)
            debug_avg_relTrue = predPairingShouldBeTrue.mean().item()
        else:
            debug_avg_relTrue =0 
        if predPairingShouldBeFalse is not None and predPairingShouldBeFalse.size(0)>0:
            zeros = torch.zeros_like(predPairingShouldBeFalse).to(image.device)
            relLossFalse = self.loss['rel'](predPairingShouldBeFalse,zeros)
            if relLoss is None:
                relLoss=relLossFalse
            else:
                relLoss+=relLossFalse
            debug_avg_relFalse = predPairingShouldBeFalse.mean().item()
        else:
            debug_avg_relFalse = 0
        if relLoss is not None:
            relLoss *= self.lossWeights['rel']



        if not self.model.detector_frozen:
            if targetBoxes is not None:
                targSize = targetBoxes.size(1)
            else:
                targSize =0 
            #import pdb;pdb.set_trace()
            boxLoss, position_loss, conf_loss, class_loss, nn_loss, recall, precision = self.loss['box'](outputOffsets,targetBoxes,[targSize],target_num_neighbors)
            boxLoss *= self.lossWeights['box']
            if relLoss is not None:
                loss = relLoss + boxLoss
            else:
                loss = boxLoss
        else:
            loss = relLoss


        if self.model.predNN and bbPredNN_use is not None and bbPredNN_use.size(0)>0:
            nn_loss_final = self.loss['nn'](bbPredNN_use,alignedNN_use)
            nn_loss_final *= self.lossWeights['nn']

            loss += nn_loss_final
            nn_loss_final = nn_loss_final.item()
        else:
            nn_loss_final=0

        if self.model.predClass and bbPredClass_use is not None and bbPredClass_use.size(0)>0:
            class_loss_final = self.loss['class'](bbPredClass_use,alignedClass_use)
            class_loss_final *= self.lossWeights['class']
            loss += class_loss_final
            class_loss_final = class_loss_final.item()
        else:
            class_loss_final = 0
            
        ##toc=timeit.default_timer()
        ##print('loss: '+str(toc-tic))
        ##tic=timeit.default_timer()
        if not self.debug:
            predPairingShouldBeTrue= predPairingShouldBeFalse=outputBoxes=outputOffsets=relPred=image=targetBoxes=relLossFalse=None
        if relLoss is not None:
            relLoss = relLoss.item()
        else:
            relLoss = 0
        if not self.model.detector_frozen:
            boxLoss = boxLoss.item()
        else:
            boxLoss = 0
        if loss is not None:
            if self.adaptLR:
                #if we only have a few relationship preds, step smaller so that we don't skew with a bad bias
                #This effects the box loss too so that it doesn't yank the detector/backbone features around
                #we actually just scale the loss, but its all the same :)
                scale = (numEdgePred+self.adaptLR_ep)/(self.adaptLR_ep+self.adaptLR_base)
                loss *= scale
            loss.backward()

            torch.nn.utils.clip_grad_value_(self.model.parameters(),1)
            self.optimizer.step()

            loss = loss.item()
        else:
            loss=0

        ##toc=timeit.default_timer()
        ##print('bac: '+str(toc-tic))

        #tic=timeit.default_timer()
        metrics={}
        #index=0
        #for name, target in targetBoxes.items():
        #    metrics = {**metrics, **self._eval_metrics('box',name,output, target)}
        #for name, target in targetPoints.items():
        #    metrics = {**metrics, **self._eval_metrics('point',name,output, target)}
        #    metrics = self._eval_metrics(name,output, target)
        #toc=timeit.default_timer()
        #print('metric: '+str(toc-tic))

        #perAnchor={}
        #for i in range(avg_conf_per_anchor.size(0)):
        #    perAnchor['anchor{}'.format(i)]=avg_conf_per_anchor[i]

        log = {
            'loss': loss,
            'boxLoss': boxLoss,
            'relLoss': relLoss,
            'edgePredLens':np.array([numEdgePred,numBoxPred,numEdgePred+numBoxPred,-1],dtype=np.float),
            'rel_recall':eRecall,
            #'rel_prec': ePrec,
            'rel_fullPrec':fullPrec,
            'rel_F': (eRecall+fullPrec)/2,
            #'debug_avg_relTrue': debug_avg_relTrue,
            #'debug_avg_relFalse': debug_avg_relFalse,

            **metrics,
        }
        if self.model.predNN:
            log['nn_loss_final'] = nn_loss_final
            if not self.model.detector_frozen:
                log['nn_loss_diff'] = nn_loss_final-nn_loss
        if self.model.predClass:
            log['class_loss_final'] = class_loss_final
            if not self.model.detector_frozen:
                log['class_loss_diff'] = class_loss_final-class_loss
        if ap is not None:
            log['rel_AP']=ap

        #if iteration%10==0:
        #image=None
        #queryMask=None
        #targetBoxes=None
        #outputBoxes=None
        #outputOffsets=None
        #loss=None
        #torch.cuda.empty_cache()


        return log#
    def _minor_log(self, log):
        ls=''
        for key,val in log.items():
            ls += key
            if type(val) is float:
                ls +=': {:.6f},\t'.format(val)
            else:
                ls +=': {},\t'.format(val)
        self.logger.info('Train '+ls)

    def _valid_epoch(self):
        """
        Validate after training an epoch

        :return: A log that contains information about validation

        Note:
            The validation metrics in log must have the key 'val_metrics'.
        """
        self.model.eval()
        total_val_loss = 0
        total_box_loss =0
        total_rel_loss =0
        total_rel_recall=0
        total_rel_prec=0
        total_rel_fullPrec=0
        total_AP=0
        AP_count=0
        total_val_metrics = np.zeros(len(self.metrics))
        nn_loss_final_total=0
        nn_loss_diff_total=0
        class_loss_final_total=0
        class_loss_diff_total=0

        numClasses = self.model.numBBTypes
        if 'no_blanks' in self.config['validation'] and not self.config['data_loader']['no_blanks']:
            numClasses-=1
        mAP = 0
        mAP_count = 0
        mRecall = np.zeros(numClasses)
        mPrecision = np.zeros(numClasses)

        with torch.no_grad():
            losses = defaultdict(lambda: 0)
            for batch_idx, instance in enumerate(self.valid_data_loader):
                if not self.model.detector.predNumNeighbors:
                    instance['num_neighbors']=None
                if not self.logged:
                    print('iter:{} valid batch: {}/{}'.format(self.iteration,batch_idx,len(self.valid_data_loader)), end='\r')

                image, targetBoxes, adjM, target_num_neighbors = self._to_tensor(instance)

                outputBoxes, outputOffsets, relPred, relIndexes, bbPred, = self.model(image, hard_detect_limit=self.val_hard_detect_limit)
                #loss = self.loss(output, target)
                loss = 0
                index=0
                
                predPairingShouldBeTrue,predPairingShouldBeFalse, recall,prec,fullPrec, ap, bbAlignment, bbFullHit = self.alignEdgePred(targetBoxes,adjM,outputBoxes,relPred,relIndexes)
                total_rel_recall+=recall
                total_rel_prec+=prec
                total_rel_fullPrec+=fullPrec
                if ap is not None:
                    total_AP+=ap
                    AP_count+=1
                #relLoss = torch.tensor(0.0,requires_grad=True).to(image.device)
                relLoss=None
                if predPairingShouldBeTrue is not None and predPairingShouldBeTrue.size(0)>0:
                    relLoss = self.loss['rel'](predPairingShouldBeTrue,torch.ones_like(predPairingShouldBeTrue).to(image.device))
                if predPairingShouldBeFalse is not None  and predPairingShouldBeFalse.size(0)>0:
                    relFalseLoss = self.loss['rel'](predPairingShouldBeFalse,torch.zeros_like(predPairingShouldBeFalse).to(image.device))
                    if relLoss is not None:
                        relLoss += relFalseLoss
                    else:
                        relLoss = relFalseLoss
                if relLoss is None:
                    relLoss = torch.tensor(0.0).to(image.device)
                #else:
                #    relLoss = relLoss.cpu()
                if not self.model.detector_frozen:
                    boxLoss, position_loss, conf_loss, class_loss, nn_loss, recallX, precisionX = self.loss['box'](outputOffsets,targetBoxes,[targetBoxes.size(1)],target_num_neighbors)
                    loss = relLoss*self.lossWeights['rel'] + boxLoss*self.lossWeights['box']
                else:
                    boxLoss=torch.tensor(0.0)
                    loss = relLoss*self.lossWeights['rel']
                total_box_loss+=boxLoss.item()
                total_rel_loss+=relLoss.item()

                if bbPred is not None:
                    #create aligned GT
                    #this was wrong...
                        #first, remove unmatched predicitons that didn't overlap (weren't close) to any targets
                        #toKeep = 1-((bbNoIntersections==1) * (bbAlignment==-1))
                    #remove predictions that overlapped with GT, but not enough
                    if self.model.predNN:
                        start=1
                        toKeep = 1-((bbFullHit==0) * (bbAlignment!=-1)) #toKeep = not (incomplete_overlap and did_overlap)
                        bbPredNN_use = bbPred[toKeep][:,0]
                        bbAlignment_use = bbAlignment[toKeep]
                        #becuase we used -1 to indicate no match (in bbAlignment), we add 0 as the last position in the GT, as unmatched 
                        if target_num_neighbors is not None:
                            target_num_neighbors_use = torch.cat((target_num_neighbors[0].float(),torch.zeros(1).to(target_num_neighbors.device)),dim=0)
                        else:
                            target_num_neighbors_use = torch.zeros(1).to(bbPred.device)
                        alignedNN_use = target_num_neighbors_use[bbAlignment_use]
                    else:
                        start=0
                    if self.model.predClass:
                        #We really don't care about the class of non-overlapping instances
                        if targetBoxes is not None:
                            toKeep = bbFullHit==1
                            bbPredClass_use = bbPred[toKeep][:,start:start+self.model.numBBTypes]
                            bbAlignment_use = bbAlignment[toKeep]
                            alignedClass_use =  targetBoxes[0][bbAlignment_use][:,13:13+self.model.numBBTypes] #There should be no -1 indexes in hereS
                        else:
                            alignedClass_use = None
                else:
                    bbPredNN_use = None
                    bbPredClass_use = None

                if self.model.predNN and bbPredNN_use is not None and bbPredNN_use.size(0)>0:
                    nn_loss_final = self.loss['nn'](bbPredNN_use,alignedNN_use)
                    nn_loss_final *= self.lossWeights['nn']

                    loss += nn_loss_final.to(loss.device)
                    nn_loss_final = nn_loss_final.item()
                else:
                    nn_loss_final=0
                nn_loss_final_total += nn_loss_final

                if self.model.predClass and bbPredClass_use is not None and bbPredClass_use.size(0)>0:
                    class_loss_final = self.loss['class'](bbPredClass_use,alignedClass_use)
                    class_loss_final *= self.lossWeights['class']
                    loss += class_loss_final
                    class_loss_final = class_loss_final.item()
                else:
                    class_loss_final = 0
                class_loss_final_total += class_loss_final

                if not self.model.detector_frozen:
                    nn_loss_diff_total += nn_loss_final-nn_loss
                    class_loss_diff_total += class_loss_final-class_loss
                
                if self.model.detector.predNumNeighbors:
                    outputBoxes=torch.cat((outputBoxes[:,0:6],outputBoxes[:,7:]),dim=1) #throw away NN pred
                if targetBoxes is not None:
                    targetBoxes = targetBoxes.cpu()
                if targetBoxes is not None:
                    target_for_b = targetBoxes[0]
                else:
                    target_for_b = torch.empty(0)
                if self.model.rotation:
                    ap_5, prec_5, recall_5 =AP_dist(target_for_b,outputBoxes,0.9,numClasses)
                else:
                    ap_5, prec_5, recall_5 =AP_iou(target_for_b,outputBoxes,0.5,numClasses)

                #import pdb;pdb.set_trace()
                if ap_5 is not None:
                    mAP+=ap_5
                    mAP_count+=1
                mRecall += np.array(recall_5)
                mPrecision += np.array(prec_5)

                total_val_loss += loss.item()
                loss=relFalseLoss=relLoss=boxLoss=None
                instance=predPairingShouldBeTrue= predPairingShouldBeFalse=outputBoxes=outputOffsets=relPred=image=targetBoxes=relLossFalse=None
                #total_val_metrics += self._eval_metrics(output, target)
        if mAP_count==0:
            mAP_count=1
        toRet= {
            'val_loss': total_val_loss / len(self.valid_data_loader),
            'val_box_loss': total_box_loss / len(self.valid_data_loader),
            'val_rel_loss': total_rel_loss / len(self.valid_data_loader),
            'val_metrics': (total_val_metrics / len(self.valid_data_loader)).tolist(),
            'val_bb_recall':(mRecall/len(self.valid_data_loader)).tolist(),
            'val_bb_precision':(mPrecision/len(self.valid_data_loader)).tolist(),
            #'val_bb_F':(( (mRecall+mPrecision)/2 )/len(self.valid_data_loader)).tolist(),
            'val_bb_F_avg':(( (mRecall+mPrecision)/2 )/len(self.valid_data_loader)).mean(),
            'val_bb_mAP':(mAP/mAP_count),
            'val_rel_recall':total_rel_recall/len(self.valid_data_loader),
            'val_rel_prec':total_rel_prec/len(self.valid_data_loader),
            'val_rel_F':(total_rel_prec+total_rel_recall)/(2*len(self.valid_data_loader)),
            'val_rel_fullPrec':total_rel_fullPrec/len(self.valid_data_loader),
            'val_rel_mAP': total_AP/AP_count
            #'val_position_loss':total_position_loss / len(self.valid_data_loader),
            #'val_conf_loss':total_conf_loss / len(self.valid_data_loader),
            #'val_class_loss':tota_class_loss / len(self.valid_data_loader),
        }
        if self.model.predNN:
            toRet['val_nn_loss_final']=nn_loss_final_total/len(self.valid_data_loader)
            toRet['val_nn_loss_diff']=nn_loss_diff_total/len(self.valid_data_loader)
        if self.model.predClass:
            toRet['val_class_loss_final']=class_loss_final_total/len(self.valid_data_loader)
            toRet['val_class_loss_diff']=class_loss_diff_total/len(self.valid_data_loader)
        return toRet


    def alignEdgePred(self,targetBoxes,adj,outputBoxes,relPred,relIndexes):
        if relPred is None or targetBoxes is None:
            if targetBoxes is None:
                if relPred is not None and (relPred>self.thresh_rel).any():
                    prec=0
                    ap=0
                else:
                    prec=1
                    ap=1
                recall=1
                targIndex = -torch.ones(outputBoxes.size(0)).int()
            elif relPred is None:
                if targetBoxes is not None:
                    recall=0
                    ap=0
                else:
                    recall=1
                    ap=1
                prec=1
                targIndex = None

            return torch.tensor([]),torch.tensor([]),recall,prec,prec,ap, targIndex, torch.ones(outputBoxes.size(0))
        targetBoxes = targetBoxes.cpu()
        #decide which predicted boxes belong to which target boxes
        #should this be the same as AP_?
        numClasses = 2

        if self.model.rotation:
            targIndex, fullHit = getTargIndexForPreds_dist(targetBoxes[0],outputBoxes,1.1,numClasses,hard_thresh=False)
        else:
            targIndex, fullHit = getTargIndexForPreds_iou(targetBoxes[0],outputBoxes,0.4,numClasses,hard_thresh=False,fixed=self.fixedAlign)
        #else:
        #    if self.model.rotation:
        #        targIndex, predsWithNoIntersection = getTargIndexForPreds_dist(targetBoxes[0],outputBoxes,1.1,numClasses)
        #    else:
        #        targIndex, predsWithNoIntersection = getTargIndexForPreds_iou(targetBoxes[0],outputBoxes,0.4,numClasses)

        #Create gt vector to match relPred.values()

        rels = relIndexes #relPred._indices().cpu()
        predsAll = relPred #relPred._values()
        sigPredsAll = torch.sigmoid(predsAll)
        predsPos = []
        predsNeg = []
        scores = []
        matches=0
        truePred=falsePred=badPred=0
        for i,(n0,n1) in enumerate(rels):
            t0 = targIndex[n0].item()
            t1 = targIndex[n1].item()
            if t0>=0 and t1>=0:
                if (min(t0,t1),max(t0,t1)) in adj:
                    #if self.useBadBBPredForRelLoss!='fixed' or (fullHit[n0] and fullHit[n1]):
                    if fullHit[n0] and fullHit[n1]:
                        matches+=1
                        predsPos.append(predsAll[i])
                        scores.append( (sigPredsAll[i],True) )
                        if sigPredsAll[i]>self.thresh_rel:
                            truePred+=1
                    else:
                        scores.append( (sigPredsAll[i],False) ) #for the sake of scoring, this is a bad relationship
                else:
                    predsNeg.append(predsAll[i])
                    scores.append( (sigPredsAll[i],False) )
                    if sigPredsAll[i]>self.thresh_rel:
                        falsePred+=1
            else:
                #if self.useBadBBPredForRelLoss=='fixed' or (self.useBadBBPredForRelLoss and (predsWithNoIntersection[n0] or predsWithNoIntersection[n1])):
                if self.useBadBBPredForRelLoss:
                    if self.useBadBBPredForRelLoss=='full' or np.random.rand()<self.useBadBBPredForRelLoss:
                        predsNeg.append(predsAll[i])
                scores.append( (sigPredsAll[i],False) )
                if sigPredsAll[i]>self.thresh_rel:
                    badPred+=1
        #Add score 0 for instances we didn't predict
        for i in range(len(adj)-matches):
            scores.append( (float('nan'),True) )
    
        if len(predsPos)>0:
            predsPos = torch.cat(predsPos).to(relPred.device)
        else:
            predsPos = None
        if len(predsNeg)>0:
            predsNeg = torch.cat(predsNeg).to(relPred.device)
        else:
            predsNeg = None

        if len(adj)>0:
            recall = truePred/len(adj)
        else:
            recall = 1
        if falsePred>0:
            prec = truePred/(truePred+falsePred)
        else:
            prec = 1
        if falsePred+badPred>0:
            fullPrec = truePred/(truePred+falsePred+badPred)
        else:
            fullPrec = 1
        return predsPos,predsNeg, recall, prec ,fullPrec, computeAP(scores), targIndex, fullHit


    def prealignedEdgePred(self,adj,relPred,relIndexes):
        if relPred is None:
            #assert(adj is None or len(adj)==0) this is a failure of the heuristic pairing
            if adj is not None and len(adj)>0:
                recall=0
                ap=0
            else:
                recall=1
                ap=1
            prec=1

            return torch.tensor([]),torch.tensor([]),recall,prec,prec,ap
        rels = relIndexes #relPred._indices().cpu().t()
        predsAll = relPred
        sigPredsAll = torch.sigmoid(predsAll)

        #gt = torch.empty(len(rels))#rels.size(0))
        predsPos = []
        predsNeg = []
        scores = []
        truePred=falsePred=0
        for i,(n0,n1) in enumerate(rels):
            #n0 = rels[i,0]
            #n1 = rels[i,1]
            #gt[i] = int((n0,n1) in adj) #(adjM[ n0, n1 ])
            if (n0,n1) in adj:
                predsPos.append(predsAll[i])
                scores.append( (sigPredsAll[i],True) )
                if sigPredsAll[i]>self.thresh_rel:
                    truePred+=1
            else:
                predsNeg.append(predsAll[i])
                scores.append( (sigPredsAll[i],False) )
                if sigPredsAll[i]>self.thresh_rel:
                    falsePred+=1
    
        #return gt.to(relPred.device), relPred._values().view(-1).view(-1)
        #return gt.to(relPred[1].device), relPred[1].view(-1)
        if len(predsPos)>0:
            predsPos = torch.cat(predsPos).to(relPred.device)
        else:
            predsPos = None
        if len(predsNeg)>0:
            predsNeg = torch.cat(predsNeg).to(relPred.device)
        else:
            predsNeg = None
        if len(adj)>0:
            recall = truePred/len(adj)
        else:
            recall = 1
        if falsePred>0:
            prec = truePred/(truePred+falsePred)
        else:
            prec = 1
        return predsPos,predsNeg, recall, prec, prec, computeAP(scores)<|MERGE_RESOLUTION|>--- conflicted
+++ resolved
@@ -265,11 +265,7 @@
                             target_num_neighbors_use = torch.cat((target_num_neighbors[0].float(),torch.zeros(1).to(target_num_neighbors.device)),dim=0)
                         else:
                             target_num_neighbors_use = torch.zeros(1).to(bbPred.device)
-<<<<<<< HEAD
-                        alignedNN_use = target_num_neighbors_use[bbAlignment_use]
-=======
                         alignedNN_use = target_num_neighbors_use[bbAlignment_use.long()]
->>>>>>> 01963545
                     else:
                         bbPredNN_use=None
                         alignedNN_use=None
