--- conflicted
+++ resolved
@@ -880,11 +880,7 @@
     elif failed==2:
         intersectionBoth=False
     elif failed>2:
-<<<<<<< HEAD
-        return [], 0,tryBefore
-=======
         return [], 0, tryBefore
->>>>>>> 3bf3cf12
 
     #left-most boundary
     p=None
@@ -908,11 +904,7 @@
                 startInd=1
                 iPoints=[]
             elif failed==2:
-<<<<<<< HEAD
-                return [], 0,tryBefore
-=======
                 return [], 0, tryBefore
->>>>>>> 3bf3cf12
             else:
                 return getIntersectsCols(line,cols,startInd,threshLine_low,threshLine_high,threshLeft,threshRight,failed+1)
         else:
