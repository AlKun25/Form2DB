import numpy as np
import torch
from base import BaseTrainer
import timeit
from utils import util
from collections import defaultdict
from evaluators import FormsBoxDetect_printer
from utils.yolo_tools import non_max_sup_iou, AP_iou, non_max_sup_dist, AP_dist


class BoxDetectTrainer(BaseTrainer):
    """
    Trainer class

    Note:
        Inherited from BaseTrainer.
        self.optimizer is by default handled by BaseTrainer based on config.
    """
    def __init__(self, model, loss, metrics, resume, config,
                 data_loader, valid_data_loader=None, train_logger=None):
        super(BoxDetectTrainer, self).__init__(model, loss, metrics, resume, config, train_logger)
        self.config = config
        if 'loss_params' in config:
            self.loss_params=config['loss_params']
        else:
            self.loss_params={}
        if 'box' in self.loss:
            self.loss['box'] = self.loss['box'](**self.loss_params['box'], 
                    num_classes=model.numBBTypes, 
                    rotation=model.rotation, 
                    scale=model.scale,
                    anchors=model.anchors)
        if 'line' in self.loss and self.loss['line'] is not None:
            if 'line' in self.loss_params:
                params = self.loss_params['line']
            else:
                params = {}
            self.loss['line'] = self.loss['line'](**params, 
                    num_classes=model.numBBTypes, 
                    scale=model.scale,
                    anchor_h=model.meanH)
        if 'loss_weights' in config:
            self.loss_weight=config['loss_weights']
        else:
            self.loss_weight={'box':0.6, 'line': 0.4, 'point':0.4, 'pixel':8}
        self.batch_size = data_loader.batch_size
        self.data_loader = data_loader
        self.data_loader_iter = iter(data_loader)
        #for i in range(self.start_iteration,
        self.valid_data_loader = valid_data_loader
        self.valid = True if self.valid_data_loader is not None else False
        #self.log_step = int(np.sqrt(self.batch_size))
        #lr schedule from "Attention is all you need"
        #base_lr=config['optimizer']['lr']
        warmup_steps = config['warmup_steps'] if 'warmup_steps' in config else 1000
        lr_lambda = lambda step_num: min((step_num+1)**-0.3, (step_num+1)*warmup_steps**-1.3)
        self.lr_schedule = torch.optim.lr_scheduler.LambdaLR(self.optimizer,lr_lambda)

        self.thresh_conf = config['thresh_conf'] if 'thresh_conf' in config else 0.92
        self.thresh_intersect = config['thresh_intersect'] if 'thresh_intersect' in config else 0.4

    def _to_tensor(self, instance):
        data = instance['img']
        if 'bb_gt' in instance:
            targetBoxes = instance['bb_gt']
            targetBoxes_sizes = instance['bb_sizes']
        else:
            targetBoxes = None
            targetBoxes_sizes = []
        if 'line_gt' in instance:
            targetLines = instance['line_gt']
            targetLines_sizes = instance['line_label_sizes']
        else:
            targetLines = {}
            targetLines_sizes = {}
        if 'point_gt' in instance:
            targetPoints = instance['point_gt']
            targetPoints_sizes = instance['point_label_sizes']
        else:
            targetPoints = {}
            targetPoints_sizes = {}
        if 'pixel_gt' in instance:
            targetPixels = instance['pixel_gt']
        else:
            targetPixels = None
        if type(data) is np.ndarray:
            data = torch.FloatTensor(data.astype(np.float32))
        elif type(data) is torch.Tensor:
            data = data.type(torch.FloatTensor)

        def sendToGPU(targets):
            new_targets={}
            for name, target in targets.items():
                if target is not None:
                    new_targets[name] = target.to(self.gpu)
                else:
                    new_targets[name] = None
            return new_targets

        if self.with_cuda:
            data = data.to(self.gpu)
            if targetBoxes is not None:
                targetBoxes=targetBoxes.to(self.gpu)
            targetLines=sendToGPU(targetLines)
            targetPoints=sendToGPU(targetPoints)
            if targetPixels is not None:
                targetPixels=targetPixels.to(self.gpu)
        return data, targetBoxes, targetBoxes_sizes, targetLines, targetLines_sizes, targetPoints, targetPoints_sizes, targetPixels

    def _eval_metrics(self, typ,name,output, target):
        if len(self.metrics[typ])>0:
            #acc_metrics = np.zeros(len(self.metrics[typ]))
            met={}
            cpu_output=[]
            for pred in output:
                cpu_output.append(output.cpu().data.numpy())
            target = target.cpu().data.numpy()
            for i, metric in enumerate(self.metrics[typ]):
                met[name+metric.__name__] = metric(cpu_output, target)
            return acc_metrics
        else:
            #return np.zeros(0)
            return {}

    def _train_iteration(self, iteration):
        """
        Training logic for an iteration

        :param iteration: Current training iteration.
        :return: A log that contains all information you want to save.

        Note:
            If you have additional information to record, for example:
                > additional_log = {"x": x, "y": y}
            merge it with log before return. i.e.
                > log = {**log, **additional_log}
                > return log

            The metrics in log must have the key 'metrics'.
        """
        self.model.train()
        self.lr_schedule.step()

        ##tic=timeit.default_timer()
        batch_idx = (iteration-1) % len(self.data_loader)
        try:
            thisInstance = self.data_loader_iter.next()
        except StopIteration:
            self.data_loader_iter = iter(self.data_loader)
            thisInstance = self.data_loader_iter.next()
        ##toc=timeit.default_timer()
        ##print('data: '+str(toc-tic))
        
        ##tic=timeit.default_timer()

        self.optimizer.zero_grad()

        ##toc=timeit.default_timer()
        ##print('for: '+str(toc-tic))
        #loss = self.loss(output, target)
        loss = 0
        index=0
        losses={}
        ##tic=timeit.default_timer()
        #predictions = util.pt_xyrs_2_xyxy(outputBoxes)
        #if self.iteration % self.save_step == 0:
        #    targetPoints={}
        #    targetPixels=None
        #    _,lossC=FormsBoxDetect_printer(None,thisInstance,self.model,self.gpu,self._eval_metrics,self.checkpoint_dir,self.iteration,self.loss['box'])
        #    this_loss, position_loss, conf_loss, class_loss, recall, precision = lossC
        #else:
        data, targetBoxes, targetBoxes_sizes, targetLines, targetLines_sizes, targetPoints, targetPoints_sizes, targetPixels = self._to_tensor(thisInstance)
        outputBoxes, outputOffsets, outputLines, outputOffsetLines, outputPoints, outputPixels = self.model(data)

        if 'box' in self.loss:
            this_loss, position_loss, conf_loss, class_loss, recall, precision = self.loss['box'](outputOffsets,targetBoxes,targetBoxes_sizes)

            this_loss*=self.loss_weight['box']
            loss+=this_loss
            losses['box_loss']=this_loss.item()
        else:
            position_loss=0
            conf_loss=0
            class_loss=0

        index=0
        for name, target in targetLines.items():
            #print('line')
            predictions = outputOffsetLines[index]
            this_loss, line_pos_loss, line_conf_loss, line_class_loss = self.loss['line'](predictions,target,targetLines_sizes[name])
            this_loss*=self.loss_weight['line']
            loss+=this_loss
            losses[name+'_loss']=this_loss.item()
            losses[name+'_pos_loss']=line_pos_loss
            losses[name+'_conf_loss']=line_conf_loss
            losses[name+'_class_loss']=line_class_loss
            index+=1
        index=0
        for name, target in targetPoints.items():
            #print('point')
            predictions = outputPoints[index]
            this_loss, this_position_loss, this_conf_loss, this_class_loss = self.loss['point'](predictions,target,targetPoints_sizes[name], **self.loss_params['point'])
            this_loss*=self.loss_weight['point']
            loss+=this_loss
            losses[name+'_loss']=this_loss.item()
            index+=1
        if targetPixels is not None:
            #print('pixel')
            this_loss = self.loss['pixel'](outputPixels,targetPixels, **self.loss_params['pixel'])
            this_loss*=self.loss_weight['pixel']
            loss+=this_loss
            losses['pixel_loss']=this_loss.item()
        ##toc=timeit.default_timer()
        ##print('loss: '+str(toc-tic))
        ##tic=timeit.default_timer()
        loss.backward()
        #what is grads?
        #minGrad=9999999999
        #maxGrad=-9999999999
        #for p in filter(lambda p: p.grad is not None, self.model.parameters()):
        #    minGrad = min(minGrad,p.min())
        #    maxGrad = max(maxGrad,p.max())
        torch.nn.utils.clip_grad_value_(self.model.parameters(),1)
        self.optimizer.step()

        ##toc=timeit.default_timer()
        ##print('bac: '+str(toc-tic))

        #tic=timeit.default_timer()
        metrics={}
        #index=0
        #for name, target in targetBoxes.items():
        #    metrics = {**metrics, **self._eval_metrics('box',name,output, target)}
        #for name, target in targetPoints.items():
        #    metrics = {**metrics, **self._eval_metrics('point',name,output, target)}
        #    metrics = self._eval_metrics(name,output, target)
        #toc=timeit.default_timer()
        #print('metric: '+str(toc-tic))

        ##tic=timeit.default_timer()
        loss = loss.item()
        ##toc=timeit.default_timer()
        ##print('item: '+str(toc-tic))
        #perAnchor={}
        #for i in range(avg_conf_per_anchor.size(0)):
        #    perAnchor['anchor{}'.format(i)]=avg_conf_per_anchor[i]

        log = {
            'loss': loss,
            #'recall':recall,
            #'precision':precision,
            'position_loss':position_loss,
            'conf_loss':conf_loss,
            'class_loss':class_loss,
            #'minGrad':minGrad,
            #'maxGrad':maxGrad,
            #'cor_conf_loss':cor_conf_loss,
            #'conf_loss':conf_loss,
            #'conf':confs.mean(),
            #'bad_conf':bad_confs.mean(),
            #**perAnchor,

            **metrics,
            **losses
        }


        return log#
    def _minor_log(self, log):
        ls=''
        for key,val in log.items():
            ls += key
            if type(val) is float:
                ls +=': {:.6f},\t'.format(val)
            else:
                ls +=': {},\t'.format(val)
        self.logger.info('Train '+ls)

    def _valid_epoch(self):
        """
        Validate after training an epoch

        :return: A log that contains information about validation

        Note:
            The validation metrics in log must have the key 'val_metrics'.
        """
        self.model.eval()
        total_val_loss = 0
        total_position_loss =0
        total_conf_loss =0
        tota_class_loss =0
        total_val_metrics = np.zeros(len(self.metrics))
        losses={}
        mAP = np.zeros(self.model.numBBTypes)
        mRecall = np.zeros(self.model.numBBTypes)
        mPrecision = np.zeros(self.model.numBBTypes)
        with torch.no_grad():
            losses = defaultdict(lambda: 0)
            for batch_idx, instance in enumerate(self.valid_data_loader):
                #if batch_idx>10:
                #    break
                data, targetBoxes, targetBoxes_sizes, targetLines, targetLines_sizes, targetPoints, targetPoints_sizes, targetPixels = self._to_tensor(instance)
                batchSize = data.size(0)
                #print('data: {}'.format(data.size()))
                outputBoxes,outputOffsets, outputLines, outputOffsetsLines, outputPoints, outputPixels = self.model(data)
                #loss = self.loss(output, target)
                loss = 0
                index=0
                
                if 'box' in self.loss:
                    this_loss, position_loss, conf_loss, class_loss, recall, precision = self.loss['box'](outputOffsets,targetBoxes,targetBoxes_sizes)
                    loss+=this_loss*self.loss_weight['box']
                    total_position_loss+=position_loss
                    total_conf_loss+=conf_loss
                    tota_class_loss+=class_loss
                    losses['val_box_loss']+=this_loss.item()
                
                    threshConf = max(self.thresh_conf*outputBoxes[:,:,0].max().item(),0.5)
                    if self.model.rotation:
<<<<<<< HEAD
                        outputBoxes = non_max_sup_dist(outputBoxes.cpu(),threshConf,1.2/self.thresh_intersect)
                    else:
                        outputBoxes = non_max_sup_iou(outputBoxes.cpu(),threshConf,self.thresh_intersect)
                    if targetBoxes is not None:
                        targetBoxes = targetBoxes.cpu()
                    for b in range(batchSize):
                        if targetBoxes is not None:
                            target_for_b = targetBoxes[b,:targetBoxes_sizes[b],:]
                        else:
                            target_for_b = torch.empty(0)
                        if self.model.rotation:
                            ap_5, prec_5, recall_5 =AP_dist(target_for_b,outputBoxes[b],0.5,self.model.numBBTypes)
                        else:
                            ap_5, prec_5, recall_5 =AP_iou(target_for_b,outputBoxes[b],0.9,self.model.numBBTypes)
                        mAP += np.array(ap_5,dtype=np.float)#/len(outputBoxes)
                        mRecall += np.array(recall_5,dtype=np.float)#/len(outputBoxes)
                        mPrecision += np.array(prec_5,dtype=np.float)#/len(outputBoxes)
=======
                        ap_5, prec_5, recall_5 =AP_dist(target_for_b,outputBoxes[b],0.9,self.model.numBBTypes)
                    else:
                        ap_5, prec_5, recall_5 =AP_iou(target_for_b,outputBoxes[b],0.5,self.model.numBBTypes)
                    mAP += np.array(ap_5,dtype=np.float)#/len(outputBoxes)
                    mRecall += np.array(recall_5,dtype=np.float)#/len(outputBoxes)
                    mPrecision += np.array(prec_5,dtype=np.float)#/len(outputBoxes)
>>>>>>> 6f9dd1b5
                index=0
                for name, target in targetLines.items():
                    #print('line')
                    predictions = outputOffsetsLines[index]
                    this_loss, line_pos_loss, line_conf_loss, line_class_loss = self.loss['line'](predictions,target,targetLines_sizes[name])
                    this_loss*=self.loss_weight['line']
                    loss+=this_loss
                    losses['val_'+name+'_loss']=this_loss.item()
                    losses['val_'+name+'_pos_loss']=line_pos_loss
                    losses['val_'+name+'_conf_loss']=line_conf_loss
                    losses['val_'+name+'_class_loss']=line_class_loss
                    index+=1
                index=0
                for name, target in targetPoints.items():
                    predictions = outputPoints[index]
                    this_loss = self.loss['point'](predictions,target,targetPoints_sizes[name], **self.loss_params['point'])
                    loss+=this_loss*self.loss_weight['point']
                    losses['val_'+name+'_loss']+=this_loss.item()
                    index+=1
                if targetPixels is not None:
                    this_loss = self.loss['pixel'](outputPixels,targetPixels, **self.loss_params['pixel'])
                    loss+=this_loss*self.loss_weight['pixel']
                    losses['val_pixel_loss']+=this_loss.item()

                total_val_loss += loss.item()
                loss=None
                this_loss=None
                data=None
                targetBoxes=None
                targetPoints=None
                outputBoxes=None
                outputOffsets=None
                outputPoints=None
                outputPixels=None
                #total_val_metrics += self._eval_metrics(output, target)
        for name in losses:
            losses[name]/=len(self.valid_data_loader)
        return {
            'val_loss': total_val_loss / len(self.valid_data_loader),
            'val_metrics': (total_val_metrics / len(self.valid_data_loader)).tolist(),
            'val_recall':(mRecall/(batchSize*len(self.valid_data_loader))).tolist(),
            'val_precision':(mPrecision/(batchSize*len(self.valid_data_loader))).tolist(),
            'val_mAP':(mAP/(batchSize*len(self.valid_data_loader))).tolist(),
            'val_position_loss':total_position_loss / len(self.valid_data_loader),
            'val_conf_loss':total_conf_loss / len(self.valid_data_loader),
            'val_class_loss':tota_class_loss / len(self.valid_data_loader),
            **losses
        }<|MERGE_RESOLUTION|>--- conflicted
+++ resolved
@@ -318,7 +318,6 @@
                 
                     threshConf = max(self.thresh_conf*outputBoxes[:,:,0].max().item(),0.5)
                     if self.model.rotation:
-<<<<<<< HEAD
                         outputBoxes = non_max_sup_dist(outputBoxes.cpu(),threshConf,1.2/self.thresh_intersect)
                     else:
                         outputBoxes = non_max_sup_iou(outputBoxes.cpu(),threshConf,self.thresh_intersect)
@@ -330,20 +329,12 @@
                         else:
                             target_for_b = torch.empty(0)
                         if self.model.rotation:
-                            ap_5, prec_5, recall_5 =AP_dist(target_for_b,outputBoxes[b],0.5,self.model.numBBTypes)
+                            ap_5, prec_5, recall_5 =AP_dist(target_for_b,outputBoxes[b],0.9,self.model.numBBTypes)
                         else:
-                            ap_5, prec_5, recall_5 =AP_iou(target_for_b,outputBoxes[b],0.9,self.model.numBBTypes)
+                            ap_5, prec_5, recall_5 =AP_iou(target_for_b,outputBoxes[b],0.5,self.model.numBBTypes)
                         mAP += np.array(ap_5,dtype=np.float)#/len(outputBoxes)
                         mRecall += np.array(recall_5,dtype=np.float)#/len(outputBoxes)
                         mPrecision += np.array(prec_5,dtype=np.float)#/len(outputBoxes)
-=======
-                        ap_5, prec_5, recall_5 =AP_dist(target_for_b,outputBoxes[b],0.9,self.model.numBBTypes)
-                    else:
-                        ap_5, prec_5, recall_5 =AP_iou(target_for_b,outputBoxes[b],0.5,self.model.numBBTypes)
-                    mAP += np.array(ap_5,dtype=np.float)#/len(outputBoxes)
-                    mRecall += np.array(recall_5,dtype=np.float)#/len(outputBoxes)
-                    mPrecision += np.array(prec_5,dtype=np.float)#/len(outputBoxes)
->>>>>>> 6f9dd1b5
                 index=0
                 for name, target in targetLines.items():
                     #print('line')
