from base import BaseModel
import torch
import torch.nn as nn
import torch.nn.functional as F
import numpy as np
from model import *
from model.graph_net import GraphNet
from model.meta_graph_net import MetaGraphNet
from model.binary_pair_net import BinaryPairNet
from model.binary_pair_real import BinaryPairReal
#from model.roi_align.roi_align import RoIAlign
#from model.roi_align import ROIAlign as RoIAlign
from torchvision.ops import RoIAlign
from model.cnn_lstm import CRNN, SmallCRNN
from model.tesseract_wrap import TesseractWrap
from model.word2vec_adapter import Word2VecAdapter, Word2VecAdapterShallow, BPEmbAdapter
from model.hand_code_emb import HandCodeEmb
from skimage import draw
from model.net_builder import make_layers, getGroupSize
from utils.yolo_tools import non_max_sup_iou, non_max_sup_dist
from utils.util import decode_handwriting
from utils.bb_merging import TextLine, xyrwh_TextLine
#from utils.string_utils import correctTrans
import editdistance
import math, os
import random
import json
from collections import defaultdict
import utils.img_f as img_f

import timeit
import torch.autograd.profiler as profiler

MAX_CANDIDATES=2000
MAX_GRAPH_SIZE=4000

def minAndMaxXY(boundingRects):
    min_X,min_Y,max_X,max_Y = np.array(boundingRects).transpose(1,0)
    return min_X.min(),max_X.max(),min_Y.min(),max_Y.max()
def combineShapeFeats(feats):
    if len(feats)==1:
        return torch.FloatTensor(feats[0])
    feats.sort(key=lambda x: x[17]) #sort into read order
    feats = torch.FloatTensor(feats)
    easy_feats = feats[:,0:6].mean(dim=0)
    tl=feats[0,6:8]
    tr=feats[0,8:10]
    br=feats[-1,10:12]
    bl=feats[-1,12:14]
    easy2_feats=feats[:,14:].mean(dim=0)
    return torch.cat((easy_feats,tl,tr,br,bl,easy2_feats),dim=0)
def correctTrans(pred,predBB,gt,gtBB):
    thresh=100
    #x0,y0,r0,h0,w0 = bb0[locIdx:classIdx]
    #x1,y1,r1,h1,w1 = bb1[locIdx:classIdx]

    new_pred=[]
    for i,p in enumerate(pred):
        xp,yp,rp,hp,wp = predBB[i,0:5]
        assert(rp==0)
        tx0=xp
        ty0=yp-hp
        lx0=xp-wp
        ly0=yp

        ds=[]
        for j,g in enumerate(gt):
            xg,yg,rg,hg,wg = gtBB[0,j,0:5]
            assert(rg==0)
            tx1=xg
            ty1=yg-hg
            lx1=xg-wg
            ly1=yg
            d = math.sqrt((tx0-tx1)**2 + (ty0-ty1)**2) + math.sqrt((lx0-lx1)**2 + (ly0-ly1)**2)
            if d<thresh:
                ds.append([d,j,g])
        ds.sort(key=lambda x:x[0])

        if len(ds)==0:
            new_pred.append(p)
        elif len(p)<3:
            new_pred.append(ds[0][2]) #This isn't a long enough string, so base on distance alone
        else:
            min_d = ds[0][0]
            best_score=None
            for d,j,g in ds[:10]:
                dis = editdistance.eval(p,g)/len(p)
                score = dis*(d/min_d)
                if best_score is None or score<best_score:
                    best_score=score
                    best_g = g
            new_pred.append(best_g)

    return new_pred

class PairingGroupingGraph(BaseModel):
    def __init__(self, config):
        super(PairingGroupingGraph, self).__init__(config)
        self.useCurvedBBs=False

        if 'detector_checkpoint' in config:
            if os.path.exists(config['detector_checkpoint']):
                checkpoint = torch.load(config['detector_checkpoint'], map_location=lambda storage, location: storage)
            else:
                checkpoint = None
                print('Warning: unable to load {}'.format(config['detector_checkpoint']))
            detector_config = json.load(open(config['detector_config']))['model'] if 'detector_config' in config else checkpoint['config']['model']
            if checkpoint is None:
                self.detector = eval(checkpoint['config']['arch'])(detector_config)
                for p in self.detector.parameters():
                    import pdb;pdb.set_trace()
                    p.something = float('nan') #ensure this gets changed
            elif 'state_dict' in checkpoint:
                self.detector = eval(checkpoint['config']['arch'])(detector_config)
                self.detector.load_state_dict(checkpoint['state_dict'])
            else:
                self.detector = checkpoint['model']
        else:
            detector_config = config['detector_config']
            self.detector = eval(detector_config['arch'])(detector_config)
        self.useCurvedBBs = 'OverSeg' in checkpoint['config']['arch']
        useBeginningOfLast = config['use_beg_det_feats'] if 'use_beg_det_feats' in config else False
        useFeatsLayer = config['use_detect_layer_feats'] if 'use_detect_layer_feats' in config else -1
        useFeatsScale = config['use_detect_scale_feats'] if 'use_detect_scale_feats' in config else -2
        useFLayer2 = config['use_2nd_detect_layer_feats'] if 'use_2nd_detect_layer_feats' in config else None
        useFScale2 = config['use_2nd_detect_scale_feats'] if 'use_2nd_detect_scale_feats' in config else None
        detectorSavedFeatSize = config['use_detect_feats_size'] if 'use_detect_feats_size' in config else self.detector.last_channels
        assert((useFeatsScale==-2) or ('use_detect_feats_size' in config))
        detectorSavedFeatSize2 = config['use_2nd_detect_feats_size'] if 'use_2nd_detect_feats_size' in config else None
        
        #splitScaleDiff = config['split_features_scale_diff'] if 'split_features_scale_diff' in config else None
        self.splitFeatures= config['split_features_scale'] if 'split_features_scale' in config else False

        self.use2ndFeatures = useFLayer2 is not None
        if self.use2ndFeatures and not self.splitFeatures:
            detectorSavedFeatSize += detectorSavedFeatSize2
            
        self.detector.setForGraphPairing(useBeginningOfLast,useFeatsLayer,useFeatsScale,useFLayer2,useFScale2)


        self.no_grad_feats = config['no_grad_feats'] if 'no_grad_feats' in config else False

        if (config['start_frozen'] if 'start_frozen' in config else False):
            for param in self.detector.parameters(): 
                param.will_use_grad=param.requires_grad 
                param.requires_grad=False 
            self.detector_frozen=True
        else:
            self.detector_frozen=False


        self.numBBTypes = self.detector.numBBTypes
        self.rotation = self.detector.rotation
        self.scale = self.detector.scale
        self.anchors = self.detector.anchors
        self.confThresh = config['conf_thresh'] if 'conf_thresh' in config else 0.5
        self.useHardConfThresh = config['use_hard_conf_thresh'] if 'use_hard_conf_thresh' in config else True
        self.predNN = config['pred_nn'] if 'pred_nn' in config else False
        self.predClass = config['pred_class'] if 'pred_class' in config else False

        self.merge_first = config['merge_first'] if 'merge_first' in config else False

        self.nodeIdxConf = 0
        self.nodeIdxClass = 1
        self.nodeIdxClassEnd = self.nodeIdxClass+self.numBBTypes

        if type(config['graph_config']) is list:
            graph_in_channels = config['graph_config'][0]['in_channels'] if 'in_channels' in config['graph_config'][0] else 1
        else:
            graph_in_channels = config['graph_config']['in_channels'] if 'in_channels' in config['graph_config'] else 1
        self.useBBVisualFeats=True
        if (type(config['graph_config']) is str and config['graph_config']['arch'][:10]=='BinaryPair' and not self.predNN) or ('noBBVisualFeats' in config and config['noBBVisualFeats']):
            self.useBBVisualFeats=False
        self.includeRelRelEdges= config['use_rel_rel_edges'] if 'use_rel_rel_edges' in config else True
        #rel_channels = config['graph_config']['rel_channels']
        self.pool_h = config['featurizer_start_h']
        self.pool_w = config['featurizer_start_w']
        self.poolBB_h = config['featurizer_bb_start_h'] if 'featurizer_bb_start_h' in config else 2
        self.poolBB_w = config['featurizer_bb_start_w'] if 'featurizer_bb_start_w' in config else 3

        self.pool2_h=self.pool_h
        self.pool2_w=self.pool_w
        self.poolBB2_h=self.poolBB_h
        self.poolBB2_w=self.poolBB_w

        self.merge_pool_h = self.merge_pool2_h = config['merge_featurizer_start_h']
        self.merge_pool_w = self.merge_pool2_w = config['merge_featurizer_start_w']

        self.reintroduce_visual_features = config['reintroduce_visual_features']


        if 'use_rel_shape_feats' in config:
             config['use_shape_feats'] =  config['use_rel_shape_feats']
        self.useShapeFeats= config['use_shape_feats'] if 'use_shape_feats' in config else False
        self.usePositionFeature = config['use_position_feats'] if 'use_position_feats' in config else False
        assert(not self.usePositionFeature or self.useShapeFeats)
        self.normalizeHorz=config['normalize_horz'] if 'normalize_horz' in config else 400
        self.normalizeVert=config['normalize_vert'] if 'normalize_vert' in config else 50
        self.normalizeDist=(self.normalizeHorz+self.normalizeVert)/2
        
        if type(self.detector.scale[0]) is int:
            assert(self.detector.scale[0]==self.detector.scale[1])
        else:
            for level_sc in self.detector.scale:
                assert(level_sc[0]==level_sc[1])
        if useBeginningOfLast:
            detect_save_scale = self.detector.scale[0]
        else:
            detect_save_scale = self.detector.save_scale
        if self.use2ndFeatures:
            detect_save2_scale = self.detector.save2_scale

        if self.useShapeFeats:
           self.shape_feats_normal = config['shape_feats_normal'] if 'shape_feats_normal' in config else True
           if self.useCurvedBBs:
               self.numShapeFeats=20+2*self.numBBTypes
               if self.shape_feats_normal:
                   self.numShapeFeatsBB=6+self.numBBTypes
               else:
                   self.numShapeFeatsBB=3+self.numBBTypes
           else:
               self.numShapeFeats=8+2*self.numBBTypes #we'll append some extra feats
               self.numShapeFeatsBB=3+self.numBBTypes
           if self.useShapeFeats!='old' and not self.useCurvedBBs:
               self.numShapeFeats+=4
           if self.detector.predNumNeighbors and not self.useCurvedBBs:
               self.numShapeFeats+=2
               self.numShapeFeatsBB+=1
           if self.usePositionFeature:
               if not self.useCurvedBBs:
                   self.numShapeFeats+=4
               self.numShapeFeatsBB+=2
        else:
           self.numShapeFeats=0
           self.numShapeFeatsBB=0


        if 'text_rec' in config:
            self.numTextFeats = config['text_rec']['num_feats']
        else:
            self.numTextFeats = 0

        if type(config['graph_config']) is list:
            for graphconfig in config['graph_config']:
                graphconfig['num_shape_feats']=self.numShapeFeats
        else:
            config['graph_config']['num_shape_feats']=self.numShapeFeats
        featurizer_fc = config['featurizer_fc'] if 'featurizer_fc' in config else []
        if self.useShapeFeats!='only':

            self.expandedRelContext = config['expand_rel_context'] if 'expand_rel_context' in config else None
            if self.merge_first:
                self.expandedMergeContextY,self.expandedMergeContextX = config['expand_merge_context']

            if self.expandedRelContext is not None:
                bbMasks=3
            else:
                bbMasks=2
            self.expandedBBContext = config['expand_bb_context'] if 'expand_bb_context' in config else None
            if self.expandedBBContext is not None:
                bbMasks_bb=2
            else:
                bbMasks_bb=0

        self.use_fixed_masks = config['use_fixed_masks'] if 'use_fixed_masks' in config else False
        assert(self.use_fixed_masks)
        self.splitFeatureRes = config['split_feature_res'] if 'split_feature_res' in config else False

        feat_norm = detector_config['norm_type'] if 'norm_type' in detector_config else None
        feat_norm_fc = detector_config['norm_type_fc'] if 'norm_type_fc' in detector_config else None
        featurizer_conv = config['featurizer_conv'] if 'featurizer_conv' in config else [512,'M',512]
        if self.splitFeatures:
            featurizer_conv2 = config['featurizer_conv_first'] if 'featurizer_conv_first' in config else None
            featurizer_conv2 = [detectorSavedFeatSize2+bbMasks] + featurizer_conv2 #bbMasks are appended
            scaleX=1
            scaleY=1
            for a in featurizer_conv2:
                if a=='M' or (type(a) is str and a[0]=='D'):
                    scaleX*=2
                    scaleY*=2
                elif type(a) is str and a[0]=='U':
                    scaleX/=2
                    scaleY/=2
                elif type(a) is str and a[0:4]=='long': #long pool
                    scaleX*=3
                    scaleY*=2
            assert(scaleX==scaleY)
            splitScaleDiff=scaleX
            self.pool_h = self.pool_h//splitScaleDiff
            self.pool_w = self.pool_w//splitScaleDiff
            layers, last_ch_relC = make_layers(featurizer_conv2,norm=feat_norm,dropout=True)
            self.relFeaturizerConv2 = nn.Sequential(*layers)

            featurizer_conv = [detectorSavedFeatSize+last_ch_relC] + featurizer_conv
        else:
            featurizer_conv = [detectorSavedFeatSize+bbMasks] + featurizer_conv #bbMasks are appended
        scaleX=1
        scaleY=1
        for a in featurizer_conv:
            if a=='M' or (type(a) is str and a[0]=='D'):
                scaleX*=2
                scaleY*=2
            elif type(a) is str and a[0]=='U':
                scaleX/=2
                scaleY/=2
            elif type(a) is str and a[0:4]=='long': #long pool
                scaleX*=3
                scaleY*=2
        #self.scale=(scaleX,scaleY) this holds scale for detector
        fsizeX = self.pool_w//scaleX
        fsizeY = self.pool_h//scaleY
        layers, last_ch_relC = make_layers(featurizer_conv,norm=feat_norm,dropout=True) 
        if featurizer_fc is None: #we don't have a FC layer, so channels need to be the same as graph model expects
            if last_ch_relC+self.numShapeFeats!=graph_in_channels:
                new_layer = [last_ch_relC,'k1-{}'.format(graph_in_channels-self.numShapeFeats)]
                print('WARNING: featurizer_conv did not line up with graph_in_channels, adding layer k1-{}'.format(graph_in_channels-self.numShapeFeats))
                new_layer, last_ch_relC = make_layers(new_layer,norm=feat_norm,dropout=True) 
                layers+=new_layer
        layers.append( nn.AvgPool2d((fsizeY,fsizeX)) )
        self.relFeaturizerConv = nn.Sequential(*layers)

        if self.merge_first:
            if self.splitFeatures:
                raise NotImplementedError('split feature embedding not implemented for merge_first model')
            merge_featurizer_conv = config['merge_featurizer_conv']
            merge_featurizer_conv = [detectorSavedFeatSize+bbMasks] + merge_featurizer_conv #bbMasks are appended
            layers, last_ch_relC = make_layers(merge_featurizer_conv,norm=feat_norm,dropout=True) 
            #if last_ch_relC+self.numShapeFeats!=graph_in_channels:
            #    new_layer = [last_ch_relC,'k1-{}'.format(graph_in_channels-self.numShapeFeats)]
            #    print('WARNING: merge_featurizer_conv did not line up with graph_in_channels, adding layer k1-{}'.format(graph_in_channels-self.numShapeFeats))
            #    new_layer, last_ch_relC = make_layers(new_layer,norm=feat_norm,dropout=True) 
            #    layers+=new_layer
            layers.append( nn.AvgPool2d((fsizeY,fsizeX)) )
            self.mergeFeaturizerConv = nn.Sequential(*layers)
            self.mergepred = nn.Sequential(
                    nn.ReLU(True),
                    nn.Linear(last_ch_relC+self.numShapeFeats,last_ch_relC+self.numShapeFeats),
                    nn.ReLU(True),
                    nn.Linear(last_ch_relC+self.numShapeFeats,1)
                    )

        #self.roi_align = RoIAlign(self.pool_h,self.pool_w,1.0/detect_save_scale) Facebook implementation
        self.roi_align = RoIAlign((self.pool_h,self.pool_w),1.0/detect_save_scale,-1)
        if self.use2ndFeatures:
            #self.roi_align2 = RoIAlign(self.pool2_h,self.pool2_w,1.0/detect_save2_scale)
            self.roi_align2 = RoIAlign((self.pool2_h,self.pool2_w),1.0/detect_save2_scale,-1)
        else:
            last_ch_relC=0
        if self.merge_first:
            self.merge_roi_align = RoIAlign((self.merge_pool_h,self.merge_pool_w),1.0/detect_save_scale,-1)
            if self.use2ndFeatures:
                self.merge_roi_align2 = RoIAlign((self.merge_pool2_h,self.merge_pool2_w),1.0/detect_save2_scale,-1)


        #if config['graph_config']['arch'][:10]=='BinaryPair' or self.useShapeFeats=='only':
        #    feat_norm_fc=None
        if featurizer_fc is not None:
            featurizer_fc = [last_ch_relC+self.numShapeFeats] + featurizer_fc + ['FCnR{}'.format(graph_in_channels)]
            layers, last_ch_rel = make_layers(featurizer_fc,norm=feat_norm_fc,dropout=True) 
            self.relFeaturizerFC = nn.Sequential(*layers)
        else:
            self.relFeaturizerFC = None

        if self.useBBVisualFeats:
            featurizer = config['bb_featurizer_conv'] if 'bb_featurizer_conv' in config else None
            featurizer_fc = config['bb_featurizer_fc'] if 'bb_featurizer_fc' in config else None
            if self.useShapeFeats!='only':
                if featurizer_fc is None:
                    convOut=graph_in_channels-(self.numShapeFeatsBB+self.numTextFeats)
                else:
                    convOut=featurizer_fc[0]-(self.numShapeFeatsBB+self.numTextFeats)
                if featurizer is None:
                    convlayers = [ nn.Conv2d(detectorSavedFeatSize+bbMasks_bb,convOut,kernel_size=(2,3)) ]
                    if featurizer_fc is not None:
                        convlayers+=[   nn.GroupNorm(getGroupSize(convOut),convOut),
                                        nn.Dropout2d(p=0.1,inplace=True),
                                        nn.ReLU(inplace=True)
                                    ]
                else:
                    if self.splitFeatures:
                        featurizer_conv2 = config['bb_featurizer_conv_first'] if 'bb_featurizer_conv_first' in config else None
                        featurizer_conv2 = [detectorSavedFeatSize2+bbMasks_bb] + featurizer_conv2 #bbMasks are appended
                        scaleX=1
                        scaleY=1
                        for a in featurizer_conv2:
                            if a=='M' or (type(a) is str and a[0]=='D'):
                                scaleX*=2
                                scaleY*=2
                            elif type(a) is str and a[0]=='U':
                                scaleX/=2
                                scaleY/=2
                            elif type(a) is str and a[0:4]=='long': #long pool
                                scaleX*=3
                                scaleY*=2
                        assert(scaleX==scaleY)
                        splitScaleDiff=scaleX
                        self.poolBB_h = self.poolBB_h//splitScaleDiff
                        self.poolBB_w = self.poolBB_w//splitScaleDiff
                        layers, last_ch_relC = make_layers(featurizer_conv2,norm=feat_norm,dropout=True)
                        self.bbFeaturizerConv2 = nn.Sequential(*layers)

                        featurizer_conv = [detectorSavedFeatSize+last_ch_relC] + featurizer_conv
                    else:
                        featurizer_conv = [detectorSavedFeatSize+bbMasks_bb] + featurizer
                    if featurizer_fc is None:
                         featurizer_conv += ['C3-{}'.format(convOut)]
                    else:
                         featurizer_conv += [convOut]
                    convlayers, _  = make_layers(featurizer_conv,norm=feat_norm,dropout=True)
                    scaleX=1
                    scaleY=1
                    for a in featurizer_conv:
                        if a=='M' or (type(a) is str and a[0]=='D'):
                            scaleX*=2
                            scaleY*=2
                        elif type(a) is str and a[0]=='U':
                            scaleX/=2
                            scaleY/=2
                        elif type(a) is str and a[0:4]=='long': #long pool
                            scaleX*=3
                            scaleY*=2
                    #self.scale=(scaleX,scaleY) this holds scale for detector
                    fsizeX = self.poolBB_w//scaleX
                    fsizeY = self.poolBB_h//scaleY
                    convlayers.append( nn.AvgPool2d((fsizeY,fsizeX)) )
                self.bbFeaturizerConv = nn.Sequential(*convlayers)

                #self.roi_alignBB = RoIAlign(self.poolBB_h,self.poolBB_w,1.0/detect_save_scale)
                self.roi_alignBB = RoIAlign((self.poolBB_h,self.poolBB_w),1.0/detect_save_scale,-1)
                if self.use2ndFeatures:
                    #self.roi_alignBB2 = RoIAlign(self.poolBB2_h,self.poolBB2_w,1.0/detect_save2_scale)
                    self.roi_alignBB2 = RoIAlign((self.poolBB2_h,self.poolBB2_w),1.0/detect_save2_scale,-1)
            else:
                featurizer_fc = [self.numShapeFeatsBB+self.numTextFeats]+featurizer_fc
            if featurizer_fc is not None:
                featurizer_fc = featurizer_fc + ['FCnR{}'.format(graph_in_channels)]
                layers, last_ch_node = make_layers(featurizer_fc,norm=feat_norm_fc)
                self.bbFeaturizerFC = nn.Sequential(*layers)
            else:
                self.bbFeaturizerFC = None


        #self.pairer = GraphNet(config['graph_config'])
        if type(config['graph_config']) is list:
            self.useMetaGraph = True
            self.graphnets=nn.ModuleList()
            if self.merge_first:
                self.mergeThresh=[config['init_merge_thresh']]
                self.groupThresh=[None]
                self.keepEdgeThresh=[config['init_merge_thresh']] #This is the one actually used, as we only have 1 value predicted by initail merging
            else:
                self.mergeThresh=[]
                self.groupThresh=[]
                self.keepEdgeThresh=[]

            for graphconfig in config['graph_config']:
                self.graphnets.append( eval(graphconfig['arch'])(graphconfig) )
                #self.relThresh.append(graphconfig['rel_thresh'] if 'rel_thresh' in graphconfig else 0.6)
                self.mergeThresh.append(graphconfig['merge_thresh'] if 'merge_thresh' in graphconfig else 0.6)
                self.groupThresh.append(graphconfig['group_thresh'] if 'group_thresh' in graphconfig else 0.6)
                self.keepEdgeThresh.append(graphconfig['keep_edge_thresh'] if 'keep_edge_thresh' in graphconfig else 0.4)
            self.pairer = None
            
            if 'group_node_method' not in config or config['group_node_method']=='mean':
                self.groupNodeFunc = lambda l: torch.stack(l,dim=0).mean(dim=0)
            else:
                raise NotImplementedError('Error, unknown node group method: {}'.format(config['group_node_method']))
            if 'group_edge_method' not in config or config['group_edge_method']=='mean':
                self.groupEdgeFunc = lambda l: torch.stack(l,dim=0).mean(dim=0)
            else:
                raise NotImplementedError('Error, unknown edge group method: {}'.format(config['group_edge_method']))
        else:
            self.pairer = eval(config['graph_config']['arch'])(config['graph_config'])
            self.useMetaGraph = type(self.pairer) is MetaGraphNet
        self.fixBiDirection= config['fix_bi_dir'] #should be True unless this is a really old model
        if 'max_graph_size' in config:
            MAX_GRAPH_SIZE = config['max_graph_size']

        self.useOldDecay = config['use_old_len_decay'] if 'use_old_len_decay' in config else False

        self.relationshipProposal= config['relationship_proposal'] if 'relationship_proposal' in config else 'line_of_sight'
        self.include_bb_conf=False
        if self.relationshipProposal=='feature_nn':
            self.include_bb_conf=True
            #num_classes = config['num_class']
            num_bb_feat = self.numBBTypes + (1 if self.detector.predNumNeighbors else 0) #config['graph_config']['bb_out']
            prop_feats = 30+2*num_bb_feat
            if self.useCurvedBBs:
                prop_feats += 8
                if self.shape_feats_normal:
                    prop_feats += 1
            self.rel_prop_nn = nn.Sequential(
                                nn.Linear(prop_feats,64),
                                nn.Dropout(0.25),
                                nn.ReLU(True),
                                nn.Linear(64,1)
                                )
            if self.merge_first:
                
                self.merge_prop_nn = nn.Sequential(
                                    nn.Linear(prop_feats,64),
                                    nn.Dropout(0.25),
                                    nn.ReLU(True),
                                    nn.Linear(64,1)
                                    )
            self.percent_rel_to_keep = config['percent_rel_to_keep'] if 'percent_rel_to_keep' in config else 0.2
            self.max_rel_to_keep = config['max_rel_to_keep'] if 'max_rel_to_keep' in config else 3000
            self.max_merge_rel_to_keep = config['max_merge_rel_to_keep'] if 'max_merge_rel_to_keep' in config else 5000
            self.roi_batch_size = config['roi_batch_size'] if 'roi_batch_size' in config else 300

        #HWR stuff
        if 'text_rec' in config:
            self.padATRy=3
            self.padATRx=10
            if 'CRNN' in config['text_rec']['model']:
                self.hw_channels = config['text_rec']['num_channels'] if 'num_channels' in config['text_rec'] else 1
                norm = config['text_rec']['norm'] if 'norm' in config['text_rec'] else 'batch'
                use_softmax = config['text_rec']['use_softmax'] if 'use_softmax' in config['text_rec'] else True
                if 'Small' in config['text_rec']['model']:
                    self.text_rec = SmallCRNN(config['text_rec']['num_char'],self.hw_channels,norm=norm,use_softmax=use_softmax)
                else:
                    self.text_rec = CRNN(config['text_rec']['num_char'],self.hw_channels,norm=norm,use_softmax=use_softmax)
                    
                self.atr_batch_size = config['text_rec']['batch_size']
                self.pad_text_height = config['text_rec']['pad_text_height'] if 'pad_text_height' in config['text_rec'] else False
                print('WARNING, is text_rec set to frozen?')
                self.text_rec.eval()
                #self.text_rec = self.text_rec.cuda()
                if 'hw_with_style_file' in config['text_rec']:
                    state=torch.load(config['text_rec']['hw_with_style_file'], map_location=lambda storage, location: storage)['state_dict']
                    hwr_state_dict={}
                    for key,value in  state.items():
                        if key[:4]=='hwr.':
                            hwr_state_dict[key[4:]] = value
                    self.text_rec.load_state_dict(hwr_state_dict)
                elif 'file' in config['text_rec']:
                    hwr_state_dict=torch.load(config['text_rec']['file'])['state_dict']
                    self.text_rec.load_state_dict(hwr_state_dict)

                self.hw_input_height = config['text_rec']['input_height']
                with open(config['text_rec']['char_set']) as f:
                    char_set = json.load(f)
                self.idx_to_char = {}
                for k,v in char_set['idx_to_char'].items():
                    self.idx_to_char[int(k)] = v
            elif 'esseract' in config['text_rec']['model']:
                self.text_rec = TesseractWrap(config['text_rec'])
                self.hw_input_height = config['text_rec']['height']
            else:
                raise NotImplementedError('Unknown ATR model: {}'.format(config['text_rec']['model']))
            
            if 'embedding' in config['text_rec']:
                if 'word2vec' in config['text_rec']['embedding']:
                    if 'shallow' in config['text_rec']['embedding']:
                        self.embedding_model = Word2VecAdapterShallow(self.numTextFeats)
                    else:
                        self.embedding_model = Word2VecAdapter(self.numTextFeats)
                elif 'BP' in config['text_rec']['embedding']:
                    self.embedding_model = BPEmbAdapter(self.numTextFeats)
                elif 'hand' in config['text_rec']['embedding']:
                    self.embedding_model = HandCodeEmb(self.numTextFeats)
                else:
                    raise NotImplementedError('Unknown text embedding method: {}'.format(config['text_rec']['embedding']))
            else:
                self.embedding_model = lambda x: None 

            self.merge_embedding_layer = nn.Sequential(nn.ReLU(True),nn.Linear(graph_in_channels+self.numTextFeats,graph_in_channels))
        else:
            self.text_rec=None


        self.add_noise_to_word_embeddings = config['add_noise_to_word_embeddings'] if 'add_noise_to_word_embeddings' in config else 0

        self.blankRelFeats = config['blankRelFeats'] if 'blankRelFeats' in config else False

        if 'DEBUG' in config:
            self.detector.setDEBUG()
            self.setDEBUG()
            self.debug=True
        else:
            self.debug=False
        #t##t#self.opt_cand=[]#t#
        #t##t#self.opt_createG=[]#t#
        self.opt_history=defaultdict(list)
        if type(self.pairer) is BinaryPairReal and type(self.pairer.shape_layers) is not nn.Sequential:
            print("Shape feats aligned to feat dataset.")


    def unfreeze(self): 
        if self.detector_frozen:
            for param in self.detector.parameters(): 
                param.requires_grad=param.will_use_grad 
            self.detector_frozen=False
            print('Unfroze detector')
        

    def forward(self, image, gtBBs=None, gtNNs=None, useGTBBs=False, otherThresh=None, otherThreshIntur=None, hard_detect_limit=300, debug=False,old_nn=False,gtTrans=None,dont_merge=False):
        #t##t#tic=timeit.default_timer()#t#
        #with profiler.profile(profile_memory=True, record_shapes=True) as prof:
        bbPredictions, offsetPredictions, _,_,_,_ = self.detector(image)
        _=None
        #print('detector')
        #print(prof.key_averages().table(sort_by="cuda_memory_usage", row_limit=10))

        saved_features=self.detector.saved_features
        self.detector.saved_features=None
        if self.use2ndFeatures:
            saved_features2=self.detector.saved_features2
        else:
            saved_features2=None
        #t##t#print('   detector: {}'.format(timeit.default_timer()-tic))#t#

        if saved_features is None:
            print('ERROR:no saved features!')
            import pdb;pdb.set_trace()

        
        #t##t#tic=timeit.default_timer()#t#
        if self.useHardConfThresh:
            self.used_threshConf = self.confThresh
        else:
            maxConf = bbPredictions[:,:,0].max().item()
            if otherThreshIntur is None:
                confThreshMul = self.confThresh
            else:
                confThreshMul = self.confThresh*(1-otherThreshIntur) + otherThresh*otherThreshIntur
            self.used_threshConf = max(maxConf*confThreshMul,0.5)

        if self.training:
            self.used_threshConf += np.random.normal(0,0.1) #we'll tweak the threshold around to make training more robust

        ###
        #print('THresh: {}'.format(self.used_threshConf))
        ###

        if self.rotation:
            #TODO make this actually check for overseg...
            threshed_bbPredictions = []
            #for b in range(batchSize):
            threshed_bbPredictions.append(bbPredictions[0,bbPredictions[0,:,0]>self.used_threshConf].cpu())
            bbPredictions = threshed_bbPredictions
            #assert(False) #pretty sure this is untested...
            #bbPredictions = non_max_sup_dist(bbPredictions.cpu(),self.used_threshConf,2.5,hard_detect_limit)
        else:
            bbPredictions = non_max_sup_iou(bbPredictions.cpu(),self.used_threshConf,0.4,hard_detect_limit)
        #I'm assuming batch size of one
        assert(len(bbPredictions)==1)
        bbPredictions=bbPredictions[0]
        if self.no_grad_feats:
            bbPredictions=bbPredictions.detach()
        #t##t#print('   process boxes: {}'.format(timeit.default_timer()-tic))#t#
        #bbPredictions should be switched for GT for training? Then we can easily use BCE loss. 
        #Otherwise we have to to alignment first
        if not useGTBBs:
            if bbPredictions.size(0)==0:
                return [bbPredictions], offsetPredictions, None, None, None, None, None, None, (None,None,None,None)
            if self.include_bb_conf or self.useCurvedBBs: 
                useBBs = bbPredictions
            else:
                useBBs = bbPredictions[:,1:] #remove confidence score
        elif useGTBBs=='saved':
            if self.include_bb_conf or self.useCurvedBBs:
                useBBs = gtBBs
            else:
                useBBs = gtBBs[:,1:]
        else:
            #if gtBBs is None:
            #    if self.text_rec is not None:
            #        transcriptions = self.getTranscriptions(useBBs,image)
            #    else:
            #        transcriptions=None
            #    return [bbPredictions], offsetPredictions, None, None, None, None, None, (useBBs.cpu().detach(),None,None,transcriptions)
            if self.useCurvedBBs:
                useBBs = gtBBs[0,gtBBs[0,:,0]>0.5] #get rid of batch channel and select true boxes (by conf)
            else:
                useBBs = gtBBs[0,:,0:5]
            if self.useShapeFeats or self.relationshipProposal=='feature_nn':
                if self.useCurvedBBs:
                    classes = gtBBs[0,gtBBs[0,:,0]>0.5,6:]
                    classes += torch.rand_like(classes)*0.42 -0.2
                else:
                    classes = gtBBs[0,:,13:]
                    #pos = random.uniform(0.51,0.99)
                    #neg = random.uniform(0.01,0.49)
                    #classes = torch.where(classes==0,torch.tensor(neg).to(classes.device),torch.tensor(pos).to(classes.device))
                    pos = torch.rand_like(classes)/2 +0.5
                    neg = torch.rand_like(classes)/2
                    classes = torch.where(classes==0,neg,pos)
                    if self.detector.predNumNeighbors:
                        nns = gtNNs.float()[0,:,None]
                        #nns += torch.rand_like(nns)/1.5
                        nns += (2*torch.rand_like(nns)-1)
                        useBBs = torch.cat((useBBs,nns,classes),dim=1)
                    else:
                        useBBs = torch.cat((useBBs,classes),dim=1)
            if self.include_bb_conf:
                if self.useCurvedBBs:
                    useBBs[:,0]+=torch.rand(useBBs.size(0))*0.45 - 0.2
                else:
                    #fake some confifence values
                    conf = torch.rand(useBBs.size(0),1)*0.33 +0.66
                    useBBs = torch.cat((conf.to(useBBs.device),useBBs),dim=1)

        useBBs=useBBs.detach()
        #if useGTBBs and self.useCurvedBBs:
        #    useBBs = xyrwhToCurved(useBBs)
        #el
        if self.useCurvedBBs:
            useBBs = [TextLine(bb) for bb in useBBs] #self.x1y1x2y2rToCurved(useBBs)

        if self.text_rec is not None:
            if useGTBBs and gtTrans is not None: # and len(gtTrans)==useBBs.size[0]:
                transcriptions = gtTrans
            elif not self.merge_first: #skip if oversegmented, for speed
                transcriptions = self.getTranscriptions(useBBs,image)
                if gtTrans is not None:
                    if self.include_bb_conf:
                        justBBs = useBBs[:,1:]
                    else:
                        justBBs = useBBs
                    transcriptions=correctTrans(transcriptions,justBBs,gtTrans,gtBBs)
            else:
                transcriptions = None
        else:
            transcriptions=None


        if len(useBBs):#useBBs.size(0)>1:
            if transcriptions is not None:
                embeddings = self.embedding_model(transcriptions)
                if self.add_noise_to_word_embeddings:
                    embeddings += torch.randn_like(embeddings).to(embeddings.device)*self.add_noise_to_word_embeddings*embeddings.mean()
            else:
                embeddings=None


            if self.useMetaGraph:

                groups=[[i] for i in range(len(useBBs))]
                bbTrans = transcriptions
                if self.merge_first:
                    #t#tic=timeit.default_timer()#t#
                    #with profiler.profile(profile_memory=True, record_shapes=True) as prof:
                    #We don't build a full graph, just propose edges and extract the edge features
                    edgeOuts,edgeIndexes,merge_prop_scores = self.createGraph(useBBs,saved_features,saved_features2,image.size(-2),image.size(-1),text_emb=embeddings,image=image,merge_only=True)
                    #_,edgeIndexes, edgeFeatures,_ = graph
                    #t#time = timeit.default_timer()-tic#t#
                    #t#self.opt_history['m1st createGraph'].append(time)#t#
                    if edgeOuts is not None:
                        edgeOuts = self.mergepred(edgeOuts)
                        edgeOuts = edgeOuts[:,None,:] #introduce repition dim (to match graph network)

                    allOutputBoxes=[useBBs]
                    allNodeOuts=[None]
                    allEdgeOuts=[edgeOuts]
                    allGroups=[groups]
                    allEdgeIndexes=[edgeIndexes]

                    #print('merge first.   num bbs:{}, num edges: {}'.format(len(useBBs),len(edgeIndexes)))
                    #print(prof.key_averages().table(sort_by="cuda_memory_usage", row_limit=10))
                    
                    if edgeIndexes is not None:
                        startBBs = len(useBBs)
                        #perform predicted merges
                        #t#tic2=timeit.default_timer()#t#
                        useBBs,bbTrans=self.mergeAndGroup(
                                self.mergeThresh[0],None,None,
                                edgeIndexes,edgeOuts,groups,None,None,None,useBBs,bbTrans,image,dont_merge=False,merge_only=True)
                        #This mergeAndGroup performs first ATR
                        #t#time = timeit.default_timer()-tic2#t#
                        #t#self.opt_history['m1st mergeAndGroup'].append(time)#t#
                        groups=[[i] for i in range(len(useBBs))]
                        #print('merge first reduced graph by {} nodes ({}->{}). max edge pred:{}, mean:{}'.format(startBBs-len(useBBs),startBBs,len(useBBs),torch.sigmoid(edgeOuts.max()),torch.sigmoid(edgeOuts.mean())))
                    #t#time = timeit.default_timer()-tic#t#
                    #t#self.opt_history['m1st Full'].append(time)#t#
                    if dont_merge:
                        return allOutputBoxes, offsetPredictions, allEdgeOuts, allEdgeIndexes, allNodeOuts, allGroups, None, merge_prop_scores, None

                else:
                    merge_prop_scores=None
                    allOutputBoxes=[]
                    allNodeOuts=[]
                    allEdgeOuts=[]
                    allGroups=[]
                    allEdgeIndexes=[]

                #t#tic=timeit.default_timer()#t#
                #with profiler.profile(profile_memory=True, record_shapes=True) as prof:
                graph,edgeIndexes,rel_prop_scores = self.createGraph(useBBs,saved_features,saved_features2,image.size(-2),image.size(-1),text_emb=embeddings,image=image)

                #print('createGraph')
                #print(prof.key_averages().table(sort_by="cuda_memory_usage", row_limit=10))
                #t#time = timeit.default_timer()-tic#t#
                #t#self.opt_history['createGraph'].append(time)#t#

                #undirected
                #edgeIndexes = edgeIndexes[:len(edgeIndexes)//2]
                if graph is None:
                    return [bbPredictions], offsetPredictions, None, None, None, None, rel_prop_scores, merge_prop_scores, (useBBs if self.useCurvedBBs else useBBs.cpu().detach(),None,None,transcriptions)

                last_node_visual_feats = graph[0]
                last_edge_visual_feats = graph[2]

                #t#tic=timeit.default_timer()#t#

                #with profiler.profile(profile_memory=True, record_shapes=True) as prof:
                nodeOuts, edgeOuts, nodeFeats, edgeFeats, uniFeats = self.graphnets[0](graph)
                assert(edgeOuts is None or not torch.isnan(edgeOuts).any())
                edgeIndexes = edgeIndexes[:len(edgeIndexes)//2]
                #edgeOuts = (edgeOuts[:edgeOuts.size(0)//2] + edgeOuts[edgeOuts.size(0)//2:])/2 #average two directions of edge
                #edgeFeats = (edgeFeats[:edgeFeats.size(0)//2] + edgeFeats[edgeFeats.size(0)//2:])/2 #average two directions of edge
                #update BBs with node predictions
                useBBs = self.updateBBs(useBBs,groups,nodeOuts)
                allOutputBoxes.append(useBBs if self.useCurvedBBs else useBBs.cpu()) 
                allNodeOuts.append(nodeOuts)
                allEdgeOuts.append(edgeOuts)
                allGroups.append(groups)
                allEdgeIndexes.append(edgeIndexes)

                #print('graph 0:   bbs:{}, nodes:{}, edges:{}'.format(useBBs.size(0),nodeOuts.size(0),edgeOuts.size(0)))
                
                for gIter,graphnet in enumerate(self.graphnets[1:]):
                    if self.merge_first:
                        gIter+=1

                    #print('!D! {} before edge size: {}, bbs: {}, node size: {}, edge I size: {}'.format(gIter,edgeFeats.size(),len(useBBs),nodeFeats.size(),len(edgeIndexes)))
                    #print('      graph num edges: {}'.format(graph[1].size()))
                    useBBs,graph,groups,edgeIndexes,bbTrans,same_node_map=self.mergeAndGroup(
                            self.mergeThresh[gIter],
                            self.keepEdgeThresh[gIter],
                            self.groupThresh[gIter],
                            edgeIndexes,
                            edgeOuts,
                            groups,
                            nodeFeats,
                            edgeFeats,
                            uniFeats,
                            useBBs,
                            bbTrans,
                            image,
                            dont_merge)

                    if self.reintroduce_visual_features:
                        graph,last_node_visual_feats,last_edge_visual_feats = self.appendVisualFeatures(
                                useBBs,
                                graph,
                                groups,
                                edgeIndexes,
                                saved_features,
                                saved_features2,
                                embeddings,
                                image.size(-2),
                                image.size(-1),
                                same_node_map,
                                last_node_visual_feats,
                                last_edge_visual_feats,
                                allEdgeIndexes[-1],
                                debug_image=None)
                    #print('graph 1-:   bbs:{}, nodes:{}, edges:{}'.format(useBBs.size(0),len(groups),len(edgeIndexes)))
                    if len(edgeIndexes)==0:
                        break #we have no graph, so we can just end here
                    #print('!D! after  edge size: {}, bbs: {}, node size: {}, edge I size: {}'.format(graph[2].size(),len(useBBs),graph[0].size(),len(edgeIndexes)))
                    #print('      graph num edges: {}'.format(graph[1].size()))
                    nodeOuts, edgeOuts, nodeFeats, edgeFeats, uniFeats = graphnet(graph)
                    #edgeIndexes = edgeIndexes[:len(edgeIndexes)//2]
                    useBBs = self.updateBBs(useBBs,groups,nodeOuts)
                    allOutputBoxes.append(useBBs if self.useCurvedBBs else useBBs.cpu()) 
                    allNodeOuts.append(nodeOuts)
                    allEdgeOuts.append(edgeOuts)
                    allGroups.append(groups)
                    allEdgeIndexes.append(edgeIndexes)

                ##Final state of the graph
                #print('!D! F before edge size: {}, bbs: {}, node size: {}, edge I size: {}'.format(edgeFeats.size(),useBBs.size(),nodeFeats.size(),len(edgeIndexes)))
                useBBs,graph,groups,edgeIndexes,bbTrans,same_node_map=self.mergeAndGroup(
                        self.mergeThresh[-1],
                        self.keepEdgeThresh[-1],
                        self.groupThresh[-1],
                        edgeIndexes,
                        edgeOuts.detach(),
                        groups,
<<<<<<< HEAD
                        nodeFeats.detach(),
                        edgeFeats.detach(),
                        uniFeats.detach() if uniFeats is not None else None,
=======
                        None,#nodeFeats.detach(),
                        None,#edgeFeats.detach(),
                        None,#uniFeats.detach() if uniFeats is not None else None,
>>>>>>> aa7f6d73
                        useBBs,
                        bbTrans,image,
                        dont_merge)
                #print('!D! after  edge size: {}, bbs: {}, node size: {}, edge I size: {}'.format(graph[2].size(),useBBs.size(),graph[0].size(),len(edgeIndexes)))
                final=(useBBs if self.useCurvedBBs else useBBs.cpu().detach(),groups,edgeIndexes,bbTrans)
                #print('all iters GCN')
                #print(prof.key_averages().table(sort_by="cuda_memory_usage", row_limit=10))

                #t#time = timeit.default_timer()-tic#t#
                #t#self.opt_history['all graph iters'].append(time)#t#


            else:
                raise NotImplementedError('Simple pairing not implemented for new grouping stuff')
            #adjacencyMatrix = torch.zeros((bbPredictions.size(1),bbPredictions.size(1)))
            #for rel in relOuts:
            #    i,j,a=graphToDetectionsMap(

            #t#for name,times in self.opt_history.items():#t#
                #t#print('time {}({}): {}'.format(name,len(times),np.mean(times)))#t#
                #t#if len(times)>300: #t#
                    #t#times.pop(0) #t#
                    #t#if len(times)>600:#t#
                        #t#times.pop(0)#t#

            return allOutputBoxes, offsetPredictions, allEdgeOuts, allEdgeIndexes, allNodeOuts, allGroups, rel_prop_scores,merge_prop_scores, final
        else:
            return [bbPredictions], offsetPredictions, None, None, None, None, None, None, (useBBs if self.useCurvedBBs else useBBs.cpu().detach(),None,None,transcriptions)


    #This ROIAligns features and creates mask images for each edge and node, and runs the embedding convnet and [appends?] these features to the graph... This is only neccesary if a node has been updated...
    #perhaps we need a saved visual feature. If the node/edge is updated, it is recomputed. It is appended  to the graphs current features at each call of a GCN
    def appendVisualFeatures(self,
            bbs,
            graph,
            groups,
            edge_indexes,
            features,
            features2,
            text_emb,
            image_height,
            image_width,
            same_node_map,
            prev_node_visual_feats,
            prev_edge_visual_feats,
            prev_edge_indexes,
            merge_only=False,
            debug_image=None,
            flip=None):

        node_features, _edge_indexes, edge_features, universal_features = graph
        #same_node_map, maps the old node id (index) to the new one

        node_visual_feats = torch.FloatTensor(node_features.size(0),prev_node_visual_feats.size(1)).to(node_features.device)
        has_feat = [False]*node_features.size(0)
        for old_id,new_id in same_node_map.items():
            has_feat[new_id]=True
            node_visual_feats[new_id] = prev_node_visual_feats[old_id]

        if not all(has_feat):
            if text_emb is not None:    
                need_new_ids,need_groups,need_text_emb = zip(* [(i,g,t) for i,(has,g,t) in enumerate(zip(has_feat,groups,text_emb)) if not has])
            else:
                need_new_ids,need_groups = zip(* [(i,g) for i,(has,g) in enumerate(zip(has_feat,groups)) if not has])
                need_text_emb = None
            if len(need_new_ids)>0:
                need_new_ids=list(need_new_ids)
                need_new_ids=list(need_new_ids)
                allMasks=self.makeAllMasks(image_height,image_width,bbs)
                node_visual_feats[need_new_ids] = self.computeNodeVisualFeatures(features,features2,image_height,image_width,bbs,need_groups,need_text_emb,allMasks,merge_only,debug_image)

        new_to_old_ids = {v:k for k,v in same_node_map.items()}
        edge_visual_feats = torch.FloatTensor(len(edge_indexes),prev_edge_visual_feats.size(1)).to(edge_features.device)
        need_edge_ids=[]
        need_edge_node_ids=[]
        for ei,(n0,n1) in enumerate(edge_indexes):
            if n0 in new_to_old_ids and n1 in new_to_old_ids:
                old_id0 = new_to_old_ids[n0]
                old_id1 = new_to_old_ids[n1]
                try:
                    old_ei =  prev_edge_indexes.index((min(old_id0,old_id1),max(old_id0,old_id1)))
                    edge_visual_feats[ei]=prev_edge_visual_feats[old_ei]
                except ValueError:
                    print('{ERROR ERROR ERROR')
                    print('Edge {} could not be found in prev edges, but is in new as {}'.format((min(old_id0,old_id1),max(old_id0,old_id1)),(n0,n1)))
                    print('ERROR ERROR ERROR}')
                    need_edge_ids.append(ei)
                    need_edge_node_ids.append((n0,n1))
            else:
                need_edge_ids.append(ei)
                need_edge_node_ids.append((n0,n1))
        if len(need_edge_ids)>0:
            edge_visual_feats[need_edge_ids] = self.computeEdgeVisualFeatures(features,features2,image_height,image_width,bbs,groups,need_edge_node_ids,allMasks,flip,merge_only,debug_image)

        #for now, we'll just sum the features.
        #new_graph = (torch.cat((node_features,node_visual_feats),dim=1),edge_indexes,torch.cat((edge_features,edge_visual_feats),dim=1),universal_features)
        if edge_features.size(1)==0:
            new_graph = (node_features+node_visual_feats,_edge_indexes,edge_visual_feats,universal_features)
        elif edge_features.size(0)==edge_visual_feats.size(0)*2:
            new_graph = (node_features+node_visual_feats,_edge_indexes,edge_features+edge_visual_feats.repeat(2,1),universal_features)
        else:
            new_graph = (node_features+node_visual_feats,_edge_indexes,edge_features+edge_visual_feats,universal_features)
        #edge features get repeated for bidirectional graph
        return new_graph, node_visual_feats, edge_visual_feats

    #This rewrites the confidence and class predictions based on the (re)predictions from the graph network
    def updateBBs(self,bbs,groups,nodeOuts):
        if self.useCurvedBBs:
            nodeConfPred = torch.sigmoid(nodeOuts[:,-1,self.nodeIdxConf]).cpu().detach()
            startIndex = 5+self.nodeIdxClass
            endIndex = 5+self.nodeIdxClassEnd
            nodeClassPred = torch.sigmoid(nodeOuts[:,-1,self.nodeIdxClass:self.nodeIdxClassEnd].detach()).cpu().detach()
            for i,group in enumerate(groups):
                for bbId in group:
                    bbs[bbId].conf= nodeConfPred[i].numpy()
                    bbs[bbId].cls = nodeClassPred[i].numpy()
                    bbs[bbId].all_conf=None
                    bbs[bbId].all_cls=None
        else:
            if len(bbs)>1:
                nodeConfPred = torch.sigmoid(nodeOuts[:,-1,self.nodeIdxConf:self.nodeIdxConf+1]).cpu()
                bbConfPred = torch.FloatTensor(bbs.size(0),1)
                for i,group in enumerate(groups):
                    bbConfPred[group] = nodeConfPred[i].detach()
                if self.include_bb_conf:
                    bbs[:,0:1] = bbConfPred
                else:
                    bbs = torch.cat((bbConfPred,bbs.cpu()),dim=1)
            elif bbs.size(0)==1 and not self.include_bb_conf:
                bbs = torch.cat((torch.FloatTensor(1,1).fill_(1).to(bbs.device),bbs),dim=2)

            if self.predNN:
                raise NotImplementedError('Have not implemented num neighbor pred for new graph method')
                
            if self.predClass:
                startIndex = 5+self.nodeIdxClass
                endIndex = 5+self.nodeIdxClassEnd
                #if not useGTBBs:
                nodeClassPred = torch.sigmoid(nodeOuts[:,-1,self.nodeIdxClass:self.nodeIdxClassEnd].detach()).cpu()
                bbClasPred = torch.FloatTensor(bbs.size(0),self.nodeIdxClassEnd-self.nodeIdxClass)
                for i,group in enumerate(groups):
                    bbClasPred[group] = nodeClassPred[i].detach()
                bbs[:,startIndex:endIndex] = bbClasPred
        return bbs

    #This merges two bounding box predictions, assuming they were oversegmented
    def mergeBB(self,bb0,bb1,image):
        #Get encompassing rectangle for actual bb
        #REctify curved line for ATR
        #scale = self.hw_input_height/crop.size(2)
        #scaled_w = int(crop.size(3)*scale)
        #line[i,:,:,0:scaled_w] = F.interpolate(crop, size=(self.hw_input_height,scaled_w), mode='bilinear')#.to(crop.device)
        #imm[i] = line[i].cpu().numpy().transpose([1,2,0])
        #imm[i] = 256*(2-imm[i])/2

        #if line.size(1)==1 and self.hw_channels==3:
            #line = lines.expand(-1,3,-1,-1)

        if self.rotation:
            raise NotImplementedError('Rotation not implemented for merging bounding boxes')
        else:
            if self.include_bb_conf:
                locIdx=1
                classIdx=6
                conf = (bb0[0:1]+bb1[0:1])/2
            else:
                locIdx=0
                classIdx=5
            x0,y0,r0,h0,w0 = bb0[locIdx:classIdx]
            x1,y1,r1,h1,w1 = bb1[locIdx:classIdx]
            minX = min(x0-w0,x1-w1)
            maxX = max(x0+w0,x1+w1)
            minY = min(y0-h0,y1-h1)
            maxY = max(y0+h0,y1+h1)

            newW = (maxX-minX)/2
            newH = (maxY-minY)/2
            newX = (maxX+minX)/2
            newY = (maxY+minY)/2

            newClass = (bb0[classIdx:]+bb1[classIdx:])/2

            loc = torch.FloatTensor([newX,newY,0,newH,newW])

            minX=int(minX.item())
            minY=int(minY.item())
            maxX=int(maxX.item())
            maxY=int(maxY.item())

            if self.include_bb_conf:
                bb = torch.cat((conf,loc,newClass),dim=0)
            else:
                bb = torch.cat((loc,newClass),dim=0)
            #if self.text_rec is not None:
            #    crop = image[:,:,minY:maxY+1,minX:maxX+1]
            #    scale = self.hw_input_height/crop.size(2)
            #    line = F.interpolate(crop,scale=scale,mode='bilinear')
            #else:
            #    line=None

        return bb

        #resBatch = self.text_rec(lines)

    #Use the graph network's predictions to merge oversegmented detections and group nodes into a single node
    def mergeAndGroupCurved(self,mergeThresh,keepEdgeThresh,groupThresh,oldEdgeIndexes,edgePredictions,oldGroups,oldNodeFeats,oldEdgeFeats,oldUniversalFeats,oldBBs,oldBBTrans,image,dont_merge=False,merge_only=False):
        assert(len(oldBBs)==0 or type(oldBBs[0]) is TextLine)
<<<<<<< HEAD
        assert(oldNodeFeats is None or oldGroups is None or oldNodeFeats.size(0)==len(oldGroups))
=======
        oldNumGroups=len(oldGroups)
>>>>>>> aa7f6d73
        #changedNodeIds=set()
        if self.useCurvedBBs:
            bbs={i:TextLine(clone=v) for i,v in enumerate(oldBBs)}
        else:
            bbs={i:v for i,v in enumerate(oldBBs)}
        if self.text_rec is not None:
            bbTrans={i:v for i,v  in enumerate(oldBBTrans)}
        oldToNewBBIndexes={i:i for i in range(len(oldBBs))}
        #newBBs_line={}
        newBBIdCounter=0
        #toMergeBBs={}
        if not merge_only:
            edgePreds = torch.sigmoid(edgePredictions[:,-1,0]).cpu().detach()
            #relPreds = torch.sigmoid(edgePredictions[:,-1,1]).cpu().detach()
            mergePreds = torch.sigmoid(edgePredictions[:,-1,2]).cpu().detach()
            groupPreds = torch.sigmoid(edgePredictions[:,-1,3]).cpu().detach()
        else:
            mergePreds = torch.sigmoid(edgePredictions[:,-1,0]).cpu().detach()
        ##Prevent all nodes from merging during first iterations (bad init):
        if not dont_merge:
            mergedTo=set()
            #check for merges, where we will combine two BBs into one
            for i,(n0,n1) in enumerate(oldEdgeIndexes):
                #mergePred = edgePreds[i,-1,1]
                
                if mergePreds[i]>mergeThresh: #TODO condition this on whether it is correct. and GT?:
                    if len(oldGroups[n0])==1 and len(oldGroups[n1])==1: #can only merge ungrouped nodes. This assumption is used later in the code WXS
                        #changedNodeIds.add(n0)
                        #changedNodeIds.add(n1)
                        bbId0 = oldGroups[n0][0]
                        bbId1 = oldGroups[n1][0]
                        newId0 = oldToNewBBIndexes[bbId0]
                        bb0ToMerge = bbs[newId0]

                        newId1 = oldToNewBBIndexes[bbId1]
                        bb1ToMerge = bbs[newId1]


                        if newId0!=newId1:
                            bb0ToMerge.merge(bb1ToMerge) # "
                            #merge two merged bbs
                            oldToNewBBIndexes = {k:(v if v!=newId1 else newId0) for k,v in oldToNewBBIndexes.items()}
                            del bbs[newId1]
                            if self.text_rec is not None:
                                del bbTrans[newId1]
                            mergedTo.add(newId0)


            oldBBIdToNew = oldToNewBBIndexes
                    

            if self.text_rec is not None and len(newBBs)>0:
                if merge_only :
                    doTransIndexes = [idx for idx in bbs] #everything, since we skip recognition for speed
                else:
                    doTransIndexes = [idx for idx in mergedTo if idx in bbs]
                doBBs = [bbs[idx] for idx in doTransIndexes]
                newTrans = self.getTranscriptions(doBBs,image)
                for i,idx in enumerate(doTransIndexes):
                    bbTrans[idx] = newTrans[i]
            if merge_only:
                newBBs=[]
                newBBTrans=[] if self.text_rec is not None else None
                for bbId,bb in bbs.items():
                    newBBs.append(bb)
                    if self.text_rec is not None:
                        newBBTrans.append(bbTrans[bbId])
                return newBBs, newBBTrans

            #rewrite groups with merged instances
            assignedGroup={} #this will allow us to remove merged instances
            oldGroupToNew={}
            workGroups =  {}#{i:v for i,v in enumerate(oldGroups)}
            changedGroups = []
            for id,bbIds in enumerate(oldGroups):
                newGroup = [oldBBIdToNew[oldId] for oldId in bbIds]
                if len(newGroup)==1 and newGroup[0] in assignedGroup: #WXS
                    oldGroupToNew[id]=assignedGroup[newGroup[0]]
                    changedGroups.append(newGroup[0])
                    #nothing else needs done, since the group has the ID,
                else:
                    workGroups[id] = newGroup
                    for bbId in newGroup:
                        assignedGroup[bbId]=id
        
            newGroupToOldMerge=defaultdict(list) #tracks what has been merged
            for k,v in oldGroupToNew.items():
                newGroupToOldMerge[v].append(k)

            #D#
            for i in range(oldNumGroups):
                assert(i in oldGroupToNew or i in workGroups)

            #We'll adjust the edges to acount for merges as well as prune edges and get ready for grouping
            #temp = oldEdgeIndexes
            #oldEdgeIndexes = []

            #Prune and adjust the edges (to groups)
            groupEdges=[]

            D_numOldEdges=len(oldEdgeIndexes)
            D_numOldAboveThresh=(edgePreds>keepEdgeThresh).sum()
            prunedOldEdgeIndexes=[]
            for i,(n0,n1) in enumerate(oldEdgeIndexes):
                if edgePreds[i]>keepEdgeThresh:
                    if n0 in oldGroupToNew:
                        n0 = oldGroupToNew[n0]
                    if n1 in oldGroupToNew:
                        n1 = oldGroupToNew[n1]

                    assert(n0 in workGroups and n1 in workGroups)
                    if n0!=n1:
                        #oldEdgeIndexes.append((n0,n1))
                        groupEdges.append((groupPreds[i].item(),n0,n1))
                    #else:
                    #    It disapears
                    prunedOldEdgeIndexes.append((n0,n1))

            #print('!D! original edges:{}, above thresh:{}, kept edges:{}'.format(D_numOldEdges,D_numOldAboveThresh,len(groupEdges)))
             
        else:
            #skipping merging
            groupEdges=[]
            prunedOldEdgeIndexes=[]
            for i,(n0,n1) in enumerate(oldEdgeIndexes):
                if edgePreds[i]>keepEdgeThresh:
                    groupEdges.append((groupPreds[i].item(),n0,n1))
                    prunedOldEdgeIndexes.append((n0,n1))
            #oldEdgeIndexes=None



        #Find nodes that should be grouped
        ##NEWER, just merge the groups with the highest score between them. when merging edges, sum the scores
        #newNodeFeats = {i:[oldNodeFeats[i]] for i in range(oldNodeFeats.size(0))}
        oldGroupToNewGrouping = {i:i for i in workGroups.keys()}
        while len(groupEdges)>0:
            groupEdges.sort(key=lambda x:x[0])
            score, g0, g1 = groupEdges.pop()
            assert(g0!=g1)
            if score<groupThresh:
                groupEdges.append((score, g0, g1))
                break
            
            new_g0 = oldGroupToNewGrouping[g0]
            new_g1 = oldGroupToNewGrouping[g1]
            if new_g0!=new_g1:
                workGroups[new_g0] += workGroups[new_g1]
                oldGroupToNewGrouping = {k:(v if v!=new_g1 else new_g0) for k,v in oldGroupToNewGrouping.items()}

                del workGroups[new_g1]



        #D#
        for i in range(oldNumGroups):
            assert(i in oldGroupToNewGrouping or i in oldGroupToNew)

        #Actually change bbs to list,  we'll adjusting appropriate values in groups as we convert groups to list
        bbIdToPos={}
        newBBs=[]
        newBBTrans=[]
        for i,(bbId,bb) in enumerate(bbs.items()):
            bbIdToPos[bbId]=i
            newBBs.append(bb)
            if self.text_rec is not None:
                newBBTrans.append(bbTrans[bbId])

        ##pull the features together for nodes
        #Actually change workGroups to list
        newGroupToOldGrouping=defaultdict(list) #tracks what has been merged
        for k,v in oldGroupToNewGrouping.items():
            newGroupToOldGrouping[v].append(k)
        if oldNodeFeats is not None:
            newNodeFeats = torch.FloatTensor(len(workGroups),oldNodeFeats.size(1)).to(oldNodeFeats.device)
        else:
            newNodeFeats = None
        oldToNewNodeIds_unchanged={}
        oldToNewIds_all={}
        newGroups=[]
        groupNodeTrans=[]
        for i,(idx,bbIds) in enumerate(workGroups.items()):
            newGroups.append([bbIdToPos[bbId] for bbId in bbIds])
            featsToCombine=[]
            for oldIdx in newGroupToOldGrouping[idx]:
                oldToNewIds_all[oldIdx]=i
                featsToCombine.append(oldNodeFeats[oldIdx] if oldNodeFeats is not None else None)
                if oldIdx in newGroupToOldMerge:
                    for mergedIdx in newGroupToOldMerge[oldIdx]:
                        featsToCombine.append(oldNodeFeats[mergedIdx] if oldNodeFeats is not None else None)
                        oldToNewIds_all[mergedIdx]=i
            if len(featsToCombine)==1:
                oldToNewNodeIds_unchanged[oldIdx]=i
                if oldNodeFeats is not None:
                    newNodeFeats[i]=featsToCombine[0]
            elif oldNodeFeats is not None:
                newNodeFeats[i]=self.groupNodeFunc(featsToCombine)

            if self.text_rec is not None:
                groupTrans = [(bbs[bbId].getReadPosition(),bbTrans[bbId]) for bbId in bbIds]
                groupTrans.sort(key=lambda a:a[0])
                groupNodeTrans.append(' '.join([t[1] for t in groupTrans]))
        #D#
        assert(all([x in oldToNewIds_all for x in range(oldNumGroups)]))

        
        #find overlapped edges and combine
        #first change all node ids to their new ones
        D_newToOld = {v:k for k,v in oldToNewNodeIds_unchanged.items()}
        newEdges_map=defaultdict(list)
        for i,(n0,n1)  in  enumerate(prunedOldEdgeIndexes):
            new_n0 = oldToNewIds_all[n0]
            new_n1 = oldToNewIds_all[n1]
            if new_n0 != new_n1:
                newEdges_map[(min(new_n0,new_n1),max(new_n0,new_n1))].append(i)

            #D#
            if new_n0 in D_newToOld and new_n1 in D_newToOld:
                o0 = D_newToOld[new_n0]
                o1 = D_newToOld[new_n1]
                assert( (min(o0,o1),max(o0,o1)) in oldEdgeIndexes )
        #This leaves some old edges pointing to the same new edge, so combine their features
        newEdges=[]
        if oldEdgeFeats is not None:
            newEdgeFeats=torch.FloatTensor(len(newEdges_map),oldEdgeFeats.size(1)).to(oldEdgeFeats.device)
        else:
            newEdgeFeats = None
        for edge,oldIds in newEdges_map.items():
            if oldEdgeFeats is not None:
                if len(oldIds)==1:
                    newEdgeFeats[len(newEdges)]=oldEdgeFeats[oldIds[0]]
                else:
                    newEdgeFeats[len(newEdges)]=self.groupEdgeFunc([oldEdgeFeats[oId] for oId in oldIds])
            newEdges.append(edge)



        if self.text_rec is not None and oldNodeFeats is not None:
            newNodeEmbeddings = self.embedding_model(groupNodeTrans)
            if self.add_noise_to_word_embeddings>0:
                newNodeEmbeddings += torch.randn_like(newNodeEmbeddings).to(newNodeEmbeddings.device)*self.add_noise_to_word_embeddings
            newNodeFeats = self.merge_embedding_layer(torch.cat((newNodeFeats,newNodeEmbeddings),dim=1))

        edges = newEdges
        newEdges = list(newEdges) + [(y,x) for x,y in newEdges] #add reverse edges so undirected/bidirectional
        if len(newEdges)>0:
            newEdgeIndexes = torch.LongTensor(newEdges).t()
            if oldEdgeFeats is not None:
                newEdgeIndexes= newEdgeIndexes.to(oldEdgeFeats.device)
        else:
            newEdgeIndexes = torch.LongTensor(0)
        if oldEdgeFeats is not None:
            newEdgeFeats = newEdgeFeats.repeat(2,1)

        newGraph = (newNodeFeats, newEdgeIndexes, newEdgeFeats, oldUniversalFeats)

        ###DEBUG###
        newToOld = {v:k for k,v in oldToNewNodeIds_unchanged.items()}
        for n0,n1 in edges:
            if n0 in newToOld and n1 in newToOld:
                o0 = newToOld[n0]
                o1 = newToOld[n1]
                assert( (min(o0,o1),max(o0,o1)) in oldEdgeIndexes )
        #print('!D! final edges: {}'.format(len(edges)))
        ##D###

        return newBBs, newGraph, newGroups, edges, newBBTrans if self.text_rec is not None else None,  oldToNewNodeIds_unchanged

    def mergeAndGroup(self,mergeThresh,keepEdgeThresh,groupThresh,oldEdgeIndexes,edgePredictions,oldGroups,oldNodeFeats,oldEdgeFeats,oldUniversalFeats,oldBBs,bbTrans,image,dont_merge=False,merge_only=False):
        if self.useCurvedBBs:
            return self.mergeAndGroupCurved(mergeThresh,keepEdgeThresh,groupThresh,oldEdgeIndexes,edgePredictions,oldGroups,oldNodeFeats,oldEdgeFeats,oldUniversalFeats,oldBBs,bbTrans,image,dont_merge,merge_only)
        changedNodeIds=set()
        newBBs={}
        #newBBs_line={}
        newBBIdCounter=0
        #toMergeBBs={}
        oldToNewBBIndexes={}
        if not merge_only:
            edgePreds = torch.sigmoid(edgePredictions[:,-1,0]).cpu().detach()
            #relPreds = torch.sigmoid(edgePredictions[:,-1,1]).cpu().detach()
            mergePreds = torch.sigmoid(edgePredictions[:,-1,2]).cpu().detach()
            groupPreds = torch.sigmoid(edgePredictions[:,-1,3]).cpu().detach()
        else:
            mergePreds = torch.sigmoid(edgePredictions[:,-1,0]).cpu().detach()
        ##Prevent all nodes from merging during first iterations (bad init):
        if not dont_merge:
        
            #check for merges, where we will combine two BBs into one
            for i,(n0,n1) in enumerate(oldEdgeIndexes):
                #mergePred = edgePreds[i,-1,1]
                
                if mergePreds[i]>mergeThresh: #TODO condition this on whether it is correct. and GT?:
                    if len(oldGroups[n0])==1 and len(oldGroups[n1])==1: #can only merge ungrouped nodes. This assumption is used later in the code WXS
                        #changedNodeIds.add(n0)
                        #changedNodeIds.add(n1)
                        bbId0 = oldGroups[n0][0]
                        bbId1 = oldGroups[n1][0]
                        if bbId0 in oldToNewBBIndexes:
                            mergeNewId0 = oldToNewBBIndexes[bbId0]
                            bb0 = newBBs[mergeNewId0]
                        else:
                            mergeNewId0 = None
                            bb0 = oldBBs[bbId0].cpu()
                        if bbId1 in oldToNewBBIndexes:
                            mergeNewId1 = oldToNewBBIndexes[bbId1]
                            bb1 = newBBs[mergeNewId1]
                        else:
                            mergeNewId1 = None
                            bb1 = oldBBs[bbId1].cpu()

                        newBB= self.mergeBB(bb0,bb1,image)

                        if mergeNewId0 is None and mergeNewId1 is None:
                            oldToNewBBIndexes[bbId0]=newBBIdCounter
                            oldToNewBBIndexes[bbId1]=newBBIdCounter
                            newBBs[newBBIdCounter]=newBB
                            newBBIdCounter+=1
                        elif mergeNewId0 is None:
                            oldToNewBBIndexes[bbId0]=mergeNewId1
                            newBBs[mergeNewId1]=newBB
                        elif mergeNewId1 is None:
                            oldToNewBBIndexes[bbId1]=mergeNewId0
                            newBBs[mergeNewId0]=newBB
                        elif mergeNewId0!=mergeNewId1:
                            #merge two merged bbs
                            oldToNewBBIndexes[bbId1]=mergeNewId0
                            for old,new in oldToNewBBIndexes.items():
                                if new == mergeNewId1:
                                    oldToNewBBIndexes[old]=mergeNewId0
                            newBBs[mergeNewId0]=newBB
                            #print('merge {} and {} (d), because of {} and {}'.format(mergeNewId0,mergeNewId1,bbId0,bbId1))
                            del newBBs[mergeNewId1]


            #Actually rewrite bbs
            if len(newBBs)==0:
                bbs = oldBBs
                oldBBIdToNew=list(range(len(oldBBs)))
            else:
                device = oldBBs.device
                bbs=[]
                oldBBIdToNew={}
                if self.text_rec is not None:
                    bbTransTmp=[]
                for i in range(len(oldBBs)):
                    if i not in oldToNewBBIndexes:
                        oldBBIdToNew[i]=len(bbs)
                        bbs.append(oldBBs[i])
                        if self.text_rec is not None:
                            bbTransTmp.append(bbTrans[i])
                if self.text_rec is not None:
                    bbTrans = bbTransTmp
                #oldBBs=oldBBs.cpu()
                for id,bb in newBBs.items():
                    for old,new in oldToNewBBIndexes.items():
                        if new==id:
                            oldBBIdToNew[old]=len(bbs)
                    bbs.append(bb.to(device))
                bbs=torch.stack(bbs,dim=0)

                    

            if self.text_rec is not None and len(newBBs)>0:
                newTrans = self.getTranscriptions(bbs[-len(newBBs):],image)
                #newEmbeddings = self.embedding_model(newTrans)
                #now we need to embed and append these and the old trans to node features
                bbTrans += newTrans
            if merge_only:
                return bbs, bbTrans

            #rewrite groups with merged instances
            assignedGroup={} #this will allow us to remove merged instances
            oldGroupToNew={}
            workGroups =  {}#{i:v for i,v in enumerate(oldGroups)}
            for id,bbIds in enumerate(oldGroups):
                newGroup = [oldBBIdToNew[oldId] for oldId in bbIds]
                if len(newGroup)==1 and newGroup[0] in assignedGroup: #WXS
                    oldGroupToNew[id]=assignedGroup[newGroup[0]]
                    #del workGroups[id]
                else:
                    workGroups[id] = newGroup
                    #alreadyInGroup.update(newGroup)
                    for bbId in newGroup:
                        assignedGroup[bbId]=id
                    #for bbId in bbIds:
                    #    assignedGroup[bbId]=id
        

            #rewrite the graph to reflect merged instances
            newNodeFeats=[]
            oldGroups=[]
            newIdToPos={}
            newGroupToOld=defaultdict(list)
            for k,v in oldGroupToNew.items():
                newGroupToOld[v].append(k)
            for id,group in workGroups.items():
                newIdToPos[id]=len(oldGroups)
                oldGroups.append(group)
                if id in newGroupToOld:
                    oldNodes = newGroupToOld[id]+[id]
                    #random.shuffle(oldNodes) 
                    #newNodeFeat = self.groupNodeFunc(oldNodeFeats[oldNodes[0]],oldNodeFeats[oldNodes[1]])
                    #for oldNode in oldNodes[2:]:
                    #    newNodeFeat = self.groupNodeFunc(newNodeFeat,oldNodeFeats[oldNode])
                    newNodeFeat = self.groupNodeFunc( [oldNodeFeats[on] for on in oldNodes] )
                    newNodeFeats.append(newNodeFeat)
                    changedNodeIds.update(oldNodes)
                else:
                    newNodeFeats.append(oldNodeFeats[id])
            oldNodeFeats = torch.stack(newNodeFeats,dim=0)

            #We'll adjust the edges to acount for merges as well as prune edges and get ready for grouping
            #temp = oldEdgeIndexes
            #oldEdgeIndexes = []

            #Prune and adjust the edges (to groups)
            groupEdges=[]
            edgeFeats = []

            #D_numOldEdges=len(oldEdgeIndexes)
            #D_numOldAboveThresh=(edgePreds>keepEdgeThresh).sum()
            for i,(n0,n1) in enumerate(oldEdgeIndexes):
                if edgePreds[i]>keepEdgeThresh:
                    if n0 in oldGroupToNew:
                        n0=newIdToPos[oldGroupToNew[n0]]
                    else:
                        n0 = newIdToPos[n0]
                    if n1 in oldGroupToNew:
                        n1=newIdToPos[oldGroupToNew[n1]]
                    else:
                        n1 = newIdToPos[n1]
                    assert(n0<len(bbs) and n1<len(bbs))
                    if n0!=n1:
                        #oldEdgeIndexes.append((n0,n1))
                        groupEdges.append((groupPreds[i].item(),n0,n1))
                        edgeFeats.append([oldEdgeFeats[i]])
                    #else:
                    #    It disapears
            #oldEdgeIndexes=None

            #print('!D! original edges:{}, above thresh:{}, kept edges:{}'.format(D_numOldEdges,D_numOldAboveThresh,len(edgeFeats)))
             
        else:
            #skipping merging
            bbs=oldBBs
            groupEdges=[]
            edgeFeats = []
            for i,(n0,n1) in enumerate(oldEdgeIndexes):
                if edgePreds[i]>keepEdgeThresh:
                    groupEdges.append((groupPreds[i].item(),n0,n1))
                    edgeFeats.append([oldEdgeFeats[i]])
            #oldEdgeIndexes=None



        #Find nodes that should be grouped
        ##NEWER, just merge the groups with the highest score between them. when merging edges, sum the scores
        #groupEdges=[]
        #edgeFeats = [[oldEdgeFeats[i]] for i in range(oldEdgeFeats.size(0))]
        newNodeFeats = {i:[oldNodeFeats[i]] for i in range(oldNodeFeats.size(0))}
        workingGroups = {i:v for i,v in enumerate(oldGroups)}
        #for i,(g0,g1) in enumerate(oldEdgeIndexes):
        #    groupEdges.append((groupPreds[i].item(),g0,g1))
        while len(groupEdges)>0:
            groupEdges.sort(key=lambda x:x[0])
            score, g0, g1 = groupEdges.pop()
            if g0==g1:
                continue
            if score<groupThresh:
                groupEdges.append((score, g0, g1))
                break

            changedNodeIds.add(g0)
            changedNodeIds.add(g1)

            workingGroups[g0] += workingGroups[g1]
            del workingGroups[g1]

            #Now combine the edges which the two nodes share (edges going to the same node)
            newGroupEdges=[]
            newEdgeFeats=[]
            mEdges=defaultdict(list)
            mEdgeFeats=defaultdict(list)
            for i,(scoreE,g0E,g1E) in enumerate(groupEdges):
                if g0E==g1E or ( (g0E==g1 or g0E==g0) and (g1E==g1 or g1E==g0) ):
                    continue
                #assert(not( (g0E==g1 or g0E==g0) and (g1E==g1 or g1E==g0) ))
                if g0E==g1 or g0E==g0:
                    mEdges[g1E].append(scoreE)
                    mEdgeFeats[g1E] += edgeFeats[i]
                elif g1E==g1 or g1E==g0:
                    mEdges[g0E].append(scoreE)
                    mEdgeFeats[g0E] += edgeFeats[i]
                else:
                    newGroupEdges.append((scoreE,g0E,g1E))
                    newEdgeFeats.append(edgeFeats[i])

            for g,scores in mEdges.items():
                newGroupEdges.append((np.mean(scores),g0,g))
                newEdgeFeats.append(mEdgeFeats[g])
                #if len(mEdgeFeats[g])>1:
                #    newEdgeFeat = self.groupEdgeFunc(mEdgeFeats[g][0],mEdgeFeats[g][1])
                #    assert(len(mEdgeFeats[g])==2)
                #    #for feat in mEdgeFeats[g][2:]:
                #    #    newEdgeFeat = self.groupEdgeFunc(newEdgeFeat,feat)
                #    newEdgeFeats.append(newEdgeFeat)
                #else:
                #    newEdgeFeats.append(mEdgeFeats[g][0])

            groupEdges=newGroupEdges
            edgeFeats=newEdgeFeats
            assert(len(newEdgeFeats)==len(groupEdges))


            newNodeFeats[g0] += newNodeFeats[g1] #self.groupNodeFunc(newNodeFeats[g0],newNodeFeats[g1])
            del newNodeFeats[g1]
        #print('!D! num edges after grouping {}'.format(len(groupEdges)))

        newEdgeFeats = [self.groupEdgeFunc(feats) for feats in edgeFeats]

        newNodeFeatsD=newNodeFeats
        newNodeFeats=[]
        if self.text_rec is not None:
            newNodeTrans=[]
        newGroups=[]
        oldToIdx={}
        if self.include_bb_conf:
            yIndex=2
        else:
            yIndex=1
        oldToNewNodeIds={}
        for oldG,bbIds in workingGroups.items():
            oldToIdx[oldG]=len(newGroups)
            newGroups.append(bbIds)
            newNodeFeats.append( self.groupNodeFunc(newNodeFeatsD[oldG]) )
            if oldG not in changedNodeIds:
                oldToNewNodeIds[oldG]=len(newGroups)-1
            if self.text_rec is not None:
                newTrans = ''
                #Something to get read-order correct, assuming groups only vertical, so sorting by y-position
                groupTrans = [(bbs[bbId,yIndex].item(),bbTrans[bbId]) for bbId in bbIds]
                groupTrans.sort(key=lambda a:a[0])
                newNodeTrans.append(' '.join([t[1] for t in groupTrans]))
        newEdges = [(oldToIdx[g0],oldToIdx[g1]) for s,g0,g1 in groupEdges]
        assert(len(newEdgeFeats)==len(newEdges))


        ##import pdb;pdb.set_trace()
        #oldIdToNew = {i:i for i in range(bbs.size(0))}
        ##newIdToOld=defaultdict(list)
        #newIdToOld = {i:[i] for i in range(bbs.size(0))}
        ##newGroups=defaultdict(list) #map new node id->bbIds (new bbs)
        ##for i,group in enumerate(oldGroups):
        ##    newGroups[i]=group
        #newGroups = {i:group for i,group in enumerate(oldGroups)}
        #for i,(n0,n1) in enumerate(oldEdgeIndexes):
        #    groupPred = edgePreds[i,-1,2]
        #    if torch.sigmoid(groupPred)>self.groupThresh:
        #        n0Id=oldIdToNew[n0]
        #        n1Id=oldIdToNew[n1]
        #        if n0Id!=n1Id:
        #            if len(newGroups[n0Id])>=len(newGroups[n1Id]):
        #                newGroups[n0Id] += newGroups[n1Id]
        #                del newGroups[n1Id]
        #                #oldIdToNew[n1]=n0Id
        #                for oldId in newIdToOld[n1Id]:
        #                    oldIdToNew[oldId]=n0Id
        #                    newIdToOld[n0Id].append(oldId)
        #                del newIdToOld[n1Id]
        #                #mergedOrder[n0Id].append(n1)
        #            else:
        #                newGroups[n1Id] += newGroups[n0Id]
        #                del newGroups[n0Id]
        #                #oldIdToNew[n0]=n1Id
        #                for oldId in newIdToOld[n0Id]:
        #                    oldIdToNew[oldId]=n1Id
        #                    newIdToOld[n1Id].append(oldId)
        #                del newIdToOld[n0Id]



        ##Create new graph
        ##(nodeFeatures, edgeIndexes, edgeFeatures, universalFeatures)
        #newIdToOld=defaultdict(list)
        #for old,new in oldIdToNew.items():
        #    newIdToOld[new].append(old)
        #newNodeFeats=[]
        #newNodeIdToPos={}
        #tempGroups=newGroups
        #newGroups=[]
        #for newNode,oldNodes in newIdToOld.items():
        #    if len(oldNodes)>1:
        #        random.shuffle(oldNodes) #TODO something other than random
        #        newNodeFeat = self.groupNodeFunc(oldNodeFeats[oldNodes[0]],oldNodeFeats[oldNodes[1]])
        #        for oldNode in oldNodes[2:]:
        #            newNodeFeat = self.groupNodeFunc(newNodeFeat,oldNodeFeats[oldNode])
        #    else:
        #        newNodeFeat = oldNodeFeats[oldNodes[0]]
        #    newNodeIdToPos[newNode]=len(newNodeFeats)
        #    newNodeFeats.append(newNodeFeat)
        #    newGroups.append(tempGroups[newNode])
        #newNodeFeats = torch.stack(newNodeFeats,dim=0)

        #newEdges=[]
        #newEdgeFeats=[]
        #oldEdgeIds=defaultdict(list)
        #for i,(n0,n1) in enumerate(oldEdgeIndexes):
        #    n0Id=newNodeIdToPos[oldIdToNew[n0]]
        #    n1Id=newNodeIdToPos[oldIdToNew[n1]]
        #    if n0Id!=n1Id:
        #        pair = (min(n0Id,n1Id),max(n0Id,n1Id))
        #        oldEdgeIds[pair].append(i)
        #        #newEdges.add(min(n0Id,n1Id),max(n0Id,n1Id))
        #for newEdge,oldIds in oldEdgeIds.items():
        #    newEdges.append(newEdge)
        #    if len(oldIds)>1:
        #        random.shuffle(oldIds) #TODO something other than random
        #        newEdgeFeat = self.groupEdgeFunc(oldEdgeFeats[oldIds[0]],oldEdgeFeats[oldIds[1]])
        #        for oldEdge in oldIds[2:]:
        #            newEdgeFeat = self.groupEdgeFunc(newEdgeFeat,oldEdgeFeats[oldEdge])
        #    else:
        #        newEdgeFeat = oldEdgeFeats[oldIds[0]]
        #    newEdgeFeats.append(newEdgeFeat)

        newNodeFeats = torch.stack(newNodeFeats,dim=0)
        if self.text_rec is not None:
            newNodeEmbeddings = self.embedding_model(newNodeTrans)
            if self.add_noise_to_word_embeddings>0:
                newNodeEmbeddings += torch.randn_like(newNodeEmbeddings).to(newNodeEmbeddings.device)*self.add_noise_to_word_embeddings
            newNodeFeats = self.merge_embedding_layer(torch.cat((newNodeFeats,newNodeEmbeddings),dim=1))

        if len(newEdgeFeats)>0:
            newEdgeFeats = torch.stack(newEdgeFeats,dim=0)
        else:
            newEdgeFeats = torch.FloatTensor(0)
        edges = newEdges
        newEdges = list(newEdges) + [(y,x) for x,y in newEdges] #add reverse edges so undirected/bidirectional
        if len(newEdges)>0:
            newEdgeIndexes = torch.LongTensor(newEdges).t().to(oldEdgeFeats.device)
        else:
            newEdgeIndexes = torch.LongTensor(0)
        newEdgeFeats = newEdgeFeats.repeat(2,1)

        newGraph = (newNodeFeats, newEdgeIndexes, newEdgeFeats, oldUniversalFeats)

        ###DEBUG###
        newToOld = {v:k for k,v in oldToNewNodeIds.items()}
        for n0,n1 in edges:
            if n0 in newToOld and n1 in newToOld:
                o0 = newToOld[n0]
                o1 = newToOld[n1]
                assert( (min(o0,o1),max(o0,o1)) in oldEdgeIndexes )

        ##D###

        return bbs, newGraph, newGroups, edges, bbTrans,  oldToNewNodeIds


                



    def createGraph(self,bbs,features,features2,imageHeight,imageWidth,text_emb=None,flip=None,debug_image=None,image=None,merge_only=False):
        #t#tic=timeit.default_timer()#t#
        #with profiler.profile(profile_memory=True, record_shapes=True) as prof:
        if self.relationshipProposal == 'line_of_sight':
            assert(not merge_only)
            candidates = self.selectLineOfSightEdges(bbs,imageHeight,imageWidth)
            rel_prop_scores = None
        elif self.relationshipProposal == 'feature_nn':
            candidates, rel_prop_scores = self.selectFeatureNNEdges(bbs,imageHeight,imageWidth,image,features.device,merge_only=merge_only)
            if not self.useCurvedBBs:
                bbs=bbs[:,1:] #discard confidence, we kept it so the proposer could see them
        #t#self.opt_history['candidates per bb'].append((timeit.default_timer()-tic)/len(bbs))#t#
        #t#self.opt_history['candidates /bb^2'].append((timeit.default_timer()-tic)/(len(bbs)**2))#t#
        if len(candidates)==0:
            if self.useMetaGraph:
                return None, None, None
            else:
                return None,None,None,None,None, None

        random.shuffle(candidates)
        #print('proposed relationships: {}  (bbs:{})'.format(len(candidates),len(bbs)))
        #print(prof.key_averages().table(sort_by="cuda_memory_usage", row_limit=10))
        #print('------prop------')

        allMasks=self.makeAllMasks(imageHeight,imageWidth,bbs,merge_only)
        groups=[[i] for i in range(len(bbs))]
        relFeats = self.computeEdgeVisualFeatures(features,features2,imageHeight,imageWidth,bbs,groups,candidates,allMasks,flip,merge_only,debug_image)

        #if self.useShapeFeats=='sp
        #print('rel features built')
        #print(prof.key_averages().table(sort_by="cuda_memory_usage", row_limit=10))
        #print('------rel------')
        if merge_only:
            return relFeats, candidates, rel_prop_scores #we won't build the graph
    
        #compute features for the bounding boxes by themselves
        #This will be replaced with/appended to some type of word embedding
        #with profiler.profile(profile_memory=True, record_shapes=True) as prof:
        bb_features = self.computeNodeVisualFeatures(features,features2,imageHeight,imageWidth,bbs,groups,text_emb,allMasks,merge_only,debug_image)
        #rint('node features built')
        #print(prof.key_averages().table(sort_by="cuda_memory_usage", row_limit=10))
        #print('------node------')
        
        #We're not adding diagonal (self-rels) here!
        #Expecting special handeling during graph conv
        #candidateLocs = torch.LongTensor(candidates).t().to(relFeats.device)
        #ones = torch.ones(len(candidates)).to(relFeats.device)
        #adjacencyMatrix = torch.sparse.FloatTensor(candidateLocs,ones,torch.Size([bbs.size(0),bbs.size(0)]))

        #assert(relFeats.requries_grad)
        #rel_features = torch.sparse.FloatTensor(candidateLocs,relFeats,torch.Size([bbs.size(0),bbs.size(0),relFeats.size(1)]))
        #assert(rel_features.requries_grad)
        relIndexes=candidates
        numBB = len(bbs)
        numRel = len(candidates)
        if self.useMetaGraph:
            nodeFeatures= bb_features
            edgeFeatures= relFeats

            edges=candidates
            edges += [(y,x) for x,y in edges] #add backward edges for undirected graph
            edgeIndexes = torch.LongTensor(edges).t().to(relFeats.device)
            #now we need to also replicate the edgeFeatures
            edgeFeatures = edgeFeatures.repeat(2,1)

            #features
            universalFeatures=None

            #t##t#time = timeit.default_timer()-tic#t#
           #t# #t#print('   create graph: {}'.format(time)) #old 0.37, new 0.16
           #t# #t#self.opt_createG.append(time)
            #t##t#if len(self.opt_createG)>17:#t#
            #t##t#    print('   create graph running mean: {}'.format(np.mean(self.opt_createG)))#t#
            #t##t#    if len(self.opt_createG)>30:#t#
            #t##t#        self.opt_createG = self.opt_createG[1:]#t#
            return (nodeFeatures, edgeIndexes, edgeFeatures, universalFeatures), relIndexes, rel_prop_scores
        else:
            if bb_features is None:
                numBB=0
                bbAndRel_features=relFeats
                adjacencyMatrix = None
                numOfNeighbors = None
            else:
                bbAndRel_features = torch.cat((bb_features,relFeats),dim=0)
                numOfNeighbors = torch.ones(len(bbs)+len(candidates)) #starts at one for yourself
                edges=[]
                i=0
                for bb1,bb2 in candidates:
                    edges.append( (bb1,numBB+i) )
                    edges.append( (bb2,numBB+i) )
                    numOfNeighbors[bb1]+=1
                    numOfNeighbors[bb2]+=1
                    numOfNeighbors[numBB+i]+=2
                    i+=1
                if self.includeRelRelEdges:
                    relEdges=set()
                    i=0
                    for bb1,bb2 in candidates:
                        j=0
                        for bbA,bbB in candidates[i:]:
                            if i!=j and bb1==bbA or bb1==bbB or bb2==bbA or bb2==bbB:
                                relEdges.add( (numBB+i,numBB+j) ) #i<j always
                            j+=1   
                        i+=1
                    relEdges = list(relEdges)
                    for r1, r2 in relEdges:
                        numOfNeighbors[r1]+=1
                        numOfNeighbors[r2]+=1
                    edges += relEdges
                #add reverse edges
                edges+=[(y,x) for x,y in edges]
                #add diagonal (self edges)
                for i in range(bbAndRel_features.size(0)):
                    edges.append((i,i))

                edgeLocs = torch.LongTensor(edges).t().to(relFeats.device)
                ones = torch.ones(len(edges)).to(relFeats.device)
                adjacencyMatrix = torch.sparse.FloatTensor(edgeLocs,ones,torch.Size([bbAndRel_features.size(0),bbAndRel_features.size(0)]))
                #numOfNeighbors is for convienence in tracking the normalization term
                numOfNeighbors=numOfNeighbors.to(relFeats.device)

            #rel_features = (candidates,relFeats)
            #adjacencyMatrix = None

            return bbAndRel_features, (adjacencyMatrix,numOfNeighbors), numBB, numRel, relIndexes, rel_prop_scores

    def makeAllMasks(self,imageHeight,imageWidth,bbs,merge_only=False):
        #build all-mask image, may want to move this up and use for relationship proposals
        if self.expandedRelContext is not None:
            allMasks = torch.zeros(imageHeight,imageWidth)
            if self.use_fixed_masks:
                if merge_only:
                    #since each bb fragment is an axis aligned rect, we'll speed things up
                    for bb_id in range(len(bbs)):
                        rect=bbs[bb_id].all_primitive_rects[0]
                        lx = max(0,int(rect[0][0]))
                        rx = min(imageWidth,int(rect[1][0]+1))
                        ty = max(0,int(rect[0][1]))
                        by = min(imageHeight,int(rect[2][1]+1))
                        allMasks[ty:by,lx:rx]=1
                else:
                    for bbIdx in range(len(bbs)):
                        if self.useCurvedBBs:
                            rr, cc = draw.polygon(bbs[bbIdx].polyYs(),bbs[bbIdx].polyXs(), [imageHeight,imageWidth])
                        else:
                            rr, cc = draw.polygon([tlY[bbIdx],trY[bbIdx],brY[bbIdx],blY[bbIdx]],[tlX[bbIdx],trX[bbIdx],brX[bbIdx],blX[bbIdx]], [imageHeight,imageWidth])
                        allMasks[rr,cc]=1
            return allMasks
        else:
            return None

    def computeEdgeVisualFeatures(self,features,features2,imageHeight,imageWidth,bbs,groups,edges,allMasks,flip,merge_only,debug_image):
        if merge_only:
            pool_h=self.merge_pool_h
            pool_w=self.merge_pool_w
            pool2_h=self.merge_pool2_h
            pool2_w=self.merge_pool2_w
        else:
            pool_h=self.pool_h
            pool_w=self.pool_w
            pool2_h=self.pool2_h
            pool2_w=self.pool2_w
        #t##tic=timeit.default_timer()#t#

        #stackedEdgeFeatWindows = torch.FloatTensor((len(edges),features.size(1)+2,self.relWindowSize,self.relWindowSize)).to(features.device())

        if not self.useCurvedBBs:
            assert(all([len(g)==1 for g in groups]) )#not implemented for groups
            #get corners from bb predictions
            x = bbs[:,0]
            y = bbs[:,1]
            r = bbs[:,2]
            h = bbs[:,3]
            w = bbs[:,4]
            cos_r = torch.cos(r)
            sin_r = torch.sin(r)
            tlX = -w*cos_r + -h*sin_r +x
            tlY =  w*sin_r + -h*cos_r +y
            trX =  w*cos_r + -h*sin_r +x
            trY = -w*sin_r + -h*cos_r +y
            brX =  w*cos_r + h*sin_r +x
            brY = -w*sin_r + h*cos_r +y
            blX = -w*cos_r + h*sin_r +x
            blY =  w*sin_r + h*cos_r +y

            tlX = tlX.cpu()
            tlY = tlY.cpu()
            trX = trX.cpu()
            trY = trY.cpu()
            blX = blX.cpu()
            blY = blY.cpu()
            brX = brX.cpu()
            brY = brY.cpu()

        if debug_image is not None:
            debug_images=[]
            debug_masks=[]



        if self.useShapeFeats!='only':
            #get axis aligned rectangle from corners
            rois = torch.zeros((len(edges),5)) #(batchIndex,x1,y1,x2,y2) as expected by ROI Align
            if self.useCurvedBBs:

                bbs_index1 = [bbs[c[0]] for c in edges]
                bbs_index2 = [bbs[c[1]] for c in edges]
                min_X1,min_Y1,max_X1,max_Y1 = torch.IntTensor([bb.boundingRect() for bb in bbs_index1]).permute(1,0)
                min_X2,min_Y2,max_X2,max_Y2 = torch.IntTensor([bb.boundingRect() for bb in bbs_index2]).permute(1,0)
                min_X = torch.min(min_X1,min_X2)
                min_Y = torch.min(min_Y1,min_Y2)
                max_X = torch.max(max_X1,max_X2)
                max_Y = torch.max(max_Y1,max_Y2)


                groups_index1 = [ [bbs[b] for b in groups[c[0]]] for c in edges ]
                groups_index2 = [ [bbs[b] for b in groups[c[1]]] for c in edges ]


            else:
                assert(all([len(g)==1 for g in groups])) #not implemented for groups
                bbs_index1 = bbs[[c[0] for c in edges]]
                bbs_index2 = bbs[[c[1] for c in edges]]

                tlX_index1 = tlX[[c[0] for c in edges]]
                tlX_index2 = tlX[[c[1] for c in edges]]
                trX_index1 = trX[[c[0] for c in edges]]
                trX_index2 = trX[[c[1] for c in edges]]
                blX_index1 = blX[[c[0] for c in edges]]
                blX_index2 = blX[[c[1] for c in edges]]
                brX_index1 = brX[[c[0] for c in edges]]
                brX_index2 = brX[[c[1] for c in edges]]
                tlY_index1 = tlY[[c[0] for c in edges]]
                tlY_index2 = tlY[[c[1] for c in edges]]
                trY_index1 = trY[[c[0] for c in edges]]
                trY_index2 = trY[[c[1] for c in edges]]
                blY_index1 = blY[[c[0] for c in edges]]
                blY_index2 = blY[[c[1] for c in edges]]
                brY_index1 = brY[[c[0] for c in edges]]
                brY_index2 = brY[[c[1] for c in edges]]
                max_X,_ = torch.max(torch.stack([tlX_index1,tlX_index2,
                                            trX_index1,trX_index2,
                                            blX_index1,blX_index2,
                                            brX_index1,brX_index2],dim=0), dim=0 )
                min_X,_ = torch.min(torch.stack([tlX_index1,tlX_index2,
                                            trX_index1,trX_index2,
                                            blX_index1,blX_index2,
                                            brX_index1,brX_index2],dim=0), dim=0 )

                max_Y,_ = torch.max(torch.stack([tlY_index1,tlY_index2,
                                            trY_index1,trY_index2,
                                            blY_index1,blY_index2,
                                            brY_index1,brY_index2],dim=0), dim=0 )
                min_Y,_ = torch.min(torch.stack([tlY_index1,tlY_index2,
                                            trY_index1,trY_index2,
                                            blY_index1,blY_index2,
                                            brY_index1,brY_index2],dim=0), dim=0 )
            if merge_only:
                padX = self.expandedMergeContextX
                padY = self.expandedMergeContextY
            else:
                padX=padY=  self.expandedRelContext
            assert((min_X<max_X).all())
            assert((min_Y<max_Y).all())
            max_X = torch.max(torch.min(max_X+padX,torch.IntTensor([imageWidth-1])),torch.IntTensor([1]))
            min_X = torch.max(torch.min(min_X-padX,torch.IntTensor([imageWidth-2])),torch.IntTensor([0]))
            max_Y = torch.max(torch.min(max_Y+padY,torch.IntTensor([imageHeight-1])),torch.IntTensor([1]))
            min_Y = torch.max(torch.min(min_Y-padY,torch.IntTensor([imageHeight-2])),torch.IntTensor([0]))
            #min_X = torch.max(min_X-padX,torch.IntTensor([0]))
            #max_Y = torch.min(max_Y+padY,torch.IntTensor([imageHeight-1]))
            #min_Y = torch.max(min_Y-padY,torch.IntTensor([0]))
            rois[:,1]=min_X
            rois[:,2]=min_Y
            rois[:,3]=max_X
            rois[:,4]=max_Y



            ###DEBUG
            if debug_image is not None:
                feature_w = rois[:,3]-rois[:,1] +1
                feature_h = rois[:,4]-rois[:,2] +1
                w_m = pool2_w/feature_w
                h_m = pool2_h/feature_h
                for i in range(4):
                    index1,index2 = edges[i]
                    minY = min_Y[i]
                    minX = min_X[i]
                    maxY = max_Y[i]
                    maxX = max_X[i]
                    #print('crop {}: ({},{}), ({},{})'.format(i,minX.item(),maxX.item(),minY.item(),maxY.item()))
                    #print(bbs[index1])
                    #print(bbs[index2])
                    crop = debug_image[0,:,int(minY):int(maxY),int(minX):int(maxX)+1].cpu()
                    crop = (2-crop)/2
                    if crop.size(0)==1:
                        crop = crop.expand(3,crop.size(1),crop.size(2))
                    if self.useCurvedBBs:
                        rr, cc = draw.polygon(
                                (bbs[index1].polyYs()-rois[i,2].item())*h_m[i].item(),
                                (bbs[index1].polyXs()-rois[i,1].item())*w_m[i].item(), 
                                [pool2_h,pool2_w])
                        crop[0,rr,cc]*=0.5
                        rr, cc = draw.polygon(
                                (bbs[index2].polyYs()-rois[i,2].item())*h_m[i].item(),
                                (bbs[index2].polyXs()-rois[i,1].item())*w_m[i].item(), 
                                [pool2_h,pool2_w])
                        crop[1,rr,cc]*=0.5
                    else:
                        crop[0,int(tlY[index1].item()-minY):int(brY[index1].item()-minY)+1,int(tlX[index1].item()-minX):int(brX[index1].item()-minX)+1]*=0.5
                        crop[1,int(tlY[index2].item()-minY):int(brY[index2].item()-minY)+1,int(tlX[index2].item()-minX):int(brX[index2].item()-minX)+1]*=0.5
                    crop = crop.numpy().transpose([1,2,0])
                    #img_f.imshow('crop {}'.format(i),crop)
                    debug_images.append(crop)
                    #import pdb;pdb.set_trace()
            ###
        #if debug_image is not None:
        #    img_f.waitKey()

        #build all-mask image, may want to move this up and use for relationship proposals
        if self.expandedRelContext is not None:
            #We're going to add a third mask for all bbs
            numMasks=3
        else:
            numMasks=2

        #with profiler.profile(profile_memory=True, record_shapes=True) as prof:
        relFeats=[] #where we'll store the feature of each batch
        
        if merge_only:
            batch_size = 2*self.roi_batch_size
        else:
            batch_size = self.roi_batch_size

        innerbatches = [(s,min(s+self.roi_batch_size,len(edges))) for s in range(0,len(edges),self.roi_batch_size)]
        #crop from feats, ROI pool
        for ib,(b_start,b_end) in enumerate(innerbatches): #we can batch extracting computing the feature vector from rois to save memory
            if ib>0:
                torch.set_grad_enabled(False)
            b_rois = rois[b_start:b_end]
            b_edges = edges[b_start:b_end]
            b_groups_index1 = groups_index1[b_start:b_end]
            b_groups_index2 = groups_index2[b_start:b_end]
            #with profiler.profile(profile_memory=True, record_shapes=True) as prof:

            if merge_only:
                stackedEdgeFeatWindows = self.merge_roi_align(features,b_rois.to(features.device))
            else:
                stackedEdgeFeatWindows = self.roi_align(features,b_rois.to(features.device))
            if features2 is not None:
                if merge_only:
                    stackedEdgeFeatWindows2 = self.merge_roi_align2(features2,b_rois.to(features.device))
                else:
                    stackedEdgeFeatWindows2 = self.roi_align2(features2,b_rois.to(features.device))
                if not self.splitFeatures:
                    stackedEdgeFeatWindows = torch.cat( (stackedEdgeFeatWindows,stackedEdgeFeatWindows2), dim=1)
                    stackedEdgeFeatWindows2=None
            #print('{} roi profile'.format('merge' if merge_only else 'full'))
            #print(prof.key_averages().table(sort_by="cuda_memory_usage", row_limit=10))

            #create and add masks
            masks = torch.zeros(stackedEdgeFeatWindows.size(0),numMasks,pool2_h,pool2_w)
            if self.useShapeFeats:
                shapeFeats = torch.FloatTensor(stackedEdgeFeatWindows.size(0),self.numShapeFeats)
            if self.detector.predNumNeighbors:
                extraPred=1
            else:
                extraPred=0


            #make instance specific masks and make shape (spatial) features
            if self.useShapeFeats!='only':
                if (random.random()<0.5 and flip is None and  not self.debug) or flip:
                    pass
                    #TODO
                feature_w = b_rois[:,3]-b_rois[:,1] +1
                feature_h = b_rois[:,4]-b_rois[:,2] +1
                w_m = pool2_w/feature_w
                h_m = pool2_h/feature_h

                if not self.useCurvedBBs:
                    tlX1 = (tlX_index1-b_rois[:,1])*w_m
                    trX1 = (trX_index1-b_rois[:,1])*w_m
                    brX1 = (brX_index1-b_rois[:,1])*w_m
                    blX1 = (blX_index1-b_rois[:,1])*w_m
                    tlY1 = (tlY_index1-b_rois[:,2])*h_m
                    trY1 = (trY_index1-b_rois[:,2])*h_m
                    brY1 = (brY_index1-b_rois[:,2])*h_m
                    blY1 = (blY_index1-b_rois[:,2])*h_m
                    tlX2 = (tlX_index2-b_rois[:,1])*w_m
                    trX2 = (trX_index2-b_rois[:,1])*w_m
                    brX2 = (brX_index2-b_rois[:,1])*w_m
                    blX2 = (blX_index2-b_rois[:,1])*w_m
                    tlY2 = (tlY_index2-b_rois[:,2])*h_m
                    trY2 = (trY_index2-b_rois[:,2])*h_m
                    brY2 = (brY_index2-b_rois[:,2])*h_m
                    blY2 = (blY_index2-b_rois[:,2])*h_m

            for i,(index1, index2) in enumerate(b_edges):
                if self.useShapeFeats!='only':
                    if self.useCurvedBBs:
                        if merge_only:
                            #since each bb fragment is an axis aligned rect, we'll speed things up
                            for bb_id in groups[index1]:
                                rect=bbs[bb_id].all_primitive_rects[0]
                                lx = max(0,int(rect[0][0]))
                                rx = min(pool2_w,int(rect[1][0]+1))
                                ty = max(0,int(rect[0][1]))
                                by = min(pool2_h,int(rect[2][1]+1))
                                masks[i,0,ty:by,lx:rx]=1
                            for bb_id in groups[index2]:
                                rect=bbs[bb_id].all_primitive_rects[0]
                                lx = max(0,int(rect[0][0]))
                                rx = min(pool2_w,int(rect[1][0]+1))
                                ty = max(0,int(rect[0][1]))
                                by = min(pool2_h,int(rect[2][1]+1))
                                masks[i,1,ty:by,lx:rx]=1
                        else:
                            for bb_id in groups[index1]:
                                rr, cc = draw.polygon(
                                        (bbs[bb_id].polyYs()-b_rois[i,2].item())*h_m[i].item(),
                                        (bbs[bb_id].polyXs()-b_rois[i,1].item())*w_m[i].item(), 
                                        [pool2_h,pool2_w])
                                masks[i,0,rr,cc]=1
                            for bb_id in groups[index2]:
                                rr, cc = draw.polygon(
                                        (bbs[bb_id].polyYs()-b_rois[i,2].item())*h_m[i].item(),
                                        (bbs[bb_id].polyXs()-b_rois[i,1].item())*w_m[i].item(), 
                                        [pool2_h,pool2_w])
                                masks[i,1,rr,cc]=1
                    else:
                        rr, cc = draw.polygon(
                                    [round(tlY1[i].item()),round(trY1[i].item()),
                                    round(brY1[i].item()),round(blY1[i].item())],
                                    [round(tlX1[i].item()),round(trX1[i].item()),
                                    round(brX1[i].item()),round(blX1[i].item())], 
                                    [pool2_h,pool2_w])
                        masks[i,0,rr,cc]=1

                        rr, cc = draw.polygon(
                                    [round(tlY2[i].item()),round(trY2[i].item()),
                                    round(brY2[i].item()),round(blY2[i].item())],
                                    [round(tlX2[i].item()),round(trX2[i].item()),
                                    round(brX2[i].item()),round(blX2[i].item())], 
                                    [pool2_h,pool2_w])
                        masks[i,1,rr,cc]=1

                    if self.expandedRelContext is not None:
                        cropArea = allMasks[round(b_rois[i,2].item()):round(b_rois[i,4].item())+1,round(b_rois[i,1].item()):round(b_rois[i,3].item())+1]
                        if len(cropArea.shape)==0:
                            raise ValueError("RoI is bad: {}:{},{}:{} for size {}".format(round(b_rois[i,2].item()),round(b_rois[i,4].item())+1,round(b_rois[i,1].item()),round(b_rois[i,3].item())+1,allMasks.shape))
                        masks[i,2] = F.interpolate(cropArea[None,None,...], size=(pool2_h,pool2_w), mode='bilinear',align_corners=False)[0,0]
                        #masks[i,2] = img_f.resize(cropArea,(stackedEdgeFeatWindows.size(2),stackedEdgeFeatWindows.size(3)))
                        if debug_image is not None:
                            debug_masks.append(cropArea)

        

            if self.useShapeFeats:
                if self.useCurvedBBs:

                    #conf, x,y,r,h,w,tlx,tly,trx,try,brx,bry,blx,bly,r_left,r_rightA,classFeats = bb.getFeatureInfo()
                    allFeats1 = torch.stack([combineShapeFeats([bb.getFeatureInfo() for bb in group]) for group in b_groups_index1],dim=0)
                    allFeats2 = torch.stack([combineShapeFeats([bb.getFeatureInfo() for bb in group]) for group in b_groups_index2],dim=0)
                    shapeFeats[:,0] = allFeats1[:,4]/self.normalizeVert #height
                    shapeFeats[:,1] = allFeats2[:,4]/self.normalizeVert
                    shapeFeats[:,2] = allFeats1[:,5]/self.normalizeHorz #width
                    shapeFeats[:,3] = allFeats2[:,5]/self.normalizeHorz
                    shapeFeats[:,4] = allFeats1[:,3]/math.pi
                    shapeFeats[:,5] = allFeats2[:,3]/math.pi
                    leftX1 = (allFeats1[:,6]+allFeats1[:,12])/2
                    leftY1 = (allFeats1[:,7]+allFeats1[:,13])/2
                    leftX2 = (allFeats2[:,6]+allFeats2[:,12])/2
                    leftY2 = (allFeats2[:,7]+allFeats2[:,13])/2
                    rightX1 = (allFeats1[:,8]+allFeats1[:,10])/2
                    rightY1 = (allFeats1[:,9]+allFeats1[:,11])/2
                    rightX2 = (allFeats2[:,8]+allFeats2[:,10])/2
                    rightY2 = (allFeats2[:,9]+allFeats2[:,11])/2
                    shapeFeats[:,6] = torch.sqrt( (leftX1-leftX2)**2 + (leftY1-leftY2)**2 )/self.normalizeDist
                    shapeFeats[:,7] = torch.sqrt( (rightX1-rightX2)**2 + (rightY1-rightY2)**2 )/self.normalizeDist
                    shapeFeats[:,8] = torch.sqrt( (leftX1-rightX2)**2 + (leftY1-rightY2)**2 )/self.normalizeDist
                    shapeFeats[:,9] = torch.sqrt( (rightX1-leftX2)**2 + (rightY1-leftY2)**2 )/self.normalizeDist
                    centriodX1 = allFeats1[:,1]
                    centriodY1 = allFeats1[:,2]
                    centriodX2 = allFeats2[:,1]
                    centriodY2 = allFeats2[:,2]
                    shapeFeats[:,10] = torch.sqrt( (centriodX1-centriodX2)**2 + (centriodY1-centriodY2)**2 )/self.normalizeDist
                    shapeFeats[:,11] = torch.sqrt( (centriodX1-leftX2)**2 + (centriodY1-leftY2)**2 )/self.normalizeDist
                    shapeFeats[:,12] = torch.sqrt( (centriodX1-rightX2)**2 + (centriodY1-rightY2)**2 )/self.normalizeDist
                    shapeFeats[:,13] = torch.sqrt( (centriodX2-leftX1)**2 + (centriodY2-leftY1)**2 )/self.normalizeDist
                    shapeFeats[:,14] = torch.sqrt( (centriodX2-rightX1)**2 + (centriodY2-rightY1)**2 )/self.normalizeDist
                    shapeFeats[:,15] = (centriodX1-centriodX2)/self.normalizeDist
                    shapeFeats[:,16] = (centriodY1-centriodY2)/self.normalizeDist
                    shapeFeats[:,17] = allFeats1[:,16] #std angle
                    shapeFeats[:,18] = allFeats2[:,16]

                    #shapeFeats[:,19] = torch.FloatTensor([bb1.getReadPosition()-bb2.getReadPosition() for bb1,bb2 in zip(b_bbs_index1,b_bbs_index2)])/self.normalizeDist #read pos
                    shapeFeats[:,19] = (allFeats1[:,17]-allFeats2[:,17])/self.normalizeDist 
                    shapeFeats[:,20:20+self.numBBTypes] = allFeats1[:,18:]
                    shapeFeats[:,20+self.numBBTypes:20+2*self.numBBTypes] = allFeats2[:,18:]
                    assert(not torch.isnan(shapeFeats).any())



                else:
                    if type(self.pairer) is BinaryPairReal and type(self.pairer.shape_layers) is not nn.Sequential:
                        #The index specification is to allign with the format feat nets are trained with
                        ixs=[0,1,2,3,3+self.numBBTypes,3+self.numBBTypes,4+self.numBBTypes,5+self.numBBTypes,6+self.numBBTypes,6+2*self.numBBTypes,6+2*self.numBBTypes,7+2*self.numBBTypes]
                    else:
                        ixs=[4,6,2,8,8+self.numBBTypes,5,7,3,8+self.numBBTypes,8+self.numBBTypes+self.numBBTypes,0,1]
                    
                    shapeFeats[:,ixs[0]] = 2*b_bbs_index1[:,3]/self.normalizeVert #bb preds half height/width
                    shapeFeats[:,ixs[1]] = 2*b_bbs_index1[:,4]/self.normalizeHorz
                    shapeFeats[:,ixs[2]] = b_bbs_index1[:,2]/math.pi
                    shapeFeats[:,ixs[3]:ixs[4]] = b_bbs_index1[:,extraPred+5:]# torch.sigmoid(b_bbs_index1[:,extraPred+5:])

                    shapeFeats[:,ixs[5]] = 2*b_bbs_index2[:,3]/self.normalizeVert
                    shapeFeats[:,ixs[6]] = 2*b_bbs_index2[:,4]/self.normalizeHorz
                    shapeFeats[:,ixs[7]] = b_bbs_index2[:,2]/math.pi
                    shapeFeats[:,ixs[8]:ixs[9]] = b_bbs_index2[:,extraPred+5:]#torch.sigmoid(b_bbs_index2[:,extraPred+5:])

                    shapeFeats[:,ixs[10]] = (b_bbs_index1[:,0]-b_bbs_index2[:,0])/self.normalizeHorz
                    shapeFeats[:,ixs[11]] = (b_bbs_index1[:,1]-b_bbs_index2[:,1])/self.normalizeVert
                    if self.useShapeFeats!='old':
                        startCorners = 8+self.numBBTypes+self.numBBTypes
                        shapeFeats[:,startCorners +0] = torch.sqrt( (tlX_index1-tlX_index2)**2 + (tlY_index1-tlY_index2)**2 )/self.normalizeDist
                        shapeFeats[:,startCorners +1] = torch.sqrt( (trX_index1-trX_index2)**2 + (trY_index1-trY_index2)**2 )/self.normalizeDist
                        shapeFeats[:,startCorners +3] = torch.sqrt( (brX_index1-brX_index2)**2 + (brY_index1-brY_index2)**2 )/self.normalizeDist
                        shapeFeats[:,startCorners +2] = torch.sqrt( (blX_index1-blX_index2)**2 + (blY_index1-blY_index2)**2 )/self.normalizeDist
                        startNN =startCorners+4
                    else:
                        startNN = 8+self.numBBTypes+self.numBBTypes
                    if self.detector.predNumNeighbors:
                        shapeFeats[:,startNN +0] = b_bbs_index1[:,5]
                        shapeFeats[:,startNN +1] = b_bbs_index2[:,5]
                        startPos=startNN+2
                    else:
                        startPos=startNN
                    if self.usePositionFeature:
                        if self.usePositionFeature=='absolute':
                            shapeFeats[:,startPos +0] = (b_bbs_index1[:,0]-imageWidth/2)/(5*self.normalizeHorz)
                            shapeFeats[:,startPos +1] = (b_bbs_index1[:,1]-imageHeight/2)/(10*self.normalizeVert)
                            shapeFeats[:,startPos +2] = (b_bbs_index2[:,0]-imageWidth/2)/(5*self.normalizeHorz)
                            shapeFeats[:,startPos +3] = (b_bbs_index2[:,1]-imageHeight/2)/(10*self.normalizeVert)
                        else:
                            shapeFeats[:,startPos +0] = (b_bbs_index1[:,0]-imageWidth/2)/(imageWidth/2)
                            shapeFeats[:,startPos +1] = (b_bbs_index1[:,1]-imageHeight/2)/(imageHeight/2)
                            shapeFeats[:,startPos +2] = (b_bbs_index2[:,0]-imageWidth/2)/(imageWidth/2)
                            shapeFeats[:,startPos +3] = (b_bbs_index2[:,1]-imageHeight/2)/(imageHeight/2)

            ###DEBUG
            if debug_image is not None:
                for i in range(4):
                    img_f.imshow('b{}-{} crop rel {}'.format(b_start,b_end,i),debug_images[i])
                    img_f.imshow('b{}-{} masks rel {}'.format(b_start,b_end,i),masks[i].numpy().transpose([1,2,0]))
                    img_f.imshow('b{}-{} mask all rel {}'.format(b_start,b_end,i),debug_masks[i].numpy())
                img_f.waitKey()
                debug_images=[]


            #with profiler.profile(profile_memory=True, record_shapes=True) as prof:
            if self.useShapeFeats!='only':
                if self.splitFeatures:
                    stackedEdgeFeatWindows2 = torch.cat((stackedEdgeFeatWindows2,masks.to(stackedEdgeFeatWindows2.device)),dim=1)
                    if merge_only:
                        b_relFeats = self.mergeFeaturizerConv2(stackedEdgeFeatWindows2)
                    else:
                        b_relFeats = self.relFeaturizerConv2(stackedEdgeFeatWindows2)
                    stackedEdgeFeatWindows = torch.cat((stackedEdgeFeatWindows,b_relFeats),dim=1)
                else:
                    stackedEdgeFeatWindows = torch.cat((stackedEdgeFeatWindows,masks.to(stackedEdgeFeatWindows.device)),dim=1)
                    #import pdb; pdb.set_trace()
                if merge_only:
                    b_relFeats = self.mergeFeaturizerConv(stackedEdgeFeatWindows) #preparing for graph feature size
                else:
                    b_relFeats = self.relFeaturizerConv(stackedEdgeFeatWindows) #preparing for graph feature size
                b_relFeats = b_relFeats.view(b_relFeats.size(0),b_relFeats.size(1))
                #THESE ARE THE VISUAL FEATURES FOR EDGES, but do we also want to include shape feats?
            #print('{} append, net profile'.format('merge' if merge_only else 'full'))
            #print(prof.key_averages().table(sort_by="cuda_memory_usage", row_limit=10))
            if self.useShapeFeats:
                if self.useShapeFeats=='only':
                    b_relFeats = shapeFeats.to(features.device)
                else:
                    b_relFeats = torch.cat((b_relFeats,shapeFeats.to(features.device)),dim=1)
            assert(not torch.isnan(b_relFeats).any())
            relFeats.append(b_relFeats)
        if self.training:
            torch.set_grad_enabled(True)
        relFeats = torch.cat(relFeats,dim=0)
        stackedEdgeFeatWindows=None
        stackedEdgeFeatWindows2=None
        b_relFeats=None

        if self.blankRelFeats:
            assert(False and 'code this better')
            relFeats = relFeats.zero_()
        if self.relFeaturizerFC is not None:
            relFeats = self.relFeaturizerFC(relFeats)
        return relFeats


    def computeNodeVisualFeatures(self,features,features2,imageHeight,imageWidth,bbs,groups,text_emb,allMasks,merge_only,debug_image):
        if self.useBBVisualFeats and not merge_only:
            assert(features.size(0)==1)
            if self.useShapeFeats:
                node_shapeFeats=torch.FloatTensor(len(groups),self.numShapeFeatsBB)
            if self.useShapeFeats != "only" and self.expandedBBContext:
                masks = torch.zeros(len(groups),2,self.poolBB2_h,self.poolBB2_w)

            rois = torch.zeros((len(groups),5))
            if self.useCurvedBBs:
                min_X,max_X,min_Y,max_Y=torch.IntTensor([
                        minAndMaxXY([bbs[b].boundingRect() for b in group])
                        for group in groups]).permute(1,0)
            else:
                assert(all([len(g)==1 for g in groups])) #not implemented for groups
                min_Y,_ = torch.min(torch.stack([tlY,trY,blY,brY],dim=0),dim=0)
                max_Y,_ = torch.max(torch.stack([tlY,trY,blY,brY],dim=0),dim=0) 
                min_X,_ = torch.min(torch.stack([tlX,trX,blX,brX],dim=0),dim=0) 
                max_X,_ = torch.max(torch.stack([tlX,trX,blX,brX],dim=0),dim=0) 
            if self.expandedBBContext is not None:
                #max_X = torch.min(max_X+self.expandedBBContext,torch.IntTensor([imageWidth-1]))
                #min_X = torch.max(min_X-self.expandedBBContext,torch.IntTensor([0]))
                #max_Y = torch.min(max_Y+self.expandedBBContext,torch.IntTensor([imageHeight-1]))
                #min_Y = torch.max(min_Y-self.expandedBBContext,torch.IntTensor([0]))

                max_X = torch.max(torch.min(max_X+self.expandedBBContext,torch.IntTensor([imageWidth-1])),torch.IntTensor([1]))
                min_X = torch.max(torch.min(min_X-self.expandedBBContext,torch.IntTensor([imageWidth-2])),torch.IntTensor([0]))
                max_Y = torch.max(torch.min(max_Y+self.expandedBBContext,torch.IntTensor([imageHeight-1])),torch.IntTensor([1]))
                min_Y = torch.max(torch.min(min_Y-self.expandedBBContext,torch.IntTensor([imageHeight-2])),torch.IntTensor([0]))
            rois[:,1]=min_X
            rois[:,2]=min_Y
            rois[:,3]=max_X
            rois[:,4]=max_Y

            if self.useShapeFeats:
                if self.useCurvedBBs:
                    allFeats = torch.stack([combineShapeFeats([bbs[bb_id].getFeatureInfo() for bb_id in group]) for group in groups],dim=0)
                    if self.shape_feats_normal:
                        node_shapeFeats[:,0]= allFeats[:,0]
                        node_shapeFeats[:,1]= (allFeats[:,3]+math.pi)/(2*math.pi)
                        node_shapeFeats[:,2]=allFeats[:,4]/self.normalizeVert
                        node_shapeFeats[:,3]=allFeats[:,5]/self.normalizeHorz
                        node_shapeFeats[:,4]=torch.sqrt( ((allFeats[:,6:8]+allFeats[:,8:10])/2 - (allFeats[:,12:14]+allFeats[:,10:12])/2).pow(2).sum(dim=1))/self.normalizeVert
                        node_shapeFeats[:,5]=torch.sqrt( ((allFeats[:,6:8]+allFeats[:,12:14])/2 - (allFeats[:,8:10]+allFeats[:,10:12])/2).pow(2).sum(dim=1))/self.normalizeHorz
                        node_shapeFeats[:,6:6+self.numBBTypes]=torch.sigmoid(allFeats[:,18:])
                        if self.usePositionFeature:
                            if self.usePositionFeature=='absolute':
                                node_shapeFeats[:,self.numBBTypes+6] = (allFeats[:,1]-imageWidth/2)/(5*self.normalizeHorz)
                                node_shapeFeats[:,self.numBBTypes+7] = (allFeats[:,2]-imageHeight/2)/(10*self.normalizeVert)
                            else:
                                node_shapeFeats[:,self.numBBTypes+6] = (allFeats[:,1]-imageWidth/2)/(imageWidth/2)
                                node_shapeFeats[:,self.numBBTypes+7] = (allFeats[:,2]-imageHeight/2)/(imageHeight/2)
                    else:
                        node_shapeFeats[:,0]= (allFeats[:,3]+math.pi)/(2*math.pi)
                        node_shapeFeats[:,1]=allFeats[:,4]/self.normalizeVert
                        node_shapeFeats[:,2]=allFeats[:,5]/self.normalizeHorz
                        node_shapeFeats[:,3:3+self.numBBTypes]=torch.sigmoid(allFeats[:,18:])
                        assert(not self.usePositionFeature)


                else:
                    node_shapeFeats[:,0]= (bbs[:,2]+math.pi)/(2*math.pi)
                    node_shapeFeats[:,1]=bbs[:,3]/self.normalizeVert
                    node_shapeFeats[:,2]=bbs[:,4]/self.normalizeHorz
                    if self.detector.predNumNeighbors:
                        node_shapeFeats[:,3]=bbs[:,5]
                    node_shapeFeats[:,3+extraPred:self.numBBTypes+3+extraPred]=torch.sigmoid(bbs[:,5+extraPred:self.numBBTypes+5+extraPred])
                    if self.usePositionFeature:
                        if self.usePositionFeature=='absolute':
                            node_shapeFeats[:,self.numBBTypes+3+extraPred] = (bbs[:,0]-imageWidth/2)/(5*self.normalizeHorz)
                            node_shapeFeats[:,self.numBBTypes+4+extraPred] = (bbs[:,1]-imageHeight/2)/(10*self.normalizeVert)
                        else:
                            node_shapeFeats[:,self.numBBTypes+3+extraPred] = (bbs[:,0]-imageWidth/2)/(imageWidth/2)
                            node_shapeFeats[:,self.numBBTypes+4+extraPred] = (bbs[:,1]-imageHeight/2)/(imageHeight/2)
            if self.useShapeFeats != "only" and self.expandedBBContext:
                #Add detected BB masks
                #warp to roi space
                feature_w = rois[:,3]-rois[:,1] +1
                feature_h = rois[:,4]-rois[:,2] +1
                w_m = self.poolBB2_w/feature_w
                h_m = self.poolBB2_h/feature_h

                if not self.useCurvedBBs:
                    tlX1 = (tlX-rois[:,1])*w_m
                    trX1 = (trX-rois[:,1])*w_m
                    brX1 = (brX-rois[:,1])*w_m
                    blX1 = (blX-rois[:,1])*w_m
                    tlY1 = (tlY-rois[:,2])*h_m
                    trY1 = (trY-rois[:,2])*h_m
                    brY1 = (brY-rois[:,2])*h_m
                    blY1 = (blY-rois[:,2])*h_m

                for i in range(len(groups)):
                    if self.useCurvedBBs:
                        for bb_id in groups[i]:
                            rr, cc = draw.polygon(
                                    (bbs[bb_id].polyYs()-rois[i,2].item())*h_m[i].item(),
                                    (bbs[bb_id].polyXs()-rois[i,1].item())*w_m[i].item(), 
                                    [self.poolBB2_h,self.poolBB2_w])
                    else:
                        rr, cc = draw.polygon([round(tlY1[bb_id].item()),round(trY1[bb_id].item()),round(brY1[bb_id].item()),round(blY1[bb_id].item())],[round(tlX1[bb_id].item()),round(trX1[bb_id].item()),round(brX1[bb_id].item()),round(blX1[bb_id].item())], (self.poolBB2_h,self.poolBB2_w))
                        masks[i,0,rr,cc]=1
                    if self.expandedBBContext is not None:
                        cropArea = allMasks[round(rois[i,2].item()):round(rois[i,4].item())+1,round(rois[i,1].item()):round(rois[i,3].item())+1]
                        masks[i,1] = F.interpolate(cropArea[None,None,...], size=(self.poolBB2_h,self.poolBB2_w), mode='bilinear',align_corners=False)[0,0]
            
                    ###DEBUG
                    if debug_image is not None and i<5:
                        assert(self.rotation==False)
                        crop = debug_image[0,:,int(minY):int(maxY),int(minX):int(maxX)+1].cpu()
                        crop = (2-crop)/2
                        if crop.size(0)==1:
                            crop = crop.expand(3,crop.size(1),crop.size(2))
                        crop[0,int(tlY[i].item()-minY):int(brY[i].item()-minY)+1,int(tlX[i].item()-minX):int(brX[i].item()-minX)+1]*=0.5
                        crop = crop.numpy().transpose([1,2,0])
                        img_f.imshow('crop bb {}'.format(i),crop)
                        img_f.imshow('masks bb {}'.format(i),torch.cat((masks[i],torch.zeros(1,self.poolBB2_h,self.poolBB2_w)),dim=0).numpy().transpose([1,2,0]))
                        #debug_images.append(crop)

            if debug_image is not None:
                img_f.waitKey()
            if self.useShapeFeats != "only":
                #node_features[i]= F.avg_pool2d(features[0,:,minY:maxY+1,minX:maxX+1], (1+maxY-minY,1+maxX-minX)).view(-1)
                node_features = self.roi_alignBB(features,rois.to(features.device))
                assert(not torch.isnan(node_features).any())
                if features2 is not None:
                    node_features2 = self.roi_alignBB2(features2,rois.to(features.device))
                    if not self.splitFeatures:
                        node_features = torch.cat( (node_features,node_features2), dim=1)
                if self.expandedBBContext:
                    if self.splitFeatures:
                        node_features2 = torch.cat( (node_features2,masks.to(node_features2.device)) ,dim=1)
                        node_features2 = self.bbFeaturizerConv2(node_features2)
                        node_features = torch.cat( (node_features,node_features2), dim=1)
                    else:
                        node_features = torch.cat( (node_features,masks.to(node_features.device)) ,dim=1)
                node_features = self.bbFeaturizerConv(node_features)
                node_features = node_features.view(node_features.size(0),node_features.size(1))
                #THESE ARE THE VISUAL FEATURES FOR NODES
                if self.useShapeFeats:
                    node_features = torch.cat( (node_features,node_shapeFeats.to(node_features.device)), dim=1 )
                if text_emb is not None:
                    node_features = torch.cat( (node_features,text_emb), dim=1 )
            else:
                assert(self.useShapeFeats)
                node_features = node_shapeFeats.to(features.device)

            assert(not torch.isnan(node_features).any())
            if self.bbFeaturizerFC is not None:
                node_features = self.bbFeaturizerFC(node_features) #if uncommented, change rot on node_shapeFeats, maybe not
            assert(not torch.isnan(node_features).any())
        elif text_emb is not None:
            node_features = text_emb
        else:
            node_features = None
        return node_features


    #def selectFeatureEmbEdges(self,bbs,imageHeight,imageWidth,image,device,merge_only=False):
    #    if len(bbs)<2:
    #        return [], None
    #t##    #t#tic=timeit.default_timer()#t#
    #    
    #    if self.useCurvedBBs:
    #        #0: tlXDiff
    #        #1: trXDiff
    #        #2: brXDiff
    #        #3: blXDiff
    #        #4: centerXDiff
    #        #5: w1
    #        #6: w2
    #        #7: tlYDiff
    #        #8: trYDiff
    #        #9: brYDiff
    #        #10: blYDiff
    #        #11: centerYDiff
    #        #12: h1
    #        #13: h2
    #        #14: tlDist
    #        #15: trDist
    #        #16: brDist
    #        #17: blDist
    #        #18: centDist
    #        #19: rel pos X1
    #        #20: rel pos Y1
    #        #21: rel pos X2
    #        #22: rel pos Y2
    #        #23: line of sight
    #        #24: conf1
    #        #25: conf2
    #        #26-n: classpred1
    #        #n+1-m: classpred2

    #        numClassFeat = bbs[0].getCls().shape[0]
    #        
    #        #conf, x,y,r,h,w,tl, tr, br, bl = torch.FloatTensor([bb.getFeatureInfo() for bb in bbs]).permute(1,0)
    #        #conf, x,y,r,h,w,tlx,tly,trx,try,brx,bry,blx,bly,r_left,r_rightA,classFeats = bb.getFeatureInfo()

    #t##        #t#tic2=timeit.default_timer()#t#
    #        allFeats = torch.FloatTensor([bb.getFeatureInfo() for bb in bbs])
    #t##        #t#print('     candidates gather allFeats: {}'.format(timeit.default_timer()-tic2))#t#
    #        features = torch.FloatTensor(len(bbs),len(bbs), num_feats)

    #        conf1 = allFeats[:,None,0]
    #        x1 = allFeats[:,None,1]
    #        y1 = allFeats[:,None,2]
    #        h1 = allFeats[:,None,4]
    #        w1 = allFeats[:,None,5]
    #        tlX1 = allFeats[:,None,6]
    #        tlY1 = allFeats[:,None,7]
    #        trX1 = allFeats[:,None,8]
    #        trY1 = allFeats[:,None,9]
    #        brX1 = allFeats[:,None,10]
    #        brY1 = allFeats[:,None,11]
    #        blX1 = allFeats[:,None,12]
    #        blY1 = allFeats[:,None,13]
    #        classFeat1 = allFeats[:,None,18:]
    #        sin_r = torch.sin(allFeats[:,3])
    #        cos_r = torch.cos(allFeats[:,3])
    #        sin_r_left = torch.sin(allFeats[:,14])
    #        cos_r_left = torch.cos(allFeats[:,14])
    #        sin_r_right = torch.sin(allFeats[:,15])
    #        cos_r_right = torch.cos(allFeats[:,15])
    #        ro1 = allFeats[:,None,17]

    #        features[:,0]=

    #    else:
    #        #features: tlXDiff,trXDiff,brXDiff,blXDiff,tlYDiff,trYDiff,brYDiff,blYDiff, centerXDiff, centerYDiff, absX, absY, h1, w1, h2, w2, classpred1, classpred2, line of sight (binary)

    #        #0: tlXDiff
    #        #1: trXDiff
    #        #2: brXDiff
    #        #3: blXDiff
    #        #4: centerXDiff
    #        #5: w1
    #        #6: w2
    #        #7: tlYDiff
    #        #8: trYDiff
    #        #9: brYDiff
    #        #10: blYDiff
    #        #11: centerYDiff
    #        #12: h1
    #        #13: h2
    #        #14: tlDist
    #        #15: trDist
    #        #16: brDist
    #        #17: blDist
    #        #18: centDist
    #        #19: rel pos X1
    #        #20: rel pos Y1
    #        #21: rel pos X2
    #        #22: rel pos Y2
    #        #23: line of sight
    #        #24: conf1
    #        #25: conf2
    #        #26: sin r 1
    #        #27: sin r 2
    #        #28: cos r 1
    #        #29: cos r 2
    #        #30-n: classpred1
    #        #n-m: classpred2
    #        #if curvedBB:
    #        #m:m+8: left and right sin/cos

    #        conf = bbs[:,0]
    #        x = bbs[:,1]
    #        y = bbs[:,2]
    #        r = bbs[:,3]
    #        h = bbs[:,4]
    #        w = bbs[:,5]
    #        classFeat = bbs[:,6:]
    #        numClassFeat = classFeat.size(1)
    #        cos_r = torch.cos(r)
    #        sin_r = torch.sin(r)
    #        tlX = -w*cos_r + -h*sin_r +x
    #        tlY =  w*sin_r + -h*cos_r +y
    #        trX =  w*cos_r + -h*sin_r +x
    #        trY = -w*sin_r + -h*cos_r +y
    #        brX =  w*cos_r + h*sin_r +x
    #        brY = -w*sin_r + h*cos_r +y
    #        blX = -w*cos_r + h*sin_r +x
    #        blY =  w*sin_r + h*cos_r +y

    #        raise NotImplementedError('yep')


    #    num_feats = 30+numClassFeat*2
    #    if self.useCurvedBBs:
    #        num_feats+=9
    #        if not self.shape_feats_normal:
    #            num_feats-=1
    #    features = torch.FloatTensor(len(bbs),len(bbs), num_feats)
    #    features[:,:,0] = tlX1-tlX2
    #    features[:,:,1] = trX1-trX2
    #    features[:,:,2] = brX1-brX2
    #    features[:,:,3] = blX1-blX2
    #    features[:,:,4] = x1-x2
    #    features[:,:,5] = w1
    #    features[:,:,6] = w2
    #    features[:,:,7] = tlY1-tlY2
    #    features[:,:,8] = trY1-trY2
    #    features[:,:,9] = brY1-brY2
    #    features[:,:,10] = blY1-blY2
    #    features[:,:,11] = y1-y2
    #    features[:,:,12] = h1
    #    features[:,:,13] = h2
    #    features[:,:,14] = torch.sqrt((tlY1-tlY2)**2 + (tlX1-tlX2)**2)
    #    features[:,:,15] = torch.sqrt((trY1-trY2)**2 + (trX1-trX2)**2)
    #    features[:,:,16] = torch.sqrt((brY1-brY2)**2 + (brX1-brX2)**2)
    #    features[:,:,17] = torch.sqrt((blY1-blY2)**2 + (blX1-blX2)**2)
    #    features[:,:,18] = torch.sqrt((y1-y2)**2 + (x1-x2)**2)
    #    features[:,:,19] = x1/imageWidth
    #    features[:,:,20] = y1/imageHeight
    #    features[:,:,21] = x2/imageWidth
    #    features[:,:,22] = y2/imageHeight
    #    #features[:,:,23] = 1 if (index1,index2) in line_of_sight else 0
    #    if self.useCurvedBBs:
    #        features[:,:,23] = line_counts
    #    else:
    #        features[:,:,23].zero_()
    #        for index1,index2 in line_of_sight:
    #            features[index1,index2,23]=1
    #            features[index2,index1,23]=1
    #    features[:,:,24] = conf1
    #    features[:,:,25] = conf2
    #    features[:,:,26] = sin_r1
    #    features[:,:,27] = sin_r2
    #    features[:,:,28] = cos_r1
    #    features[:,:,29] = cos_r2
    #    features[:,:,30:30+numClassFeat] = classFeat1
    #    features[:,:,30+numClassFeat:30+2*numClassFeat] = classFeat2
    #    if self.useCurvedBBs:
    #        features[:,:,30+2*numClassFeat] = sin_r_left1
    #        features[:,:,31+2*numClassFeat] = sin_r_left2
    #        features[:,:,32+2*numClassFeat] = cos_r_left1
    #        features[:,:,33+2*numClassFeat] = cos_r_left2
    #        features[:,:,34+2*numClassFeat] = sin_r_right1
    #        features[:,:,35+2*numClassFeat] = sin_r_right2
    #        features[:,:,36+2*numClassFeat] = cos_r_right1
    #        features[:,:,37+2*numClassFeat] = cos_r_right2
    #        if self.shape_feats_normal:
    #            features[:,:,38+2*numClassFeat] = read_order_diff


    #    #normalize distance features
    #    features[:,:,0:7]/=self.normalizeHorz
    #    features[:,:,7:14]/=self.normalizeVert
    #    features[:,:,14:19]/=(self.normalizeVert+self.normalizeHorz)/2
    #    features = features.view(len(bbs)**2,num_feats) #flatten
    #t##    #t#time = timeit.default_timer()-tic#t#
    #t##    #t#print('   candidates feats: {}'.format(time))#t#
    #t##    #t#self.opt_cand.append(time)
    #t##    #t#if len(self.opt_cand)>30:#t#
    #t##    #t#    print('   candidates feats running mean: {}'.format(np.mean(self.opt_cand)))#t#
    #t##    #t#    self.opt_cand = self.opt_cand[1:]#t#
    #t##    #t#tic=timeit.default_timer()#t#
    #    if merge_only:
    #        rel_pred = self.merge_prop_nn(features.to(device))
    #        #features=features.to(device)
    #        #rel_pred = self.merge_prop_nn(features)
    #        ##HARD CODED RULES FOR EARLY TRAINING
    #        #avg_h = features[:,12:14].mean()
    #        #avg_w = features[:,5:6].mean()
    #        ##could_merge = ((y1-y2).abs()<4*avg_h).logical_and((x1-x2).abs()<10*avg_w)
    #        ##could_merge = could_merge.view(-1)[:,None]
    #        #could_merge = (features[:,11].abs()<4*avg_h).logical_and((features[:,4]).abs()<10*avg_w)[:,None]
    #        #features=features.cpu()
    #        #full_rel_pred = rel_pred
    #        #minV=rel_pred.min()
    #        #rel_pred=torch.where(could_merge,rel_pred,minV)
    #        #could_merge=could_merge.cpu()
    #    else:
    #        rel_pred = self.rel_prop_nn(features.to(device))
    #    rel_pred2d = rel_pred.view(len(bbs),len(bbs)) #unflatten
    #    actual_rels = [(i,j) for i in range(len(bbs)) for j in range(i+1,len(bbs))]
    #    rels_ordered = [ ((rel_pred2d[rel[0],rel[1]].item()+rel_pred2d[rel[1],rel[0]].item())/2,rel) for rel in actual_rels ]
    #    rels = [(i,j) for i in range(len(bbs)) for j in range(len(bbs))]

    #    rels_ordered.sort(key=lambda x: x[0], reverse=True)

    #    keep = math.ceil(self.percent_rel_to_keep*len(rels_ordered))
    #    if merge_only:
    #        keep = min(keep,self.max_merge_rel_to_keep)
    #    else:
    #        keep = min(keep,self.max_rel_to_keep)
    #    #print('keeping {} of {}'.format(keep,len(rels_ordered)))
    #    keep_rels = [r[1] for r in rels_ordered[:keep]]
    #    if keep<len(rels_ordered):
    #        implicit_threshold = rels_ordered[keep][0]
    #    else:
    #        implicit_threshold = rels_ordered[-1][0]-0.1 #We're taking everything

    #t##    #t#print('   candidates net and thresh: {}'.format(timeit.default_timer()-tic))#t#
    #    return keep_rels, (rel_pred, rels, implicit_threshold)



    def selectFeatureNNEdges(self,bbs,imageHeight,imageWidth,image,device,merge_only=False):
        if len(bbs)<2:
            return [], None
        #t#tic=timeit.default_timer()#t#
        
        if self.useCurvedBBs:
            #0: tlXDiff
            #1: trXDiff
            #2: brXDiff
            #3: blXDiff
            #4: centerXDiff
            #5: w1
            #6: w2
            #7: tlYDiff
            #8: trYDiff
            #9: brYDiff
            #10: blYDiff
            #11: centerYDiff
            #12: h1
            #13: h2
            #14: tlDist
            #15: trDist
            #16: brDist
            #17: blDist
            #18: centDist
            #19: rel pos X1
            #20: rel pos Y1
            #21: rel pos X2
            #22: rel pos Y2
            #23: line of sight
            #24: conf1
            #25: conf2
            #26-n: classpred1
            #n+1-m: classpred2

            if merge_only:
                line_counts=0
            else:
                #t#tic2=timeit.default_timer()#t#
                line_counts = self.betweenPixels(bbs,image)
                #t#time=timeit.default_timer()-tic2#t#
                #t#self.opt_history['candidates betweenPixels{}'.format(' m1st' if merge_only else '')].append(time) #t#
            numClassFeat = bbs[0].getCls().shape[0]
            
            #conf, x,y,r,h,w,tl, tr, br, bl = torch.FloatTensor([bb.getFeatureInfo() for bb in bbs]).permute(1,0)
            #conf, x,y,r,h,w,tlx,tly,trx,try,brx,bry,blx,bly,r_left,r_rightA,classFeats = bb.getFeatureInfo()

            #t#tic2=timeit.default_timer()#t#
            allFeats = torch.FloatTensor([bb.getFeatureInfo() for bb in bbs])
            #t#time=timeit.default_timer()-tic2#t#
            #t#self.opt_history['candidates getFeatureInfo{}'.format(' m1st' if merge_only else '')].append(time) #t#
            #t#tic2=timeit.default_timer()#t#
            num_bb = allFeats.size(0)
            conf1 = allFeats[:,None,0].expand(-1,num_bb)
            conf2 = allFeats[None,:,0].expand(num_bb,-1)
            x1 = allFeats[:,None,1].expand(-1,num_bb)
            x2 = allFeats[None,:,1].expand(num_bb,-1)
            y1 = allFeats[:,None,2].expand(-1,num_bb)
            y2 = allFeats[None,:,2].expand(num_bb,-1)
            #r1 = allFeats[:,None,3].expand(-1,num_bb)
            #r2 = allFeats[None,:,3].expand(num_bb,-1)
            h1 = allFeats[:,None,4].expand(-1,num_bb)
            h2 = allFeats[None,:,4].expand(num_bb,-1)
            w1 = allFeats[:,None,5].expand(-1,num_bb)
            w2 = allFeats[None,:,5].expand(num_bb,-1)
            tlX1 = allFeats[:,None,6].expand(-1,num_bb)
            tlX2 = allFeats[None,:,6].expand(num_bb,-1)
            tlY1 = allFeats[:,None,7].expand(-1,num_bb)
            tlY2 = allFeats[None,:,7].expand(num_bb,-1)
            trX1 = allFeats[:,None,8].expand(-1,num_bb)
            trX2 = allFeats[None,:,8].expand(num_bb,-1)
            trY1 = allFeats[:,None,9].expand(-1,num_bb)
            trY2 = allFeats[None,:,9].expand(num_bb,-1)
            brX1 = allFeats[:,None,10].expand(-1,num_bb)
            brX2 = allFeats[None,:,10].expand(num_bb,-1)
            brY1 = allFeats[:,None,11].expand(-1,num_bb)
            brY2 = allFeats[None,:,11].expand(num_bb,-1)
            blX1 = allFeats[:,None,12].expand(-1,num_bb)
            blX2 = allFeats[None,:,12].expand(num_bb,-1)
            blY1 = allFeats[:,None,13].expand(-1,num_bb)
            blY2 = allFeats[None,:,13].expand(num_bb,-1)
            classFeat1 = allFeats[:,None,18:].expand(-1,num_bb,-1)
            classFeat2 = allFeats[None,:,18:].expand(num_bb,-1,-1)
            sin_r = torch.sin(allFeats[:,3])
            cos_r = torch.cos(allFeats[:,3])
            cos_r1 = cos_r[:,None].expand(-1,cos_r.size(0))
            cos_r2 = cos_r[None,:].expand(cos_r.size(0),-1)
            sin_r1 = sin_r[:,None].expand(-1,sin_r.size(0))
            sin_r2 = sin_r[None,:].expand(sin_r.size(0),-1)
            sin_r_left = torch.sin(allFeats[:,14])
            cos_r_left = torch.cos(allFeats[:,14])
            sin_r_right = torch.sin(allFeats[:,15])
            cos_r_right = torch.cos(allFeats[:,15])
            cos_r_left1 = cos_r_left[:,None].expand(-1,cos_r_left.size(0))
            cos_r_left2 = cos_r_left[None,:].expand(cos_r_left.size(0),-1)
            sin_r_left1 = sin_r_left[:,None].expand(-1,sin_r_left.size(0))
            sin_r_left2 = sin_r_left[None,:].expand(sin_r_left.size(0),-1)
            cos_r_right1 = cos_r_right[:,None].expand(-1,cos_r_right.size(0))
            cos_r_right2 = cos_r_right[None,:].expand(cos_r_right.size(0),-1)
            sin_r_right1 = sin_r_right[:,None].expand(-1,sin_r_right.size(0))
            sin_r_right2 = sin_r_right[None,:].expand(sin_r_right.size(0),-1)
            ro1 = allFeats[:,None,17].expand(-1,num_bb)
            ro2 = allFeats[None,:,17].expand(num_bb,-1)
            read_order_diff=ro1-ro2

            #t#time=timeit.default_timer()-tic2#t#
            #t#self.opt_history['candidates expand features{}'.format(' m1st' if merge_only else '')].append(time) #t#

        else:
            #features: tlXDiff,trXDiff,brXDiff,blXDiff,tlYDiff,trYDiff,brYDiff,blYDiff, centerXDiff, centerYDiff, absX, absY, h1, w1, h2, w2, classpred1, classpred2, line of sight (binary)

            #0: tlXDiff
            #1: trXDiff
            #2: brXDiff
            #3: blXDiff
            #4: centerXDiff
            #5: w1
            #6: w2
            #7: tlYDiff
            #8: trYDiff
            #9: brYDiff
            #10: blYDiff
            #11: centerYDiff
            #12: h1
            #13: h2
            #14: tlDist
            #15: trDist
            #16: brDist
            #17: blDist
            #18: centDist
            #19: rel pos X1
            #20: rel pos Y1
            #21: rel pos X2
            #22: rel pos Y2
            #23: line of sight
            #24: conf1
            #25: conf2
            #26: sin r 1
            #27: sin r 2
            #28: cos r 1
            #29: cos r 2
            #30-n: classpred1
            #n-m: classpred2
            #if curvedBB:
            #m:m+8: left and right sin/cos

            conf = bbs[:,0]
            x = bbs[:,1]
            y = bbs[:,2]
            r = bbs[:,3]
            h = bbs[:,4]
            w = bbs[:,5]
            classFeat = bbs[:,6:]
            numClassFeat = classFeat.size(1)
            cos_r = torch.cos(r)
            sin_r = torch.sin(r)
            tlX = -w*cos_r + -h*sin_r +x
            tlY =  w*sin_r + -h*cos_r +y
            trX =  w*cos_r + -h*sin_r +x
            trY = -w*sin_r + -h*cos_r +y
            brX =  w*cos_r + h*sin_r +x
            brY = -w*sin_r + h*cos_r +y
            blX = -w*cos_r + h*sin_r +x
            blY =  w*sin_r + h*cos_r +y

            #t##t#tic=timeit.default_timer()#t#
            line_of_sight = self.selectLineOfSightEdges(bbs,imageHeight,imageWidth,return_all=True)
            #t##t#print('   candidates line-of-sight: {}'.format(timeit.default_timer()-tic))#t#
            #t##t#tic=timeit.default_timer()#t#
            conf1 = conf[:,None].expand(-1,conf.size(0))
            conf2 = conf[None,:].expand(conf.size(0),-1)
            x1 = x[:,None].expand(-1,x.size(0))
            x2 = x[None,:].expand(x.size(0),-1)
            y1 = y[:,None].expand(-1,y.size(0))
            y2 = y[None,:].expand(y.size(0),-1)
            r1 = r[:,None].expand(-1,r.size(0))
            r2 = r[None,:].expand(r.size(0),-1)
            h1 = h[:,None].expand(-1,h.size(0))
            h2 = h[None,:].expand(h.size(0),-1)
            w1 = w[:,None].expand(-1,w.size(0))
            w2 = w[None,:].expand(w.size(0),-1)
            classFeat1 = classFeat[:,None].expand(-1,classFeat.size(0),-1)
            classFeat2 = classFeat[None,:].expand(classFeat.size(0),-1,-1)
            cos_r1 = cos_r[:,None].expand(-1,cos_r.size(0))
            cos_r2 = cos_r[None,:].expand(cos_r.size(0),-1)
            sin_r1 = sin_r[:,None].expand(-1,sin_r.size(0))
            sin_r2 = sin_r[None,:].expand(sin_r.size(0),-1)
            tlX1 = tlX[:,None].expand(-1,tlX.size(0))
            tlX2 = tlX[None,:].expand(tlX.size(0),-1)
            tlY1 = tlY[:,None].expand(-1,tlY.size(0))
            tlY2 = tlY[None,:].expand(tlY.size(0),-1)
            trX1 = trX[:,None].expand(-1,trX.size(0))
            trX2 = trX[None,:].expand(trX.size(0),-1)
            trY1 = trY[:,None].expand(-1,trY.size(0))
            trY2 = trY[None,:].expand(trY.size(0),-1)
            brX1 = brX[:,None].expand(-1,brX.size(0))
            brX2 = brX[None,:].expand(brX.size(0),-1)
            brY1 = brY[:,None].expand(-1,brY.size(0))
            brY2 = brY[None,:].expand(brY.size(0),-1)
            blX1 = blX[:,None].expand(-1,blX.size(0))
            blX2 = blX[None,:].expand(blX.size(0),-1)
            blY1 = blY[:,None].expand(-1,blY.size(0))
            blY2 = blY[None,:].expand(blY.size(0),-1)

        #t#tic2 = timeit.default_timer()#t#
        num_feats = 30+numClassFeat*2
        if self.useCurvedBBs:
            num_feats+=9
            if not self.shape_feats_normal:
                num_feats-=1
        features = torch.FloatTensor(len(bbs),len(bbs), num_feats)
        features[:,:,0] = tlX1-tlX2
        features[:,:,1] = trX1-trX2
        features[:,:,2] = brX1-brX2
        features[:,:,3] = blX1-blX2
        features[:,:,4] = x1-x2
        features[:,:,5] = w1
        features[:,:,6] = w2
        features[:,:,7] = tlY1-tlY2
        features[:,:,8] = trY1-trY2
        features[:,:,9] = brY1-brY2
        features[:,:,10] = blY1-blY2
        features[:,:,11] = y1-y2
        features[:,:,12] = h1
        features[:,:,13] = h2
        features[:,:,14] = torch.sqrt((tlY1-tlY2)**2 + (tlX1-tlX2)**2)
        features[:,:,15] = torch.sqrt((trY1-trY2)**2 + (trX1-trX2)**2)
        features[:,:,16] = torch.sqrt((brY1-brY2)**2 + (brX1-brX2)**2)
        features[:,:,17] = torch.sqrt((blY1-blY2)**2 + (blX1-blX2)**2)
        features[:,:,18] = torch.sqrt((y1-y2)**2 + (x1-x2)**2)
        features[:,:,19] = x1/imageWidth
        features[:,:,20] = y1/imageHeight
        features[:,:,21] = x2/imageWidth
        features[:,:,22] = y2/imageHeight
        #features[:,:,23] = 1 if (index1,index2) in line_of_sight else 0
        if self.useCurvedBBs:
            features[:,:,23] = line_counts
        else:
            features[:,:,23].zero_()
            for index1,index2 in line_of_sight:
                features[index1,index2,23]=1
                features[index2,index1,23]=1
        features[:,:,24] = conf1
        features[:,:,25] = conf2
        features[:,:,26] = sin_r1
        features[:,:,27] = sin_r2
        features[:,:,28] = cos_r1
        features[:,:,29] = cos_r2
        features[:,:,30:30+numClassFeat] = classFeat1
        features[:,:,30+numClassFeat:30+2*numClassFeat] = classFeat2
        if self.useCurvedBBs:
            features[:,:,30+2*numClassFeat] = sin_r_left1
            features[:,:,31+2*numClassFeat] = sin_r_left2
            features[:,:,32+2*numClassFeat] = cos_r_left1
            features[:,:,33+2*numClassFeat] = cos_r_left2
            features[:,:,34+2*numClassFeat] = sin_r_right1
            features[:,:,35+2*numClassFeat] = sin_r_right2
            features[:,:,36+2*numClassFeat] = cos_r_right1
            features[:,:,37+2*numClassFeat] = cos_r_right2
            if self.shape_feats_normal:
                features[:,:,38+2*numClassFeat] = read_order_diff


        #normalize distance features
        features[:,:,0:7]/=self.normalizeHorz
        features[:,:,7:14]/=self.normalizeVert
        features[:,:,14:19]/=(self.normalizeVert+self.normalizeHorz)/2
        features = features.view(len(bbs)**2,num_feats) #flatten

        #t#time=timeit.default_timer()-tic2#t#
        #t#self.opt_history['candidates place features{}'.format(' m1st' if merge_only else '')].append(time) #t#
        #t##t#time = timeit.default_timer()-tic#t#
        #t##t#print('   candidates feats: {}'.format(time))#t#
       #t# #t#self.opt_cand.append(time)
        #t##t#if len(self.opt_cand)>30:#t#
        #t##t#    print('   candidates feats running mean: {}'.format(np.mean(self.opt_cand)))#t#
        #t##t#    self.opt_cand = self.opt_cand[1:]#t#
        #t#tic=timeit.default_timer()#t#
        if merge_only:
            rel_pred = self.merge_prop_nn(features.to(device))
            #features=features.to(device)
            #rel_pred = self.merge_prop_nn(features)
            ##HARD CODED RULES FOR EARLY TRAINING
            #avg_h = features[:,12:14].mean()
            #avg_w = features[:,5:6].mean()
            ##could_merge = ((y1-y2).abs()<4*avg_h).logical_and((x1-x2).abs()<10*avg_w)
            ##could_merge = could_merge.view(-1)[:,None]
            #could_merge = (features[:,11].abs()<4*avg_h).logical_and((features[:,4]).abs()<10*avg_w)[:,None]
            #features=features.cpu()
            #full_rel_pred = rel_pred
            #minV=rel_pred.min()
            #rel_pred=torch.where(could_merge,rel_pred,minV)
            #could_merge=could_merge.cpu()
        else:
            rel_pred = self.rel_prop_nn(features.to(device))

        #t#time=timeit.default_timer()-tic#t#
        #t#self.opt_history['candidates net{}'.format(' m1st' if merge_only else '')].append(time) #t#
        #t#tic=timeit.default_timer()#t#

        rel_pred2d = rel_pred.view(len(bbs),len(bbs)) #unflatten
        rel_pred2d_comb = (torch.triu(rel_pred2d,diagonal=1)+torch.tril(rel_pred2d,diagonal=-1).permute(1,0))/2
        rel_coords=torch.triu_indices(len(bbs),len(bbs),offset=1)
        rel_pred = rel_pred2d_comb[rel_coords.tolist()]
        #I need to convert to tuples so that later "(x,y) in rels" works
        rel_coords = [(i,j) for i,j in rel_coords.permute(1,0).tolist()]#rel_coords.permute(1,0).tolist()
        #rel_coords = [(i.item(),j.item()) for i,j in rel_coords.permute(1,0)]
        rels_ordered = list(zip(rel_pred.cpu().tolist(),rel_coords))

        #DDDD
        #actual_rels = [(i,j) for i in range(len(bbs)) for j in range(i+1,len(bbs))]
        #rels_ordered_D = [ ((rel_pred2d[rel[0],rel[1]].item()+rel_pred2d[rel[1],rel[0]].item())/2,rel) for rel in actual_rels ]
        #for (score,rel),(scoreD,relD) in zip(rels_ordered,rels_ordered_D):
        #    assert(abs(score-scoreD)<0.00001 and rel==relD)
        #DDDD

        #t#time=timeit.default_timer()-tic#t#
        #t#self.opt_history['candidates edge lists{}'.format(' m1st' if merge_only else '')].append(time) #t#
        #t#tic=timeit.default_timer()#t#

        rels_ordered.sort(key=lambda x: x[0], reverse=True)

        #t#time=timeit.default_timer()-tic#t#
        #t#self.opt_history['candidates sort{}'.format(' m1st' if merge_only else '')].append(time) #t#
        #t#tic=timeit.default_timer()#t#

        keep = math.ceil(self.percent_rel_to_keep*len(rels_ordered))
        if merge_only:
            keep = min(keep,self.max_merge_rel_to_keep)
        else:
            keep = min(keep,self.max_rel_to_keep)
        #print('keeping {} of {}'.format(keep,len(rels_ordered)))
        keep_rels = [r[1] for r in rels_ordered[:keep]]
        if keep<len(rels_ordered):
            implicit_threshold = rels_ordered[keep][0]
        else:
            implicit_threshold = rels_ordered[-1][0]-0.1 #We're taking everything

        #t#time=timeit.default_timer()-tic#t#
        #t#self.opt_history['candidates final bookkeeping{}'.format(' m1st' if merge_only else '')].append(time) #t#

        #t##t#print('   candidates net and thresh: {}'.format(timeit.default_timer()-tic))#t#
        return keep_rels, (rel_pred,rel_coords, implicit_threshold)


    def betweenPixels(self,bbs,image):
        #instead just read in mask image?
        TIME_getCenter=[]
        TIME_draw_line=[]
        TIME_sum_pixels=[]
        image=image.cpu() #This will run faster in CPU
        values = torch.FloatTensor(len(bbs),len(bbs)).zero_()
        for i,bb1 in enumerate(bbs[:-1]):
            for j,bb2 in zip(range(i+1,len(bbs)),bbs[i+1:]):
                #t##t#tic=timeit.default_timer()#t#
                x1,y1 = bb1.getCenterPoint()
                x2,y2 = bb2.getCenterPoint()

                x1 = min(image.size(3)-1,max(0,x1))
                x2 = min(image.size(3)-1,max(0,x2))
                y1 = min(image.size(2)-1,max(0,y1))
                y2 = min(image.size(2)-1,max(0,y2))
                #t##t#TIME_getCenter.append(timeit.default_timer()-tic)#t#
                #t##t#tic=timeit.default_timer()#t#
                rr,cc = draw.line(int(round(y1)),int(round(x1)),int(round(y2)),int(round(x2)))
                #t##t#TIME_draw_line.append(timeit.default_timer()-tic)#t#
                #t##t#tic=timeit.default_timer()#t#
                v = image[0,:,rr,cc].mean()#.cpu()
                #t##t#TIME_sum_pixels.append(timeit.default_timer()-tic)#t#
                values[i,j] = v
                values[j,i] = v
        #t##t#print('    candidates, betweenPixels, getCenter:{}, draw.line:{}, sum pixels:{}'.format(np.mean(TIME_getCenter),np.mean(TIME_draw_line),np.mean(TIME_sum_pixels)))#t#
        return values


    def selectLineOfSightEdges(self,bbs,imageHeight,imageWidth, return_all=False):
        if bbs.size(0)<2:
            return []
        #return list of index pairs


        sin_r = torch.sin(bbs[:,2])
        cos_r = torch.cos(bbs[:,2])
        #lx = bbs[:,0] - cos_r*bbs[:,4] 
        #ly = bbs[:,1] + sin_r*bbs[:,3]
        #rx = bbs[:,0] + cos_r*bbs[:,4] 
        #ry = bbs[:,1] - sin_r*bbs[:,3]
        #tx = bbs[:,0] - cos_r*bbs[:,4] 
        #ty = bbs[:,1] - sin_r*bbs[:,3]
        #bx = bbs[:,0] + cos_r*bbs[:,4] 
        #by = bbs[:,1] + sin_r*bbs[:,3]
        brX = bbs[:,4]*cos_r-bbs[:,3]*sin_r + bbs[:,0] 
        brY = bbs[:,4]*sin_r+bbs[:,3]*cos_r + bbs[:,1] 
        blX = -bbs[:,4]*cos_r-bbs[:,3]*sin_r + bbs[:,0]
        blY= -bbs[:,4]*sin_r+bbs[:,3]*cos_r + bbs[:,1] 
        trX = bbs[:,4]*cos_r+bbs[:,3]*sin_r + bbs[:,0] 
        trY = bbs[:,4]*sin_r-bbs[:,3]*cos_r + bbs[:,1] 
        tlX = -bbs[:,4]*cos_r+bbs[:,3]*sin_r + bbs[:,0]
        tlY = -bbs[:,4]*sin_r-bbs[:,3]*cos_r + bbs[:,1] 

        minX = min( torch.min(trX), torch.min(tlX), torch.min(blX), torch.min(brX) )
        minY = min( torch.min(trY), torch.min(tlY), torch.min(blY), torch.min(brY) )
        maxX = max( torch.max(trX), torch.max(tlX), torch.max(blX), torch.max(brX) )
        maxY = max( torch.max(trY), torch.max(tlY), torch.max(blY), torch.max(brY) )
        #if (math.isinf(minX) or math.isinf(minY) or math.isinf(maxX) or math.isinf(maxY) ):
        #    import pdb;pdb.set_trace()

        minX = min(max(minX.item(),0),imageWidth)
        minY = min(max(minY.item(),0),imageHeight)
        maxX = min(max(maxX.item(),0),imageWidth)
        maxY = min(max(maxY.item(),0),imageHeight)
        if minX>=maxX or minY>=maxY:
            return []

        #lx-=minX 
        #ly-=minY 
        #rx-=minX 
        #ry-=minY 
        #tx-=minX 
        #ty-=minY 
        #bx-=minX 
        #by-=minY 
        zeros = torch.zeros_like(trX)
        tImageWidth = torch.ones_like(trX)*imageWidth
        tImageHeight = torch.ones_like(trX)*imageHeight
        trX = torch.min(torch.max(trX,zeros),tImageWidth)
        trY = torch.min(torch.max(trY,zeros),tImageHeight)
        tlX = torch.min(torch.max(tlX,zeros),tImageWidth)
        tlY = torch.min(torch.max(tlY,zeros),tImageHeight)
        brX = torch.min(torch.max(brX,zeros),tImageWidth)
        brY = torch.min(torch.max(brY,zeros),tImageHeight)
        blX = torch.min(torch.max(blX,zeros),tImageWidth)
        blY = torch.min(torch.max(blY,zeros),tImageHeight)
        trX-=minX
        trY-=minY
        tlX-=minX
        tlY-=minY
        brX-=minX
        brY-=minY
        blX-=minX
        blY-=minY




        scaleCand = 0.5
        minX*=scaleCand
        minY*=scaleCand
        maxX*=scaleCand
        maxY*=scaleCand
        #lx  *=scaleCand
        #ly  *=scaleCand
        #rx  *=scaleCand
        #ry  *=scaleCand
        #tx  *=scaleCand
        #ty  *=scaleCand
        #bx  *=scaleCand
        #by  *=scaleCand
        trX *=scaleCand
        trY *=scaleCand
        tlX *=scaleCand
        tlY *=scaleCand
        brX *=scaleCand
        brY *=scaleCand
        blX *=scaleCand
        blY *=scaleCand
        h = bbs[:,3]*scaleCand
        w = bbs[:,4]*scaleCand
        r = bbs[:,2]

        distMul=1.0
        while distMul>0.03:

            boxesDrawn = np.zeros( (math.ceil(maxY-minY),math.ceil(maxX-minX)) ,dtype=int)#torch.IntTensor( (maxY-minY,maxX-minX) ).zero_()
            if boxesDrawn.shape[0]==0 or boxesDrawn.shape[1]==0:
                return []
            #import pdb;pdb.set_trace()
            numBoxes = bbs.size(0)
            for i in range(numBoxes):
                
                #img_f.line( boxesDrawn, (int(tlX[i]),int(tlY[i])),(int(trX[i]),int(trY[i])),i,1)
                #img_f.line( boxesDrawn, (int(trX[i]),int(trY[i])),(int(brX[i]),int(brY[i])),i,1)
                #img_f.line( boxesDrawn, (int(blX[i]),int(blY[i])),(int(brX[i]),int(brY[i])),i,1)
                #img_f.line( boxesDrawn, (int(blX[i]),int(blY[i])),(int(tlX[i]),int(tlY[i])),i,1)

                #These are to catch the wierd case of a (clipped) bb having 0 height or width
                #we just add a bit, this shouldn't greatly effect the heuristic pairing
                if int(tlY[i])==int(trY[i]) and int(tlY[i])==int(brY[i]) and int(tlY[i])==int(blY[i]):
                    if int(tlY[i])<2:
                        blY[i]+=1.1
                        brY[i]+=1.1
                    else:
                        tlY[i]-=1.1
                        trY[i]-=1.1
                if int(tlX[i])==int(trX[i]) and int(tlX[i])==int(brX[i]) and int(tlX[i])==int(blX[i]):
                    if int(tlX[i])<2:
                        trX[i]+=1.1
                        brX[i]+=1.1
                    else:
                        tlX[i]-=1.1
                        blX[i]-=1.1


                rr,cc = draw.polygon_perimeter([int(tlY[i]),int(trY[i]),int(brY[i]),int(blY[i])],[int(tlX[i]),int(trX[i]),int(brX[i]),int(blX[i])],boxesDrawn.shape,True)
                boxesDrawn[rr,cc]=i+1

            #how to walk?
            #walk until number found.
            # if in list, end
            # else add to list, continue
            #list is candidates
            maxDist = 600*scaleCand*distMul
            maxDistY = 200*scaleCand*distMul
            minWidth=30
            minHeight=20
            numFan=5
            
            def pathWalk(myId,startX,startY,angle,distStart=0,splitDist=100):
                hit=set()
                lineId = myId+numBoxes
                if angle<-180:
                    angle+=360
                if angle>180:
                    angle-=360
                if (angle>45 and angle<135) or (angle>-135 and angle<-45):
                    #compute slope based on y stepa
                    yStep=-1
                    #if angle==90 or angle==-90:

                    xStep=1/math.tan(math.pi*angle/180.0)
                else:
                    #compute slope based on x step
                    xStep=1
                    yStep=-math.tan(math.pi*angle/180.0)
                if angle>=135 or angle<-45:
                    xStep*=-1
                    yStep*=-1
                distSoFar=distStart
                prev=0
                numSteps=0
                y=startY
                while distSoFar<maxDist and abs(y-startY)<maxDistY:
                    x=int(round(startX + numSteps*xStep))
                    y=int(round(startY + numSteps*yStep))
                    numSteps+=1
                    if x<0 or y<0 or x>=boxesDrawn.shape[1] or y>=boxesDrawn.shape[0]:
                        break
                    here = boxesDrawn[y,x]
                    #print('{} {} {} : {}'.format(x,y,here,len(hit)))
                    if here>0 and here<=numBoxes and here!=myId:
                        if here in hit and prev!=here:
                            break
                        else:
                            hit.add(here)
                            #print('hit {} at {}, {}  ({})'.format(here,x,y,len(hit)))
                            #elif here == lineId or here == myId:
                            #break
                    else:
                        boxesDrawn[y,x]=lineId
                    prev=here
                    distSoFar= distStart+math.sqrt((x-startX)**2 + (y-startY)**2)

                    #if hitting and maxDist-distSoFar>splitMin and (distSoFar-distStart)>splitDist and len(toSplit)==0:
                    #    #split
                    #    toSplit.append((myId,x,y,angle+45,distSoFar,hit.copy(),splitDist*1.5))
                    #    toSplit.append((myId,x,y,angle-45,distSoFar,hit.copy(),splitDist*1.5))

                return hit

            def fan(boxId,x,y,angle,num,hit):
                deg = 90/(num+1)
                curDeg = angle-45+deg
                for i in range(num):
                    hit.update( pathWalk(boxId,x,y,curDeg) )
                    curDeg+=deg

            def drawIt():
                x = bbs[:,0]*scaleCand - minX
                y = bbs[:,1]*scaleCand - minY
                drawn = np.zeros( (math.ceil(maxY-minY),math.ceil(maxX-minX),3))#torch.IntTensor( (maxY-minY,maxX-minX) ).zero_()
                numBoxes = bbs.size(0)
                for a,b in candidates:
                    img_f.line( drawn, (int(x[a]),int(y[a])),(int(x[b]),int(y[b])),(random.random()*0.5,random.random()*0.5,random.random()*0.5),1)
                for i in range(numBoxes):
                    
                    #img_f.line( boxesDrawn, (int(tlX[i]),int(tlY[i])),(int(trX[i]),int(trY[i])),i,1)
                    #img_f.line( boxesDrawn, (int(trX[i]),int(trY[i])),(int(brX[i]),int(brY[i])),i,1)
                    #img_f.line( boxesDrawn, (int(blX[i]),int(blY[i])),(int(brX[i]),int(brY[i])),i,1)
                    #img_f.line( boxesDrawn, (int(blX[i]),int(blY[i])),(int(tlX[i]),int(tlY[i])),i,1)

                    rr,cc = draw.polygon_perimeter([int(tlY[i]),int(trY[i]),int(brY[i]),int(blY[i])],[int(tlX[i]),int(trX[i]),int(brX[i]),int(blX[i])])
                    drawn[rr,cc]=(random.random()*0.8+.2,random.random()*0.8+.2,random.random()*0.8+.2)
                img_f.imshow('res',drawn)
                #img_f.waitKey()

                rows,cols=boxesDrawn.shape
                colorMap = [(0,0,0)]
                for i in range(numBoxes):
                    colorMap.append((random.random()*0.8+.2,random.random()*0.8+.2,random.random()*0.8+.2))
                for i in range(numBoxes):
                    colorMap.append( (colorMap[i+1][0]/3,colorMap[i+1][1]/3,colorMap[i+1][2]/3) )
                draw2 = np.zeros((rows,cols,3))
                for r in range(rows):
                    for c in range(cols):
                        draw2[r,c] = colorMap[int(round(boxesDrawn[r,c]))]
                        #draw[r,c] = (255,255,255) if boxesDrawn[r,c]>0 else (0,0,0)

                img_f.imshow('d',draw2)
                img_f.waitKey()


            candidates=set()
            for i in range(numBoxes):
                boxId=i+1
                toSplit=[]
                hit = set()

                horzDiv = 1+math.ceil(w[i]/minWidth)
                vertDiv = 1+math.ceil(h[i]/minHeight)

                if horzDiv==1:
                    leftW=0.5
                    rightW=0.5
                    hit.update( pathWalk(boxId, tlX[i].item()*leftW+trX[i].item()*rightW, tlY[i].item()*leftW+trY[i].item()*rightW,r[i].item()+90) )
                    hit.update( pathWalk(boxId, tlX[i].item()*leftW+trX[i].item()*rightW, tlY[i].item()*leftW+trY[i].item()*rightW,r[i].item()-90) )
                else:
                    for j in range(horzDiv):
                        leftW = 1-j/(horzDiv-1)
                        rightW = j/(horzDiv-1)
                        hit.update( pathWalk(boxId, tlX[i].item()*leftW+trX[i].item()*rightW, tlY[i].item()*leftW+trY[i].item()*rightW,r[i].item()+90) )
                        hit.update( pathWalk(boxId, tlX[i].item()*leftW+trX[i].item()*rightW, tlY[i].item()*leftW+trY[i].item()*rightW,r[i].item()-90) )

                if vertDiv==1:
                    topW=0.5
                    botW=0.5
                    hit.update( pathWalk(boxId, tlX[i].item()*topW+blX[i].item()*botW, tlY[i].item()*topW+blY[i].item()*botW,r[i].item()+180) )
                    hit.update( pathWalk(boxId, trX[i].item()*topW+brX[i].item()*botW, trY[i].item()*topW+brY[i].item()*botW,r[i].item()) )
                else:
                    for j in range(vertDiv):
                        topW = 1-j/(vertDiv-1)
                        botW = j/(vertDiv-1)
                        hit.update( pathWalk(boxId, tlX[i].item()*topW+blX[i].item()*botW, tlY[i].item()*topW+blY[i].item()*botW,r[i].item()+180) )
                        hit.update( pathWalk(boxId, trX[i].item()*topW+brX[i].item()*botW, trY[i].item()*topW+brY[i].item()*botW,r[i].item()) )
                fan(boxId,tlX[i].item(),tlY[i].item(),r[i].item()+135,numFan,hit)
                fan(boxId,trX[i].item(),trY[i].item(),r[i].item()+45,numFan,hit)
                fan(boxId,blX[i].item(),blY[i].item(),r[i].item()+225,numFan,hit)
                fan(boxId,brX[i].item(),brY[i].item(),r[i].item()+315,numFan,hit)

                for jId in hit:
                    candidates.add( (min(i,jId-1),max(i,jId-1)) )
            
            #print('candidates:{} ({})'.format(len(candidates),distMul))
            #if len(candidates)>1:
            #    drawIt()
            if (len(candidates)+numBoxes<MAX_GRAPH_SIZE and len(candidates)<MAX_CANDIDATES) or return_all:
                return list(candidates)
            else:
                if self.useOldDecay:
                    distMul*=0.75
                else:
                    distMul=distMul*0.8 - 0.05
        #This is a problem, we couldn't prune down enough
        print("ERROR: could not prune number of candidates down: {} (should be {})".format(len(candidates),MAX_GRAPH_SIZE-numBoxes))
        return list(candidates)[:MAX_GRAPH_SIZE-numBoxes]

    def getTranscriptions(self,bbs,image):
        if self.useCurvedBBs:
            assert(image.size(0)==1) #single imag
            self.text_rec.eval()
            #build batch
            renorm_matrix = transformation_utils.compute_renorm_matrix(image)
            max_w=0
            for bb in range(bbs):
                grid = bb.getGrid(self.hw_input_height,renorm_matrix)
                max_w = max(max_x,grid.size(1))
                girds.append(grids)

            #batch the grids together padding to same length
            to_pad = [g.size(1)-max_w for g in grids]
            grids = [F.pad(g,(0,p,0,0)) for g,p in zip(grids,to_pad)]

            output_strings=[]
            num_batch = math.ceil(len(grids)/self.atr_batch_size)
            for b in range(num_batch):
                start=b*self.atr_batch_size
                end=min((b+1)*self.atr_batch_size,len(grids))
                b_grids = torch.stack(grids[start:end],dim=0).to(image.device)
                batch_lines = F.grid_sample(image.expand(b_grids.size(0),-1,-1,-1),b_grids)
    
                ##DEBUG
                d_lines = (1-batch_lines)/2
                for i in range(batch_lines.size(0)):
                    img_f.imshow('hwr {}'.format(i),d_lines[i,0])
                img_f.show()
                ##DEBUG
                
                with torch.no_grad():
                    resBatch = self.text_rec(batch_lines).cpu().detach().numpy().transpose(1,0,2)
                if type(resBatch) is list:
                    batch_strings = resBatch
                else:
                    batch_strings, decoded_raw_hw = decode_handwriting(resBatch, self.idx_to_char)
                ##debug
                #out_im = batch_lines.cpu().numpy().transpose([0,2,3,1])
                #out_im = 256*(2-out_im)/2
                #for i in range(batch_lines.size(0)):
                #    img_f.imwrite('out2/line{}-{}.png'.format(i+index,batch_strings[i]),out_im[i])
                #    print('DEBUG saved hwr image: out2/line{}-{}.png'.format(i+start,batch_strings[i]))
                ##
                output_strings += batch_strings

        else:
            #get corners from bb predictions
            x = bbs[:,1]
            y = bbs[:,2]
            r = bbs[:,3]
            h = bbs[:,4]
            w = bbs[:,5]
            cos_r = torch.cos(r)
            sin_r = torch.sin(r)
            tlX = -w*cos_r + -h*sin_r +x
            tlY =  w*sin_r + -h*cos_r +y
            trX =  w*cos_r + -h*sin_r +x
            trY = -w*sin_r + -h*cos_r +y
            brX =  w*cos_r + h*sin_r +x
            brY = -w*sin_r + h*cos_r +y
            blX = -w*cos_r + h*sin_r +x
            blY =  w*sin_r + h*cos_r +y

            tlX = tlX.cpu()
            tlY = tlY.cpu()
            trX = trX.cpu()
            trY = trY.cpu()
            blX = blX.cpu()
            blY = blY.cpu()
            brX = brX.cpu()
            brY = brY.cpu()

            x1 = torch.min(torch.min(tlX,trX),torch.min(brX,blX)).int()
            x2 = torch.max(torch.max(tlX,trX),torch.max(brX,blX)).int()
            y1 = torch.min(torch.min(tlY,trY),torch.min(brY,blY)).int()
            y2 = torch.max(torch.max(tlY,trY),torch.max(brY,blY)).int()

            x1-=self.padATRx
            x2+=self.padATRx
            y1-=self.padATRy
            y2+=self.padATRy

            x1 = torch.max(x1,torch.tensor(0).int())
            x2 = torch.max(torch.min(x2,torch.tensor(image.size(3)-1).int()),torch.tensor(0).int())
            y1 = torch.max(y1,torch.tensor(0).int())
            y2 = torch.max(torch.min(y2,torch.tensor(image.size(2)-1).int()),torch.tensor(0).int())

            #h *=2
            #w *=2

            h = (y2-y1).float()
            if self.pad_text_height:
                h = torch.where(h<self.hw_input_height,torch.empty_like(h).fill_(self.hw_input_height),h)
            scale = self.hw_input_height/h
            all_scaled_w = (((x2-x1).float()+1)*scale).cpu()#.int()
            scale=None

            output_strings=[]
            for index in range(0,bbs.size(0),self.atr_batch_size):
                num = min(self.atr_batch_size,bbs.size(0)-index)
                max_w = math.ceil(all_scaled_w[index:index+num].max().item())

            
                lines = torch.FloatTensor(num,image.size(1),self.hw_input_height,max_w).fill_(-1).to(image.device)
                #imm = [None]*num
                for i in range(index,index+num):
                    
                    if self.rotation:
                        crop = rotate(image[0,:,y1[i]:y2[i]+1,x1[i]:x2[i]+1],r[i],(h[i],w[i]))
                    else:
                        crop = image[...,y1[i]:y2[i]+1,x1[i]:x2[i]+1]
                    if self.pad_text_height and crop.size(2)<self.hw_input_height:
                        diff = self.hw_input_height-crop.size(2)
                        crop = F.pad(crop,(0,0,diff//2,diff//2+diff%2),"constant",-1)
                    elif crop.size(2)<h[i]:
                        diff = int(h[i])-crop.size(2)
                        if y1[i]==0:
                            crop = F.pad(crop,(0,0,0,diff),"constant",-1)
                        elif y2[i]==image.size(2)-1:
                            crop = F.pad(crop,(0,0,diff,0),"constant",-1)
                        else:
                            assert(False and 'why is it short if not getting cropped by image boundary?')
                    scale = self.hw_input_height/crop.size(2)
                    scaled_w = math.ceil(crop.size(3)*scale)
                    lines[i-index,:,:,0:scaled_w] = F.interpolate(crop, size=(self.hw_input_height,scaled_w), mode='bilinear',align_corners=False)[0]#.to(crop.device)
                    #imm[i-index] = lines[i-index].cpu().numpy().transpose([1,2,0])
                    #imm[i-index] = 256*(2-imm[i-index])/2



                if lines.size(1)==1 and self.hw_channels==3:
                    lines = lines.expand(-1,3,-1,-1)
                
                with torch.no_grad():
                    self.text_rec.eval()
                    resBatch = self.text_rec(lines).cpu().detach().numpy().transpose(1,0,2)
                if type(resBatch) is list:
                    batch_strings = resBatch
                else:
                    batch_strings, decoded_raw_hw = decode_handwriting(resBatch, self.idx_to_char)
                ###debug
                #for i in range(num):
                #    img_f.imwrite('out2/line{}-{}.png'.format(i+index,batch_strings[i]),imm[i])
                ###
                output_strings += batch_strings
                #res.append(resBatch)
            #res = torch.cat(res,dim=1)

            ### Debug ###
            #resN=res.data.cpu().numpy()
            #output_strings, decoded_raw_hw = decode_handwriting(resN, self.idx_to_char)
                #img_f.imshow('line',imm)
                #img_f.waitKey()
            ###

        return output_strings



    def setDEBUG(self):
        self.debug=True
        def save_layerConv0(module,input,output):
            self.debug_conv0=output.cpu()
        self.relFeaturizerConv[0].register_forward_hook(save_layerConv0)
        def save_layerConv1(module,input,output):
            self.debug_conv1=output.cpu()
        self.relFeaturizerConv[1].register_forward_hook(save_layerConv1)
        #def save_layerFC(module,input,output):
            #    self.debug_fc=output.cpu()
        #self.relFeaturizerConv[0].register_forward_hook(save_layerFC)
<|MERGE_RESOLUTION|>--- conflicted
+++ resolved
@@ -879,15 +879,9 @@
                         edgeIndexes,
                         edgeOuts.detach(),
                         groups,
-<<<<<<< HEAD
-                        nodeFeats.detach(),
-                        edgeFeats.detach(),
-                        uniFeats.detach() if uniFeats is not None else None,
-=======
                         None,#nodeFeats.detach(),
                         None,#edgeFeats.detach(),
                         None,#uniFeats.detach() if uniFeats is not None else None,
->>>>>>> aa7f6d73
                         useBBs,
                         bbTrans,image,
                         dont_merge)
@@ -1095,11 +1089,8 @@
     #Use the graph network's predictions to merge oversegmented detections and group nodes into a single node
     def mergeAndGroupCurved(self,mergeThresh,keepEdgeThresh,groupThresh,oldEdgeIndexes,edgePredictions,oldGroups,oldNodeFeats,oldEdgeFeats,oldUniversalFeats,oldBBs,oldBBTrans,image,dont_merge=False,merge_only=False):
         assert(len(oldBBs)==0 or type(oldBBs[0]) is TextLine)
-<<<<<<< HEAD
         assert(oldNodeFeats is None or oldGroups is None or oldNodeFeats.size(0)==len(oldGroups))
-=======
         oldNumGroups=len(oldGroups)
->>>>>>> aa7f6d73
         #changedNodeIds=set()
         if self.useCurvedBBs:
             bbs={i:TextLine(clone=v) for i,v in enumerate(oldBBs)}
