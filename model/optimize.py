--- conflicted
+++ resolved
@@ -61,19 +61,11 @@
                 difference[i] += useRel[relI]
             relI+=1
         difference[i] -= predNodeNeighbors[i]
-<<<<<<< HEAD
-        #obj -= cvxpy.power(penalty,(cvxpy.abs(difference[i]))) #this causes it to not miss on the same node more than once
-        difference[i] = cvxpy.abs(difference[i])
-        obj -= penalty*difference[i]
-        obj -= penalty*cvxpy.maximum(1,difference[i]) - penalty #double penalty if difference>1
-        obj -= 2*(penalty*cvxpy.maximum(2,difference[i]) - 2*penalty) #quadruple penalty if difference>2
-=======
         #difference[i] = cvxpy.abs(difference[i])
         #obj -= cvxpy.power(penalty,difference[i]) #this causes it to not miss on the same node more than once
         obj -= penalty*cvxpy.power(difference[i],2)
         #obj -= penalty*cvxpy.maximum(1,difference[i]) - penalty #double penalty if difference>1
         #obj -= penalty*cvxpy.maximum(2,difference[i]) - 2*penalty #triple penalty if difference>2
->>>>>>> bcc1a999
 
 
     cs=[]
