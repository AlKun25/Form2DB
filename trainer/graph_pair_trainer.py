import numpy as np
import torch
from base import BaseTrainer
import timeit
from utils import util
from collections import defaultdict
from evaluators import FormsBoxDetect_printer
from utils.yolo_tools import non_max_sup_iou, AP_iou, non_max_sup_dist, AP_dist, getTargIndexForPreds_iou, getTargIndexForPreds_dist, computeAP
from datasets.testforms_graph_pair import display
import random


class GraphPairTrainer(BaseTrainer):
    """
    Trainer class

    Note:
        Inherited from BaseTrainer.
        self.optimizer is by default handled by BaseTrainer based on config.
    """
    def __init__(self, model, loss, metrics, resume, config,
                 data_loader, valid_data_loader=None, train_logger=None):
        super(GraphPairTrainer, self).__init__(model, loss, metrics, resume, config, train_logger)
        self.config = config
        if 'loss_params' in config:
            self.loss_params=config['loss_params']
        else:
            self.loss_params={}
        self.lossWeights = config['loss_weights'] if 'loss_weights' in config else {"box": 1, "rel":1}
        self.loss['box'] = self.loss['box'](**self.loss_params['box'], 
                num_classes=model.numBBTypes, 
                rotation=model.rotation, 
                scale=model.scale,
                anchors=model.anchors)
        self.batch_size = data_loader.batch_size
        self.data_loader = data_loader
        self.data_loader_iter = iter(data_loader)
        #for i in range(self.start_iteration,
        self.valid_data_loader = valid_data_loader
        self.valid = True if self.valid_data_loader is not None else False
        #self.log_step = int(np.sqrt(self.batch_size))
        #lr schedule from "Attention is all you need"
        #base_lr=config['optimizer']['lr']
        self.useLearningSchedule = 'use_learning_schedule' in config['trainer'] and config['trainer']['use_learning_schedule']
        if self.useLearningSchedule:
            warmup_steps = config['trainer']['warmup_steps'] if 'warmup_steps' in config['trainer'] else 1000
            #lr_lambda = lambda step_num: min((step_num+1)**-0.3, (step_num+1)*warmup_steps**-1.3)
            lr_lambda = lambda step_num: min((max(0.000001,step_num-(warmup_steps-3))/100)**-0.1, step_num*(1.485/warmup_steps)+.01)
            #y=((x-(2000-3))/100)^-0.1 and y=x*(1.485/2000)+0.01
            self.lr_schedule = torch.optim.lr_scheduler.LambdaLR(self.optimizer,lr_lambda)


        #default is unfrozen, can be frozen by setting 'start_froze' in the PairingGraph models params
        self.unfreeze_detector = config['trainer']['unfreeze_detector'] if 'unfreeze_detector' in config['trainer'] else None

        self.thresh_conf = config['trainer']['thresh_conf'] if 'thresh_conf' in config['trainer'] else 0.92
        self.thresh_intersect = config['trainer']['thresh_intersect'] if 'thresh_intersect' in config['trainer'] else 0.4
        self.thresh_rel = config['trainer']['thresh_rel'] if 'thresh_rel' in config['trainer'] else 0.5

        #we iniailly train the pairing using GT BBs, but eventually need to fine-tune the pairing using the networks performance
        self.stop_from_gt = config['trainer']['stop_from_gt'] if 'stop_from_gt' in config['trainer'] else None
        self.partial_from_gt = config['trainer']['partial_from_gt'] if 'partial_from_gt' in config['trainer'] else None

        self.conf_thresh_init = config['trainer']['conf_thresh_init'] if 'conf_thresh_init' in config['trainer'] else 0.9
        self.conf_thresh_change_iters = config['trainer']['conf_thresh_change_iters'] if 'conf_thresh_change_iters' in config['trainer'] else 5000

        self.train_hard_detect_limit = config['trainer']['train_hard_detect_limit'] if 'train_hard_detect_limit' in config else 100
        self.val_hard_detect_limit = config['trainer']['val_hard_detect_limit'] if 'val_hard_detect_limit' in config else 300

        self.useBadBBPredForRelLoss = config['trainer']['use_bad_bb_pred_for_rel_loss'] if 'use_bad_bb_pred_for_rel_loss' in config else False

        self.adaptLR = config['trainer']['adapt_lr'] if 'adapt_lr' in config else False
        self.adaptLR_base = config['trainer']['adapt_lr_base'] if 'adapt_lr_base' in config else 165 #roughly average number of rels
        self.adaptLR_ep = config['trainer']['adapt_lr_ep'] if 'adapt_lr_ep' in config else 15

        #Name change
        if 'edge' in self.lossWeights:
            self.lossWeights['rel'] = self.lossWeights['edge']
        if 'edge' in self.loss:
            self.loss['rel'] = self.loss['edge']

    def _to_tensor(self, instance):
        image = instance['img']
        bbs = instance['bb_gt']
        adjaceny = instance['adj']
        num_neighbors = instance['num_neighbors']

        if self.with_cuda:
            image = image.to(self.gpu)
            if bbs is not None:
                bbs = bbs.to(self.gpu)
            if num_neighbors is not None:
                num_neighbors = num_neighbors.to(self.gpu)
            #adjacenyMatrix = adjacenyMatrix.to(self.gpu)
        return image, bbs, adjaceny, num_neighbors

    def _eval_metrics(self, typ,name,output, target):
        if len(self.metrics[typ])>0:
            #acc_metrics = np.zeros(len(self.metrics[typ]))
            met={}
            cpu_output=[]
            for pred in output:
                cpu_output.append(output.cpu().data.numpy())
            target = target.cpu().data.numpy()
            for i, metric in enumerate(self.metrics[typ]):
                met[name+metric.__name__] = metric(cpu_output, target)
            return acc_metrics
        else:
            #return np.zeros(0)
            return {}

    def useGT(self,iteration):
        if self.stop_from_gt is not None and iteration>=self.stop_from_gt:
            return random.random()>0.9 #I think it's best to always have some GT examples
        elif self.partial_from_gt is not None and iteration>=self.partial_from_gt:
            return random.random()> 0.9*(iteration-self.partial_from_gt)/(self.stop_from_gt-self.partial_from_gt)
        else:
            return True

    def _train_iteration(self, iteration):
        """
        Training logic for an iteration

        :param iteration: Current training iteration.
        :return: A log that contains all information you want to save.

        Note:
            If you have additional information to record, for example:
                > additional_log = {"x": x, "y": y}
            merge it with log before return. i.e.
                > log = {**log, **additional_log}
                > return log

            The metrics in log must have the key 'metrics'.
        """
        if self.unfreeze_detector is not None and iteration>=self.unfreeze_detector:
            self.model.unfreeze()
        self.model.train()
        #self.model.eval()
        #print("WARNING EVAL")
        if self.useLearningSchedule:
            self.lr_schedule.step()

        ##tic=timeit.default_timer()
        batch_idx = (iteration-1) % len(self.data_loader)
        try:
            thisInstance = self.data_loader_iter.next()
        except StopIteration:
            self.data_loader_iter = iter(self.data_loader)
            thisInstance = self.data_loader_iter.next()
        if not self.model.detector.predNumNeighbors:
            thisInstance['num_neighbors']=None
        ##toc=timeit.default_timer()
        ##print('data: '+str(toc-tic))
        
        ##tic=timeit.default_timer()

        self.optimizer.zero_grad()

        ##toc=timeit.default_timer()
        ##print('for: '+str(toc-tic))
        #loss = self.loss(output, target)
        index=0
        losses={}
        ##tic=timeit.default_timer()

        #if self.iteration % self.save_step == 0:
        #    targetPoints={}
        #    targetPixels=None
        #    _,lossC=FormsBoxPair_printer(None,thisInstance,self.model,self.gpu,self._eval_metrics,self.checkpoint_dir,self.iteration,self.loss['box'])
        #    loss, position_loss, conf_loss, class_loss, recall, precision = lossC
        #else:
        if self.conf_thresh_change_iters > iteration:
            threshIntur = 1 - iteration/self.conf_thresh_change_iters
        else:
            threshIntur = None
        image, targetBoxes, adj, target_num_neighbors = self._to_tensor(thisInstance)
        useGT = self.useGT(iteration)
        if useGT:
            outputBoxes, outputOffsets, relPred, relIndexes = self.model(image,targetBoxes,target_num_neighbors,True,
                    otherThresh=self.conf_thresh_init, otherThreshIntur=threshIntur, hard_detect_limit=self.train_hard_detect_limit)
            #_=None
            #gtPairing,predPairing = self.prealignedEdgePred(adj,relPred)
            predPairingShouldBeTrue,predPairingShouldBeFalse, eRecall,ePrec,fullPrec,ap = self.prealignedEdgePred(adj,relPred,relIndexes)
        else:
            outputBoxes, outputOffsets, relPred, relIndexes = self.model(image,
                    otherThresh=self.conf_thresh_init, otherThreshIntur=threshIntur, hard_detect_limit=self.train_hard_detect_limit)
            #gtPairing,predPairing = self.alignEdgePred(targetBoxes,adj,outputBoxes,relPred)
            predPairingShouldBeTrue,predPairingShouldBeFalse, eRecall,ePrec,fullPrec,ap = self.alignEdgePred(targetBoxes,adj,outputBoxes,relPred,relIndexes)
        if relPred is not None:
            numEdgePred = relPred.size(0)
            if predPairingShouldBeTrue is not None:
                lenTrue = predPairingShouldBeTrue.size(0)
            else:
                lenTrue = 0
            if predPairingShouldBeFalse is not None:
                lenFalse = predPairingShouldBeFalse.size(0)
            else:
                lenFalse = 0
        else:
            numEdgePred = lenTrue = lenFalse = 0
        numBoxPred = outputBoxes.size(0)
        #if iteration>25:
        #    import pdb;pdb.set_trace()
        #if len(predPairing.size())>0 and predPairing.size(0)>0:
        #    relLoss = self.loss['rel'](predPairing,gtPairing)
        #else:
        #    relLoss = torch.tensor(0.0,requires_grad=True).to(image.device)
        #relLoss = torch.tensor(0.0).to(image.device)
        relLoss = None
        #seperating the loss into true and false portions is not only convienint, it balances the loss between true/false examples
        if predPairingShouldBeTrue is not None and predPairingShouldBeTrue.size(0)>0:
            ones = torch.ones_like(predPairingShouldBeTrue).to(image.device)
            relLoss = self.loss['rel'](predPairingShouldBeTrue,ones)
            debug_avg_relTrue = predPairingShouldBeTrue.mean().item()
        else:
            debug_avg_relTrue =0 
        if predPairingShouldBeFalse is not None and predPairingShouldBeFalse.size(0)>0:
            zeros = torch.zeros_like(predPairingShouldBeFalse).to(image.device)
            relLossFalse = self.loss['rel'](predPairingShouldBeFalse,zeros)
            if relLoss is None:
                relLoss=relLossFalse
            else:
                relLoss+=relLossFalse
            debug_avg_relFalse = predPairingShouldBeFalse.mean().item()
        else:
            debug_avg_relFalse = 0
        if relLoss is not None:
            relLoss *= self.lossWeights['rel']

        if not self.model.detector_frozen:
            if targetBoxes is not None:
                targSize = targetBoxes.size(1)
            else:
                targSize =0 
            #import pdb;pdb.set_trace()
            boxLoss, position_loss, conf_loss, class_loss, nn_loss, recall, precision = self.loss['box'](outputOffsets,targetBoxes,[targSize],target_num_neighbors)
            boxLoss *= self.lossWeights['box']
            if relLoss is not None:
                loss = relLoss + boxLoss
            else:
                loss = boxLoss
        else:
            loss = relLoss


        ##toc=timeit.default_timer()
        ##print('loss: '+str(toc-tic))
        ##tic=timeit.default_timer()
        predPairingShouldBeTrue= predPairingShouldBeFalse=outputBoxes=outputOffsets=relPred=image=targetBoxes=relLossFalse=None
        if relLoss is not None:
            relLoss = relLoss.item()
        else:
            relLoss = 0
        if not self.model.detector_frozen:
            boxLoss = boxLoss.item()
        else:
            boxLoss = 0
        if loss is not None:
            if self.adaptLR:
                #if we only have a few relationship preds, step smaller so that we don't skew with a bad bias
                #This effects the box loss too so that it doesn't yank the detector/backbone features around
                #we actually just scale the loss, but its all the same :)
                scale = (numEdgePred+self.adaptLR_ep)/(self.adaptLR_ep+self.adaptLR_base)
                loss *= scale
            loss.backward()

            torch.nn.utils.clip_grad_value_(self.model.parameters(),1)
            self.optimizer.step()

            loss = loss.item()
        else:
            loss=0

        ##toc=timeit.default_timer()
        ##print('bac: '+str(toc-tic))

        #tic=timeit.default_timer()
        metrics={}
        #index=0
        #for name, target in targetBoxes.items():
        #    metrics = {**metrics, **self._eval_metrics('box',name,output, target)}
        #for name, target in targetPoints.items():
        #    metrics = {**metrics, **self._eval_metrics('point',name,output, target)}
        #    metrics = self._eval_metrics(name,output, target)
        #toc=timeit.default_timer()
        #print('metric: '+str(toc-tic))

        #perAnchor={}
        #for i in range(avg_conf_per_anchor.size(0)):
        #    perAnchor['anchor{}'.format(i)]=avg_conf_per_anchor[i]

        log = {
            'loss': loss,
            'boxLoss': boxLoss,
            'relLoss': relLoss,
            'edgePredLens':np.array([numEdgePred,numBoxPred,numEdgePred+numBoxPred,-1],dtype=np.float),
            'rel_recall':eRecall,
            'rel_prec': ePrec,
            'rel_fullPrec':fullPrec,
            'rel_F': (eRecall+ePrec)/2,
            #'debug_avg_relTrue': debug_avg_relTrue,
            #'debug_avg_relFalse': debug_avg_relFalse,

            **metrics,
        }
        if ap is not None:
            log['rel_AP']=ap

        #if iteration%10==0:
        #image=None
        #queryMask=None
        #targetBoxes=None
        #outputBoxes=None
        #outputOffsets=None
        #loss=None
        #torch.cuda.empty_cache()


        return log#
    def _minor_log(self, log):
        ls=''
        for key,val in log.items():
            ls += key
            if type(val) is float:
                ls +=': {:.6f},\t'.format(val)
            else:
                ls +=': {},\t'.format(val)
        self.logger.info('Train '+ls)

    def _valid_epoch(self):
        """
        Validate after training an epoch

        :return: A log that contains information about validation

        Note:
            The validation metrics in log must have the key 'val_metrics'.
        """
        self.model.eval()
        total_val_loss = 0
        total_box_loss =0
        total_rel_loss =0
        total_rel_recall=0
        total_rel_prec=0
        total_rel_fullPrec=0
        total_AP=0
        AP_count=0
        total_val_metrics = np.zeros(len(self.metrics))

        numClasses = self.model.numBBTypes
        if 'no_blanks' in self.config['validation'] and not self.config['data_loader']['no_blanks']:
            numClasses-=1
        mAP = 0
<<<<<<< HEAD
        mAP_count =0
=======
        mAP_count = 0
>>>>>>> 2d8db73c
        mRecall = np.zeros(numClasses)
        mPrecision = np.zeros(numClasses)

        with torch.no_grad():
            losses = defaultdict(lambda: 0)
            for batch_idx, instance in enumerate(self.valid_data_loader):
                if not self.model.detector.predNumNeighbors:
                    instance['num_neighbors']=None
                if not self.logged:
                    print('iter:{} valid batch: {}/{}'.format(self.iteration,batch_idx,len(self.valid_data_loader)), end='\r')

                image, targetBoxes, adjM, target_num_neighbors = self._to_tensor(instance)

                outputBoxes, outputOffsets, relPred, relIndexes = self.model(image, hard_detect_limit=self.val_hard_detect_limit)
                #loss = self.loss(output, target)
                loss = 0
                index=0
                
                predPairingShouldBeTrue,predPairingShouldBeFalse, recall,prec,fullPrec, ap = self.alignEdgePred(targetBoxes,adjM,outputBoxes,relPred,relIndexes)
                total_rel_recall+=recall
                total_rel_prec+=prec
                total_rel_fullPrec+=fullPrec
                if ap is not None:
                    total_AP+=ap
                    AP_count+=1
                #relLoss = torch.tensor(0.0,requires_grad=True).to(image.device)
                relLoss=None
                if predPairingShouldBeTrue is not None and predPairingShouldBeTrue.size(0)>0:
                    relLoss = self.loss['rel'](predPairingShouldBeTrue,torch.ones_like(predPairingShouldBeTrue).to(image.device))
                if predPairingShouldBeFalse is not None  and predPairingShouldBeFalse.size(0)>0:
                    relFalseLoss = self.loss['rel'](predPairingShouldBeFalse,torch.zeros_like(predPairingShouldBeFalse).to(image.device))
                    if relLoss is not None:
                        relLoss += relFalseLoss
                    else:
                        relLoss = relFalseLoss
                if relLoss is None:
                    relLoss = torch.tensor(0.0)
                else:
                    relLoss = relLoss.cpu()
                if not self.model.detector_frozen:
                    boxLoss, position_loss, conf_loss, class_loss, nn_loss, recallX, precisionX = self.loss['box'](outputOffsets,targetBoxes,[targetBoxes.size(1)],target_num_neighbors)
                    loss = relLoss*self.lossWeights['rel'] + boxLoss.cpu()*self.lossWeights['box']
                else:
                    boxLoss=torch.tensor(0.0)
                    loss = relLoss*self.lossWeights['rel']
                total_box_loss+=boxLoss.item()
                total_rel_loss+=relLoss.item()
                
                if self.model.detector.predNumNeighbors:
                    outputBoxes=torch.cat((outputBoxes[:,0:6],outputBoxes[:,7:]),dim=1) #throw away NN pred
                if targetBoxes is not None:
                    targetBoxes = targetBoxes.cpu()
                if targetBoxes is not None:
                    target_for_b = targetBoxes[0]
                else:
                    target_for_b = torch.empty(0)
                if self.model.rotation:
                    ap_5, prec_5, recall_5 =AP_dist(target_for_b,outputBoxes,0.9,numClasses)
                else:
                    ap_5, prec_5, recall_5 =AP_iou(target_for_b,outputBoxes,0.5,numClasses)

                #import pdb;pdb.set_trace()
                if ap_5 is not None:
<<<<<<< HEAD
                    mAP += ap_5
                    mAP_count += 1
=======
                    mAP+=ap_5
                    mAP_count+=1
>>>>>>> 2d8db73c
                mRecall += np.array(recall_5)
                mPrecision += np.array(prec_5)

                total_val_loss += loss.item()
                loss=relFalseLoss=relLoss=boxLoss=None
                instance=predPairingShouldBeTrue= predPairingShouldBeFalse=outputBoxes=outputOffsets=relPred=image=targetBoxes=relLossFalse=None
                #total_val_metrics += self._eval_metrics(output, target)
        return {
            'val_loss': total_val_loss / len(self.valid_data_loader),
            'val_box_loss': total_box_loss / len(self.valid_data_loader),
            'val_rel_loss': total_rel_loss / len(self.valid_data_loader),
            'val_metrics': (total_val_metrics / len(self.valid_data_loader)).tolist(),
            'val_bb_recall':(mRecall/len(self.valid_data_loader)).tolist(),
            'val_bb_precision':(mPrecision/len(self.valid_data_loader)).tolist(),
            #'val_bb_F':(( (mRecall+mPrecision)/2 )/len(self.valid_data_loader)).tolist(),
            'val_bb_F_avg':(( (mRecall+mPrecision)/2 )/len(self.valid_data_loader)).mean(),
<<<<<<< HEAD
            'val_bb_mAP':(mAP/mAP_count),
=======
            'val_bb_mAP':(mAP/mAP_count)
>>>>>>> 2d8db73c
            'val_rel_recall':total_rel_recall/len(self.valid_data_loader),
            'val_rel_prec':total_rel_prec/len(self.valid_data_loader),
            'val_rel_F':(total_rel_prec+total_rel_recall)/(2*len(self.valid_data_loader)),
            'val_rel_fullPrec':total_rel_fullPrec/len(self.valid_data_loader),
            'val_rel_mAP': total_AP/AP_count
            #'val_position_loss':total_position_loss / len(self.valid_data_loader),
            #'val_conf_loss':total_conf_loss / len(self.valid_data_loader),
            #'val_class_loss':tota_class_loss / len(self.valid_data_loader),
        }


    def alignEdgePred(self,targetBoxes,adj,outputBoxes,relPred,relIndexes):
        if relPred is None or targetBoxes is None:
            if targetBoxes is None:
                if relPred is not None and (relPred>self.thresh_rel).any():
                    prec=0
                    ap=0
                else:
                    prec=1
                    ap=1
                recall=1
            elif relPred is None:
                if targetBoxes is not None:
                    recall=0
                    ap=0
                else:
                    recall=1
                    ap=1
                prec=1

            return torch.tensor([]),torch.tensor([]),recall,prec,prec,ap
        targetBoxes = targetBoxes.cpu()
        #decide which predicted boxes belong to which target boxes
        #should this be the same as AP_?
        numClasses = 2
        if self.model.rotation:
            targIndex, predsWithNoIntersection = getTargIndexForPreds_dist(targetBoxes[0],outputBoxes,1.1,numClasses)
        else:
            targIndex, predsWithNoIntersection = getTargIndexForPreds_iou(targetBoxes[0],outputBoxes,0.4,numClasses)

        #Create gt vector to match relPred.values()

        rels = relIndexes #relPred._indices().cpu()
        predsAll = relPred #relPred._values()
        sigPredsAll = torch.sigmoid(predsAll)
        #newGT = []#torch.tensor((rels.size(0)))
        predsPos = []
        predsNeg = []
        scores = []
        matches=0
        #for i in range(rels.size(0)):
        truePred=falsePred=badPred=0
        for i,(n0,n1) in enumerate(rels):
            #n0 = rels[i,0]
            #n1 = rels[i,1]
            t0 = targIndex[n0].item()
            t1 = targIndex[n1].item()
            if t0>=0 and t1>=0:
                #newGT.append( int((t0,t1) in adj) )#adjM[ min(t0,t1), max(t0,t1) ])
                #preds.append(predsAll[i])
                if (min(t0,t1),max(t0,t1)) in adj:
                    matches+=1
                    predsPos.append(predsAll[i])
                    scores.append( (sigPredsAll[i],True) )
                    if sigPredsAll[i]>self.thresh_rel:
                        truePred+=1
                else:
                    predsNeg.append(predsAll[i])
                    scores.append( (sigPredsAll[i],False) )
                    if sigPredsAll[i]>self.thresh_rel:
                        falsePred+=1
            else:
                if self.useBadBBPredForRelLoss and (predsWithNoIntersection[n0] or predsWithNoIntersection[n1]):
                    predsNeg.append(predsAll[i])
                scores.append( (sigPredsAll[i],False) )
                if sigPredsAll[i]>self.thresh_rel:
                    badPred+=1
        #Add score 0 for instances we didn't predict
        for i in range(len(adj)-matches):
            scores.append( (-1.0,True) )
            scores.append( (0.0,False) )
        #if len(preds)==0:
        #    return torch.tensor([]),torch.tensor([])
        #newGT = torch.tensor(newGT).float().to(relPred[1].device)
        #preds = torch.cat(preds).to(relPred[1].device)
    
        #return newGT, preds
        if len(predsPos)>0:
            predsPos = torch.cat(predsPos).to(relPred.device)
        else:
            predsPos = None
        if len(predsNeg)>0:
            predsNeg = torch.cat(predsNeg).to(relPred.device)
        else:
            predsNeg = None

        if len(adj)>0:
            recall = truePred/len(adj)
        else:
            recall = 1
        if falsePred>0:
            prec = truePred/(truePred+falsePred)
        else:
            prec = 1
        if falsePred+badPred>0:
            fullPrec = truePred/(truePred+falsePred+badPred)
        else:
            fullPrec = 1
        return predsPos,predsNeg, recall, prec ,fullPrec, computeAP(scores)


    def prealignedEdgePred(self,adj,relPred,relIndexes):
        if relPred is None:
            #assert(adj is None or len(adj)==0) this is a failure of the heuristic pairing
            if adj is not None and len(adj)>0:
                recall=0
                ap=0
            else:
                recall=1
                ap=1
            prec=1

            return torch.tensor([]),torch.tensor([]),recall,prec,prec,ap
        rels = relIndexes #relPred._indices().cpu().t()
        predsAll = relPred
        sigPredsAll = torch.sigmoid(predsAll)

        #gt = torch.empty(len(rels))#rels.size(0))
        predsPos = []
        predsNeg = []
        scores = []
        truePred=falsePred=0
        for i,(n0,n1) in enumerate(rels):
            #n0 = rels[i,0]
            #n1 = rels[i,1]
            #gt[i] = int((n0,n1) in adj) #(adjM[ n0, n1 ])
            if (n0,n1) in adj:
                predsPos.append(predsAll[i])
                scores.append( (sigPredsAll[i],True) )
                if sigPredsAll[i]>self.thresh_rel:
                    truePred+=1
            else:
                predsNeg.append(predsAll[i])
                scores.append( (sigPredsAll[i],False) )
                if sigPredsAll[i]>self.thresh_rel:
                    falsePred+=1
    
        #return gt.to(relPred.device), relPred._values().view(-1).view(-1)
        #return gt.to(relPred[1].device), relPred[1].view(-1)
        if len(predsPos)>0:
            predsPos = torch.cat(predsPos).to(relPred.device)
        else:
            predsPos = None
        if len(predsNeg)>0:
            predsNeg = torch.cat(predsNeg).to(relPred.device)
        else:
            predsNeg = None
        if len(adj)>0:
            recall = truePred/len(adj)
        else:
            recall = 1
        if falsePred>0:
            prec = truePred/(truePred+falsePred)
        else:
            prec = 1
        return predsPos,predsNeg, recall, prec, prec, computeAP(scores)<|MERGE_RESOLUTION|>--- conflicted
+++ resolved
@@ -352,11 +352,7 @@
         if 'no_blanks' in self.config['validation'] and not self.config['data_loader']['no_blanks']:
             numClasses-=1
         mAP = 0
-<<<<<<< HEAD
-        mAP_count =0
-=======
         mAP_count = 0
->>>>>>> 2d8db73c
         mRecall = np.zeros(numClasses)
         mPrecision = np.zeros(numClasses)
 
@@ -420,13 +416,8 @@
 
                 #import pdb;pdb.set_trace()
                 if ap_5 is not None:
-<<<<<<< HEAD
-                    mAP += ap_5
-                    mAP_count += 1
-=======
                     mAP+=ap_5
                     mAP_count+=1
->>>>>>> 2d8db73c
                 mRecall += np.array(recall_5)
                 mPrecision += np.array(prec_5)
 
@@ -443,11 +434,7 @@
             'val_bb_precision':(mPrecision/len(self.valid_data_loader)).tolist(),
             #'val_bb_F':(( (mRecall+mPrecision)/2 )/len(self.valid_data_loader)).tolist(),
             'val_bb_F_avg':(( (mRecall+mPrecision)/2 )/len(self.valid_data_loader)).mean(),
-<<<<<<< HEAD
             'val_bb_mAP':(mAP/mAP_count),
-=======
-            'val_bb_mAP':(mAP/mAP_count)
->>>>>>> 2d8db73c
             'val_rel_recall':total_rel_recall/len(self.valid_data_loader),
             'val_rel_prec':total_rel_prec/len(self.valid_data_loader),
             'val_rel_F':(total_rel_prec+total_rel_recall)/(2*len(self.valid_data_loader)),
