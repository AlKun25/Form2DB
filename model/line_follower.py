--- conflicted
+++ resolved
@@ -245,21 +245,9 @@
             delta = self.position_linear(cnn_out)
             if self.pred_scale:
                 scale_out = self.scale_linear(cnn_out)
-<<<<<<< HEAD
                 #twos = 2*torch.ones_like(scale_out)
                 #delta_scale = torch.pow(twos, scale_out)
                 delta_scale = torch.pow(self.scale_root, scale_out)
-=======
-                ##
-                ##ttt.append(scale_out.item())
-                scale_out = torch.clamp(scale_out,-0.5,0.5)
-                ##scale_out = torch.clamp(scale_out,0.8,1.3)
-                ##ttt2.append(scale_out.item())
-                ##delta_scale=scale_out
-                ##
-                twos = 2*torch.ones_like(scale_out)
-                delta_scale = torch.pow(twos, scale_out)
->>>>>>> 229d4296
             else:
                 delta_scale = None
 
