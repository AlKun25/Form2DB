from base import BaseModel
import torch
import torch.nn as nn
import torch.nn.functional as F
import numpy as np
from model import *
from model.graph_net import GraphNet
from model.binary_pair_net import BinaryPairNet
#from model.roi_align.roi_align import RoIAlign
from model.roi_align import ROIAlign
from skimage import draw
from model.net_builder import make_layers
from utils.yolo_tools import non_max_sup_iou, non_max_sup_dist
import math
import random
import json

import timeit
import cv2

MAX_CANDIDATES=400 #450
#max seen 428, so why'd it crash on 375?

class PairingGraph(BaseModel):
    def __init__(self, config):
        super(PairingGraph, self).__init__(config)

        if 'detector_checkpoint' in config:
            checkpoint = torch.load(config['detector_checkpoint'])
            detector_config = json.load(open(config['detector_config']))['model'] if 'detector_config' in config else checkpoint['config']['model']
            if 'state_dict' in checkpoint:
                self.detector = eval(checkpoint['config']['arch'])(detector_config)
                self.detector.load_state_dict(checkpoint['state_dict'])
            else:
                self.detector = checkpoint['model']
        else:
            detector_config = config['detector_config']
            self.detector = eval(detector_config['arch'])(detector_config)
        useBeginningOfLast = config['use_beg_det_feats'] if 'use_beg_det_feats' in config else False
        useFeatsLayer = config['use_detect_layer_feats'] if 'use_detect_layer_feats' in config else -1
        self.detector.setForGraphPairing(useBeginningOfLast,useFeatsLayer)
        if (config['start_frozen'] if 'start_frozen' in config else False):
            for param in self.detector.parameters(): 
                param.will_use_grad=param.requires_grad 
                param.requires_grad=False 
            self.detector_frozen=True
        else:
            self.detector_frozen=False


        self.numBBTypes = self.detector.numBBTypes
        self.rotation = self.detector.rotation
        self.scale = self.detector.scale
        self.anchors = self.detector.anchors
        self.confThresh = config['conf_thresh'] if 'conf_thresh' in config else 0.5

        graph_in_channels = config['graph_config']['in_channels'] if 'in_channels' in config['graph_config'] else 1
        self.useBBVisualFeats=True
        if config['graph_config']['arch']=='BinaryPairNet':
            self.useBBVisualFeats=False
        self.includeRelRelEdges= config['use_rel_rel_edges'] if 'use_rel_rel_edges' in config else True
        #rel_channels = config['graph_config']['rel_channels']
        self.pool_h = config['featurizer_start_h']
        self.pool_w = config['featurizer_start_w']


        assert('use_rel_shape_feats' not in config)
        self.useShapeFeats= config['use_shape_feats'] if 'use_shape_feats' in config else False
        #HACK, fixed values
        self.normalizeHorz=400
        self.normalizeVert=50

        assert(self.detector.scale[0]==self.detector.scale[1])
        detect_scale = self.detector.scale[0]
<<<<<<< HEAD
        self.roi_align = ROIAlign(self.pool_h,self.pool_w,1.0/detect_scale)
=======
        self.roi_align = RoIAlign(self.pool_h,self.pool_w,1.0/detect_scale)
        self.avg_box = RoIAlign(2,3,1.0/detect_scale)
>>>>>>> 245842c3

        feat_norm = detector_config['norm_type'] if 'norm_type' in detector_config else None
        featurizer_conv = config['featurizer_conv'] if 'featurizer_conv' in config else [512,'M',512]
        featurizer_conv = [self.detector.last_channels+2] + featurizer_conv #+2 for bb masks
        scaleX=1
        scaleY=1
        for a in featurizer_conv:
            if a=='M' or (type(a) is str and a[0]=='D'):
                scaleX*=2
                scaleY*=2
            elif type(a) is str and a[0]=='U':
                scaleX/=2
                scaleY/=2
            elif type(a) is str and a[0:4]=='long': #long pool
                scaleX*=3
                scaleY*=2
        #self.scale=(scaleX,scaleY) this holds scale for detector
        fsizeX = self.pool_w//scaleX
        fsizeY = self.pool_h//scaleY
        layers, last_ch_relC = make_layers(featurizer_conv,norm=feat_norm) #we just don't dropout here
        layers.append( nn.AvgPool2d((fsizeY,fsizeX)) )
        self.relFeaturizerConv = nn.Sequential(*layers)

        if self.useShapeFeats:
           added_feats=8+2*self.numBBTypes #we'll append some extra feats
           added_featsBB=3+self.numBBTypes
        else:
           added_feats=0
           added_featsBB=0
        featurizer_fc = config['featurizer_fc'] if 'featurizer_fc' in config else []
        if config['graph_config']['arch']=='BinaryPairNet':
            feat_norm=None
            featurizer_fc = [last_ch_relC+added_feats] + featurizer_fc + ['FCnR{}'.format(graph_in_channels)]
        else:
            featurizer_fc = [last_ch_relC+added_feats] + featurizer_fc + ['FCnR{}'.format(graph_in_channels)]
        layers, last_ch_rel = make_layers(featurizer_fc,norm=feat_norm) #we just don't dropout here
        self.relFeaturizerFC = nn.Sequential(*layers)

        if self.useBBVisualFeats:
            #TODO un-hardcode
            #self.bbFeaturizerConv = nn.MaxPool2d((2,3))
            #self.bbFeaturizerConv = nn.Sequential( nn.Conv2d(self.detector.last_channels,self.detector.last_channels,kernel_size=(2,3)), nn.ReLU(inplace=True) )
            self.bbFeaturizerConv = nn.Sequential( 
                    nn.Conv2d(self.detector.last_channels,graph_in_channels-added_featsBB,kernel_size=(2,3)),
                    nn.GroupNorm(13,graph_in_channels-added_featsBB)
                    )
            featurizer = config['node_featurizer'] if 'node_featurizer' in config else []
            assert(len(featurizer)==0)

            #featurizer = [self.detector.last_channels] + featurizer + ['FCnR{}'.format(graph_in_channels)]
            #layers, last_ch_node = make_layers(featurizer,norm=feat_norm)
            #self.bbFeaturizerFC = nn.Sequential(*layers)


        #self.pairer = GraphNet(config['graph_config'])
        self.pairer = eval(config['graph_config']['arch'])(config['graph_config'])


        if 'DEBUG' in config:
            self.detector.setDEBUG()
            self.setDEBUG()
            self.debug=True
        else:
            self.debug=False

 
    def unfreeze(self): 
        if self.detector_frozen:
            for param in self.detector.parameters(): 
                param.requires_grad=param.will_use_grad 
            self.detector_frozen=False
            print('Unfroze detector')
        

    def forward(self, image, gtBBs=None, useGTBBs=False, otherThresh=None, otherThreshIntur=None, hard_detect_limit=300):
        ##tic=timeit.default_timer()
        bbPredictions, offsetPredictions, _,_,_,_ = self.detector(image)
        _=None
        final_features=self.detector.final_features
        self.detector.final_features=None
        ##print('detector: {}'.format(timeit.default_timer()-tic))

        if final_features is None:
            print('ERROR:no final features!')
            import pdb;pdb.set_trace()

        
        ##tic=timeit.default_timer()
        maxConf = bbPredictions[:,:,0].max().item()
        if otherThreshIntur is None:
            confThreshMul = self.confThresh
        else:
            confThreshMul = self.confThresh*(1-otherThreshIntur) + otherThresh*otherThreshIntur
        threshConf = max(maxConf*confThreshMul,0.5)
        if self.rotation:
            bbPredictions = non_max_sup_dist(bbPredictions.cpu(),threshConf,2.5,hard_detect_limit)
        else:
            bbPredictions = non_max_sup_iou(bbPredictions.cpu(),threshConf,0.4,hard_detect_limit)
        #I'm assuming batch size of one
        assert(len(bbPredictions)==1)
        bbPredictions=bbPredictions[0]
        ##print('process boxes: {}'.format(timeit.default_timer()-tic))
        #bbPredictions should be switched for GT for training? Then we can easily use BCE loss. 
        #Otherwise we have to to alignment first
        if not useGTBBs:
            if bbPredictions.size(0)==0:
                return bbPredictions, offsetPredictions, None, None
            useBBs = bbPredictions[:,1:] #remove confidence score
        else:
            if gtBBs is None:
                return bbPredictions, offsetPredictions, None, None
            useBBs = gtBBs[0,:,0:5]
            if self.useShapeFeats:
                classes = gtBBs[0,:,13:]
                #pos = random.uniform(0.51,0.99)
                #neg = random.uniform(0.01,0.49)
                #classes = torch.where(classes==0,torch.tensor(neg).to(classes.device),torch.tensor(pos).to(classes.device))
                pos = torch.rand_like(classes)/2 +0.5
                neg = torch.rand_like(classes)/2
                classes = torch.where(classes==0,neg,pos)
                useBBs = torch.cat((useBBs,classes),dim=1)
        if useBBs.size(0)>1:
            #bb_features, adjacencyMatrix, rel_features = self.createGraph(useBBs,final_features)
            bbAndRel_features, adjacencyMatrix, numBBs, numRel, relIndexes = self.createGraph(useBBs,final_features)
            if bbAndRel_features is None:
                return bbPredictions, offsetPredictions, None, None

            ##tic=timeit.default_timer()
            #nodeOuts, relOuts = self.pairer(bb_features, adjacencyMatrix, rel_features)
            bbOuts, relOuts = self.pairer(bbAndRel_features, adjacencyMatrix, numBBs)
            #bbOuts = graphOut[:numBBs]
            #relOuts = graphOut[numBBs:]
            ##print('pairer: {}'.format(timeit.default_timer()-tic))

            #adjacencyMatrix = torch.zeros((bbPredictions.size(1),bbPredictions.size(1)))
            #for rel in relOuts:
            #    i,j,a=graphToDetectionsMap(

            return bbPredictions, offsetPredictions, relOuts, relIndexes
        else:
            return bbPredictions, offsetPredictions, None, None

    def createGraph(self,bbs,features,debug_image=None):
        ##tic=timeit.default_timer()
        candidates = self.selectCandidateEdges(bbs)
        ##print('  candidate: {}'.format(timeit.default_timer()-tic))
        if len(candidates)==0:
            return None,None,None,None,None
        ##tic=timeit.default_timer()

        #stackedEdgeFeatWindows = torch.FloatTensor((len(candidates),features.size(1)+2,self.relWindowSize,self.relWindowSize)).to(features.device())

        #get corners from bb predictions
        x = bbs[:,0]
        y = bbs[:,1]
        r = bbs[:,2]
        h = bbs[:,3]
        w = bbs[:,4]
        cos_r = torch.cos(r)
        sin_r = torch.sin(r)
        tlX = -w*cos_r + -h*sin_r +x
        tlY =  w*sin_r + -h*cos_r +y
        trX =  w*cos_r + -h*sin_r +x
        trY = -w*sin_r + -h*cos_r +y
        brX =  w*cos_r + h*sin_r +x
        brY = -w*sin_r + h*cos_r +y
        blX = -w*cos_r + h*sin_r +x
        blY =  w*sin_r + h*cos_r +y

        tlX = tlX.cpu()
        tlY = tlY.cpu()
        trX = trX.cpu()
        trY = trY.cpu()
        blX = blX.cpu()
        blY = blY.cpu()
        brX = brX.cpu()
        brY = brY.cpu()

        #get axis aligned rectangle from corners
        rois = torch.zeros((len(candidates),5)) #(batchIndex,x1,y1,x2,y2) as expected by ROI Align
        i=0
        for (index1, index2) in candidates:
            maxX = max(tlX[index1],tlX[index2],trX[index1],trX[index2],blX[index1],blX[index2],brX[index1],brX[index2])
            minX = min(tlX[index1],tlX[index2],trX[index1],trX[index2],blX[index1],blX[index2],brX[index1],brX[index2])
            maxY = max(tlY[index1],tlY[index2],trY[index1],trY[index2],blY[index1],blY[index2],brY[index1],brY[index2])
            minY = min(tlY[index1],tlY[index2],trY[index1],trY[index2],blY[index1],blY[index2],brY[index1],brY[index2])
            rois[i,1]=minX
            rois[i,2]=minY
            rois[i,3]=maxX
            rois[i,4]=maxY
            i+=1

            ###DEBUG
            if debug_image is not None and i<10:
                assert(self.rotation==False)
                #print('crop {}: ({},{}), ({},{})'.format(i,minX.item(),maxX.item(),minY.item(),maxY.item()))
                #print(bbs[index1])
                #print(bbs[index2])
                crop = debug_image[0,:,int(minY.item()):int(maxY.item()),int(minX.item()):int(maxX.item())+1].cpu()
                crop = (2-crop)/2
                if crop.size(0)==1:
                    crop = crop.expand(3,crop.size(1),crop.size(2))
                crop[0,int(tlY[index1].item()-minY.item()):int(brY[index1].item()-minY.item())+1,int(tlX[index1].item()-minX.item()):int(brX[index1].item()-minX.item())+1]*=0.5
                crop[1,int(tlY[index2].item()-minY.item()):int(brY[index2].item()-minY.item())+1,int(tlX[index2].item()-minX.item()):int(brX[index2].item()-minX.item())+1]*=0.5
                crop = crop.numpy().transpose([1,2,0])
                cv2.imshow('crop {}'.format(i),crop)
                #import pdb;pdb.set_trace()
            ###
        if debug_image is not None:
            cv2.waitKey()

        #crop from feats, ROI pool
        stackedEdgeFeatWindows = self.roi_align(features,rois.to(features.device))

        #create and add masks
        masks = torch.zeros(stackedEdgeFeatWindows.size(0),2,stackedEdgeFeatWindows.size(2),stackedEdgeFeatWindows.size(3))
        if self.useShapeFeats:
            shapeFeats = torch.FloatTensor(len(candidates),8+2*self.numBBTypes)
        i=0
        for (index1, index2) in candidates:
            #... or make it so index1 is always to top-left one
            if random.random()<0.5 and not self.debug:
                temp=index1
                index1=index2
                index2=temp
            
            #warp to roi space
            feature_w = rois[i,3]-rois[i,1] +1
            feature_h = rois[i,4]-rois[i,2] +1
            w_m = self.pool_w/feature_w
            h_m = self.pool_h/feature_h

            tlX1 = round(((tlX[index1]-rois[i,1])*w_m).item())
            trX1 = round(((trX[index1]-rois[i,1])*w_m).item())
            brX1 = round(((brX[index1]-rois[i,1])*w_m).item())
            blX1 = round(((blX[index1]-rois[i,1])*w_m).item())
            tlY1 = round(((tlY[index1]-rois[i,2])*h_m).item())
            trY1 = round(((trY[index1]-rois[i,2])*h_m).item())
            brY1 = round(((brY[index1]-rois[i,2])*h_m).item())
            blY1 = round(((blY[index1]-rois[i,2])*h_m).item())
            tlX2 = round(((tlX[index2]-rois[i,1])*w_m).item())
            trX2 = round(((trX[index2]-rois[i,1])*w_m).item())
            brX2 = round(((brX[index2]-rois[i,1])*w_m).item())
            blX2 = round(((blX[index2]-rois[i,1])*w_m).item())
            tlY2 = round(((tlY[index2]-rois[i,2])*h_m).item())
            trY2 = round(((trY[index2]-rois[i,2])*h_m).item())
            brY2 = round(((brY[index2]-rois[i,2])*h_m).item())
            blY2 = round(((blY[index2]-rois[i,2])*h_m).item())

            rr, cc = draw.polygon([tlY1,trY1,brY1,blY1],[tlX1,trX1,brX1,blX1], [self.pool_h,self.pool_w])
            masks[i,0,rr,cc]=1
            rr, cc = draw.polygon([tlY2,trY2,brY2,blY2],[tlX2,trX2,brX2,blX2], [self.pool_h,self.pool_w])
            masks[i,1,rr,cc]=1

            if self.useShapeFeats:
                shapeFeats[i,0] = (bbs[index1,0]-bbs[index2,0])/self.normalizeHorz
                shapeFeats[i,1] = (bbs[index1,1]-bbs[index2,1])/self.normalizeVert
                shapeFeats[i,2] = bbs[index1,2]/math.pi
                shapeFeats[i,3] = bbs[index2,2]/math.pi
                shapeFeats[i,4] = bbs[index1,3]/self.normalizeVert
                shapeFeats[i,5] = bbs[index2,3]/self.normalizeVert
                shapeFeats[i,6] = bbs[index1,4]/self.normalizeHorz
                shapeFeats[i,7] = bbs[index2,4]/self.normalizeHorz
                shapeFeats[i,8:8+self.numBBTypes] = torch.sigmoid(bbs[index1,5:])
                shapeFeats[i,8+self.numBBTypes:8+self.numBBTypes+self.numBBTypes] = torch.sigmoid(bbs[index2,5:])

            i+=1

        stackedEdgeFeatWindows = torch.cat((stackedEdgeFeatWindows,masks.to(stackedEdgeFeatWindows.device)),dim=1)
        #import pdb; pdb.set_trace()
        relFeats = self.relFeaturizerConv(stackedEdgeFeatWindows) #preparing for graph feature size
        relFeats = relFeats.view(relFeats.size(0),relFeats.size(1))
        if self.useShapeFeats:
            relFeats = torch.cat((relFeats,shapeFeats.to(relFeats.device)),dim=1)
        relFeats = self.relFeaturizerFC(relFeats)
        #?
        #?crop bbs
        #?run bbs through net
        if self.useBBVisualFeats:
            assert(features.size(0)==1)
            if self.useShapeFeats:
                bb_shapeFeats=torch.FloatTensor(bbs.size(0),3+self.numBBTypes)
            rois = torch.zeros((bbs.size(0),5))
            for i in range(bbs.size(0)):
                minY = round(min(tlY[i].item(),trY[i].item(),blY[i].item(),brY[i].item()))
                maxY = round(max(tlY[i].item(),trY[i].item(),blY[i].item(),brY[i].item()))
                minX = round(min(tlX[i].item(),trX[i].item(),blX[i].item(),brX[i].item()))
                maxX = round(max(tlX[i].item(),trX[i].item(),blX[i].item(),brX[i].item()))
                rois[i,1]=minX
                rois[i,2]=minY
                rois[i,3]=maxX
                rois[i,4]=maxY
                if self.useShapeFeats:
                    bb_shapeFeats[i,0]= (bbs[i,2]+math.pi)/(2*math.pi)
                    bb_shapeFeats[i,1]=bbs[i,3]/self.normalizeVert
                    bb_shapeFeats[i,2]=bbs[i,4]/self.normalizeHorz
                    bb_shapeFeats[i,3:]=torch.sigmoid(bbs[i,5:])
                #bb_features[i]= F.avg_pool2d(features[0,:,minY:maxY+1,minX:maxX+1], (1+maxY-minY,1+maxX-minX)).view(-1)
            bb_features = self.avg_box(features,rois.to(features.device))
            bb_features = self.bbFeaturizerConv(bb_features)
            bb_features = bb_features.view(bb_features.size(0),bb_features.size(1))
            if self.useShapeFeats:
                bb_features = torch.cat( (bb_features,bb_shapeFeats.to(bb_features.device)), dim=1 )
            #bb_features = self.bbFeaturizerFC(bb_features) if uncommented, change rot on bb_shapeFeats
        else:
            bb_features = None
        
        #We're not adding diagonal (self-rels) here!
        #Expecting special handeling during graph conv
        #candidateLocs = torch.LongTensor(candidates).t().to(relFeats.device)
        #ones = torch.ones(len(candidates)).to(relFeats.device)
        #adjacencyMatrix = torch.sparse.FloatTensor(candidateLocs,ones,torch.Size([bbs.size(0),bbs.size(0)]))

        #assert(relFeats.requries_grad)
        #rel_features = torch.sparse.FloatTensor(candidateLocs,relFeats,torch.Size([bbs.size(0),bbs.size(0),relFeats.size(1)]))
        #assert(rel_features.requries_grad)
        relIndexes=candidates
        numBB = bbs.size(0)
        numRel = len(candidates)
        if bb_features is None:
            numBB=0
            bbAndRel_features=relFeats
            adjacencyMatrix = None
        else:
            bbAndRel_features = torch.cat((bb_features,relFeats),dim=0)
            if self.includeRelRelEdges:
                relEdges=set()
                i=0
                for bb1,bb2 in candidates:
                    j=0
                    for bbA,bbB in candidates[i:]:
                        if i!=j and bb1==bbA or bb1==bbB or bb2==bbA or bb2==bbB:
                            relEdges.add( (numBB+i,numBB+j) ) #i<j always
                        j+=1   
                    i+=1
                edges = candidates+list(relEdges)
            else:
                edges = candidates
            #add diagonal (self edges)
            for i in range(bbAndRel_features.size(0)):
                edges.append((i,i))
            edgeLocs = torch.LongTensor(edges).t().to(relFeats.device)
            ones = torch.ones(len(edges)).to(relFeats.device)
            adjacencyMatrix = torch.sparse.FloatTensor(edgeLocs,ones,torch.Size([bbAndRel_features.size(0),bbAndRel_features.size(0)]))

        #rel_features = (candidates,relFeats)
        #adjacencyMatrix = None
        ##print('create graph: {}'.format(timeit.default_timer()-tic))
        #return bb_features, adjacencyMatrix, rel_features
        return bbAndRel_features, adjacencyMatrix, numBB, numRel, relIndexes



    def selectCandidateEdges(self,bbs):
        if bbs.size(0)<2:
            return []
        #return list of index pairs


        sin_r = torch.sin(bbs[:,2])
        cos_r = torch.cos(bbs[:,2])
        lx = bbs[:,0] - cos_r*bbs[:,4] 
        ly = bbs[:,1] + sin_r*bbs[:,3]
        rx = bbs[:,0] + cos_r*bbs[:,4] 
        ry = bbs[:,1] - sin_r*bbs[:,3]
        tx = bbs[:,0] - cos_r*bbs[:,4] 
        ty = bbs[:,1] - sin_r*bbs[:,3]
        bx = bbs[:,0] + cos_r*bbs[:,4] 
        by = bbs[:,1] + sin_r*bbs[:,3]
        brX = bbs[:,4]*cos_r-bbs[:,3]*sin_r + bbs[:,0] 
        brY = bbs[:,4]*sin_r+bbs[:,3]*cos_r + bbs[:,1] 
        blX = -bbs[:,4]*cos_r-bbs[:,3]*sin_r + bbs[:,0]
        blY= -bbs[:,4]*sin_r+bbs[:,3]*cos_r + bbs[:,1] 
        trX = bbs[:,4]*cos_r+bbs[:,3]*sin_r + bbs[:,0] 
        trY = bbs[:,4]*sin_r-bbs[:,3]*cos_r + bbs[:,1] 
        tlX = -bbs[:,4]*cos_r+bbs[:,3]*sin_r + bbs[:,0]
        tlY = -bbs[:,4]*sin_r-bbs[:,3]*cos_r + bbs[:,1] 

        minX = min( torch.min(trX), torch.min(tlX), torch.min(blX), torch.min(brX) )
        minY = min( torch.min(trY), torch.min(tlY), torch.min(blY), torch.min(brY) )
        maxX = max( torch.max(trX), torch.max(tlX), torch.max(blX), torch.max(brX) )
        maxY = max( torch.max(trY), torch.max(tlY), torch.max(blY), torch.max(brY) )

        lx-=minX 
        ly-=minY 
        rx-=minX 
        ry-=minY 
        tx-=minX 
        ty-=minY 
        bx-=minX 
        by-=minY 
        trX-=minX
        trY-=minY
        tlX-=minX
        tlY-=minY
        brX-=minX
        brY-=minY
        blX-=minX
        blY-=minY

        scaleCand = 0.5
        minX*=scaleCand
        minY*=scaleCand
        maxX*=scaleCand
        maxY*=scaleCand
        lx  *=scaleCand
        ly  *=scaleCand
        rx  *=scaleCand
        ry  *=scaleCand
        tx  *=scaleCand
        ty  *=scaleCand
        bx  *=scaleCand
        by  *=scaleCand
        trX *=scaleCand
        trY *=scaleCand
        tlX *=scaleCand
        tlY *=scaleCand
        brX *=scaleCand
        brY *=scaleCand
        blX *=scaleCand
        blY *=scaleCand
        h = bbs[:,3]*scaleCand
        w = bbs[:,4]*scaleCand
        r = bbs[:,2]

        distMul=1.0
        while distMul>0.03:

            boxesDrawn = np.zeros( (math.ceil(maxY-minY),math.ceil(maxX-minX)) ,dtype=int)#torch.IntTensor( (maxY-minY,maxX-minX) ).zero_()
            if boxesDrawn.shape[0]==0 or boxesDrawn.shape[1]==0:
                import pdb;pdb.set_trace()
            numBoxes = bbs.size(0)
            for i in range(numBoxes):
                
                #cv2.line( boxesDrawn, (int(tlX[i]),int(tlY[i])),(int(trX[i]),int(trY[i])),i,1)
                #cv2.line( boxesDrawn, (int(trX[i]),int(trY[i])),(int(brX[i]),int(brY[i])),i,1)
                #cv2.line( boxesDrawn, (int(blX[i]),int(blY[i])),(int(brX[i]),int(brY[i])),i,1)
                #cv2.line( boxesDrawn, (int(blX[i]),int(blY[i])),(int(tlX[i]),int(tlY[i])),i,1)

                rr,cc = draw.polygon_perimeter([int(tlY[i]),int(trY[i]),int(brY[i]),int(blY[i])],[int(tlX[i]),int(trX[i]),int(brX[i]),int(blX[i])],boxesDrawn.shape,True)
                boxesDrawn[rr,cc]=i+1

            #how to walk?
            #walk until number found.
            # if in list, end
            # else add to list, continue
            #list is candidates
            maxDist = 600*scaleCand*distMul
            maxDistY = 200*scaleCand*distMul
            minWidth=30
            minHeight=20
            numFan=5
            
            def pathWalk(myId,startX,startY,angle,distStart=0,splitDist=100):
                hit=set()
                lineId = myId+numBoxes
                if angle<-180:
                    angle+=360
                if angle>180:
                    angle-=360
                if (angle>45 and angle<135) or (angle>-135 and angle<-45):
                    #compute slope based on y stepa
                    yStep=-1
                    #if angle==90 or angle==-90:

                    xStep=1/math.tan(math.pi*angle/180.0)
                else:
                    #compute slope based on x step
                    xStep=1
                    yStep=-math.tan(math.pi*angle/180.0)
                if angle>=135 or angle<-45:
                    xStep*=-1
                    yStep*=-1
                distSoFar=distStart
                prev=0
                numSteps=0
                y=startY
                while distSoFar<maxDist and abs(y-startY)<maxDistY:
                    x=int(round(startX + numSteps*xStep))
                    y=int(round(startY + numSteps*yStep))
                    numSteps+=1
                    if x<0 or y<0 or x>=boxesDrawn.shape[1] or y>=boxesDrawn.shape[0]:
                        break
                    here = boxesDrawn[y,x]
                    #print('{} {} {} : {}'.format(x,y,here,len(hit)))
                    if here>0 and here<=numBoxes and here!=myId:
                        if here in hit and prev!=here:
                            break
                        else:
                            hit.add(here)
                            #print('hit {} at {}, {}  ({})'.format(here,x,y,len(hit)))
                            #elif here == lineId or here == myId:
                            #break
                    else:
                        boxesDrawn[y,x]=lineId
                    prev=here
                    distSoFar= distStart+math.sqrt((x-startX)**2 + (y-startY)**2)

                    #if hitting and maxDist-distSoFar>splitMin and (distSoFar-distStart)>splitDist and len(toSplit)==0:
                    #    #split
                    #    toSplit.append((myId,x,y,angle+45,distSoFar,hit.copy(),splitDist*1.5))
                    #    toSplit.append((myId,x,y,angle-45,distSoFar,hit.copy(),splitDist*1.5))

                return hit

            def fan(boxId,x,y,angle,num,hit):
                deg = 90/(num+1)
                curDeg = angle-45+deg
                for i in range(num):
                    hit.update( pathWalk(boxId,x,y,curDeg) )
                    curDeg+=deg

            def drawIt():
                x = bbs[:,0]*scaleCand - minX
                y = bbs[:,1]*scaleCand - minY
                drawn = np.zeros( (math.ceil(maxY-minY),math.ceil(maxX-minX),3))#torch.IntTensor( (maxY-minY,maxX-minX) ).zero_()
                numBoxes = bbs.size(0)
                for a,b in candidates:
                    cv2.line( drawn, (int(x[a]),int(y[a])),(int(x[b]),int(y[b])),(random.random()*0.5,random.random()*0.5,random.random()*0.5),1)
                for i in range(numBoxes):
                    
                    #cv2.line( boxesDrawn, (int(tlX[i]),int(tlY[i])),(int(trX[i]),int(trY[i])),i,1)
                    #cv2.line( boxesDrawn, (int(trX[i]),int(trY[i])),(int(brX[i]),int(brY[i])),i,1)
                    #cv2.line( boxesDrawn, (int(blX[i]),int(blY[i])),(int(brX[i]),int(brY[i])),i,1)
                    #cv2.line( boxesDrawn, (int(blX[i]),int(blY[i])),(int(tlX[i]),int(tlY[i])),i,1)

                    rr,cc = draw.polygon_perimeter([int(tlY[i]),int(trY[i]),int(brY[i]),int(blY[i])],[int(tlX[i]),int(trX[i]),int(brX[i]),int(blX[i])])
                    drawn[rr,cc]=(random.random()*0.8+.2,random.random()*0.8+.2,random.random()*0.8+.2)
                cv2.imshow('res',drawn)
                #cv2.waitKey()

                rows,cols=boxesDrawn.shape
                colorMap = [(0,0,0)]
                for i in range(numBoxes):
                    colorMap.append((random.random()*0.8+.2,random.random()*0.8+.2,random.random()*0.8+.2))
                for i in range(numBoxes):
                    colorMap.append( (colorMap[i+1][0]/3,colorMap[i+1][1]/3,colorMap[i+1][2]/3) )
                draw2 = np.zeros((rows,cols,3))
                for r in range(rows):
                    for c in range(cols):
                        draw2[r,c] = colorMap[int(round(boxesDrawn[r,c]))]
                        #draw[r,c] = (255,255,255) if boxesDrawn[r,c]>0 else (0,0,0)

                cv2.imshow('d',draw2)
                cv2.waitKey()


            candidates=set()
            for i in range(numBoxes):
                boxId=i+1
                toSplit=[]
                hit = set()

                horzDiv = 1+math.ceil(w[i]/minWidth)
                vertDiv = 1+math.ceil(h[i]/minHeight)

                if horzDiv==1:
                    leftW=0.5
                    rightW=0.5
                    hit.update( pathWalk(boxId, tlX[i].item()*leftW+trX[i].item()*rightW, tlY[i].item()*leftW+trY[i].item()*rightW,r[i].item()+90) )
                    hit.update( pathWalk(boxId, tlX[i].item()*leftW+trX[i].item()*rightW, tlY[i].item()*leftW+trY[i].item()*rightW,r[i].item()-90) )
                else:
                    for j in range(horzDiv):
                        leftW = 1-j/(horzDiv-1)
                        rightW = j/(horzDiv-1)
                        hit.update( pathWalk(boxId, tlX[i].item()*leftW+trX[i].item()*rightW, tlY[i].item()*leftW+trY[i].item()*rightW,r[i].item()+90) )
                        hit.update( pathWalk(boxId, tlX[i].item()*leftW+trX[i].item()*rightW, tlY[i].item()*leftW+trY[i].item()*rightW,r[i].item()-90) )

                if vertDiv==1:
                    topW=0.5
                    botW=0.5
                    hit.update( pathWalk(boxId, tlX[i].item()*topW+blX[i].item()*botW, tlY[i].item()*topW+blY[i].item()*botW,r[i].item()+180) )
                    hit.update( pathWalk(boxId, trX[i].item()*topW+brX[i].item()*botW, trY[i].item()*topW+brY[i].item()*botW,r[i].item()) )
                else:
                    for j in range(vertDiv):
                        topW = 1-j/(vertDiv-1)
                        botW = j/(vertDiv-1)
                        hit.update( pathWalk(boxId, tlX[i].item()*topW+blX[i].item()*botW, tlY[i].item()*topW+blY[i].item()*botW,r[i].item()+180) )
                        hit.update( pathWalk(boxId, trX[i].item()*topW+brX[i].item()*botW, trY[i].item()*topW+brY[i].item()*botW,r[i].item()) )
                fan(boxId,tlX[i].item(),tlY[i].item(),r[i].item()+135,numFan,hit)
                fan(boxId,trX[i].item(),trY[i].item(),r[i].item()+45,numFan,hit)
                fan(boxId,blX[i].item(),blY[i].item(),r[i].item()+225,numFan,hit)
                fan(boxId,brX[i].item(),brY[i].item(),r[i].item()+315,numFan,hit)

                for jId in hit:
                    candidates.add( (min(i,jId-1),max(i,jId-1)) )
            
            #print('candidates:{} ({})'.format(len(candidates),distMul))
            #if len(candidates)>1:
            #    drawIt()
            if len(candidates)<MAX_CANDIDATES:
                return list(candidates)
            else:
                distMul*=0.85
        #This is a problem, we couldn't prune down enough
        print("ERROR: could not prune number of candidates down: {}".format(len(candidates)))
        return candidates[:MAX_CANDIDATES]

    def setDEBUG(self):
        self.debug=True
        def save_layerConv0(module,input,output):
            self.debug_conv0=output.cpu()
        self.relFeaturizerConv[0].register_forward_hook(save_layerConv0)
        def save_layerConv1(module,input,output):
            self.debug_conv1=output.cpu()
        self.relFeaturizerConv[1].register_forward_hook(save_layerConv1)
        #def save_layerFC(module,input,output):
            #    self.debug_fc=output.cpu()
        #self.relFeaturizerConv[0].register_forward_hook(save_layerFC)<|MERGE_RESOLUTION|>--- conflicted
+++ resolved
@@ -72,12 +72,8 @@
 
         assert(self.detector.scale[0]==self.detector.scale[1])
         detect_scale = self.detector.scale[0]
-<<<<<<< HEAD
         self.roi_align = ROIAlign(self.pool_h,self.pool_w,1.0/detect_scale)
-=======
-        self.roi_align = RoIAlign(self.pool_h,self.pool_w,1.0/detect_scale)
-        self.avg_box = RoIAlign(2,3,1.0/detect_scale)
->>>>>>> 245842c3
+        self.avg_box = ROIAlign(2,3,1.0/detect_scale)
 
         feat_norm = detector_config['norm_type'] if 'norm_type' in detector_config else None
         featurizer_conv = config['featurizer_conv'] if 'featurizer_conv' in config else [512,'M',512]
