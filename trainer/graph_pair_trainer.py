--- conflicted
+++ resolved
@@ -525,11 +525,7 @@
                     nn_loss_final = self.loss['nn'](bbPredNN_use,alignedNN_use)
                     nn_loss_final *= self.lossWeights['nn']
 
-<<<<<<< HEAD
-                    loss += nn_loss_final.to(loss.device)
-=======
-                    loss += nn_loss_final#.to(loss.device)
->>>>>>> bebbef1e
+                    loss += nn_loss_final
                     nn_loss_final = nn_loss_final.item()
                 else:
                     nn_loss_final=0
