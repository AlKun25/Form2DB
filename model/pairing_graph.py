--- conflicted
+++ resolved
@@ -386,18 +386,6 @@
                     #masks[i,2] = cv2.resize(cropArea,(stackedEdgeFeatWindows.size(2),stackedEdgeFeatWindows.size(3)))
 
             if self.useShapeFeats:
-<<<<<<< HEAD
-                shapeFeats[i,0] = (bbs[index1,0]-bbs[index2,0])/self.normalizeHorz
-                shapeFeats[i,1] = (bbs[index1,1]-bbs[index2,1])/self.normalizeVert
-                shapeFeats[i,2] = bbs[index1,2]/math.pi
-                shapeFeats[i,3] = bbs[index2,2]/math.pi
-                shapeFeats[i,4] = bbs[index1,3]/self.normalizeVert
-                shapeFeats[i,5] = bbs[index2,3]/self.normalizeVert
-                shapeFeats[i,6] = bbs[index1,4]/self.normalizeHorz
-                shapeFeats[i,7] = bbs[index2,4]/self.normalizeHorz
-                shapeFeats[i,8:8+self.numBBTypes] = torch.sigmoid(bbs[index1,-self.numBBTypes:])
-                shapeFeats[i,8+self.numBBTypes:8+self.numBBTypes+self.numBBTypes] = torch.sigmoid(bbs[index2,-self.numBBTypes:])
-=======
                 if self.detector.predNumNeighbors:
                     extraPred=1
                 else:
@@ -419,7 +407,6 @@
 
                 shapeFeats[i,ixs[10]] = (bbs[index1,0]-bbs[index2,0])/self.normalizeHorz
                 shapeFeats[i,ixs[11]] = (bbs[index1,1]-bbs[index2,1])/self.normalizeVert
->>>>>>> 0eae59e9
                 if self.useShapeFeats!='old':
                     startCorners = 8+self.numBBTypes+self.numBBTypes
                     shapeFeats[i,startCorners +0] = math.sqrt( (tlX[index1]-tlX[index2])**2 + (tlY[index1]-tlY[index2])**2 )/self.normalizeDist
