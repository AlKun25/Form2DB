import numpy as np
import math, os, random
import utils.img_f as img_f
from skimage import color, io
from PIL import Image
from PIL import ImageFont
from PIL import ImageDraw
import torch

def getCorners(xyrhw):
    xc=xyrhw[0].item()
    yc=xyrhw[1].item()
    rot=xyrhw[2].item()
    h=xyrhw[3].item()
    w=xyrhw[4].item()
    h = min(30000,h)
    w = min(30000,w)
    tr = ( int(w*math.cos(rot)-h*math.sin(rot) + xc),  int(w*math.sin(rot)+h*math.cos(rot) + yc) )
    tl = ( int(-w*math.cos(rot)-h*math.sin(rot) + xc), int(-w*math.sin(rot)+h*math.cos(rot) + yc) )
    br = ( int(w*math.cos(rot)+h*math.sin(rot) + xc),  int(w*math.sin(rot)-h*math.cos(rot) + yc) )
    bl = ( int(-w*math.cos(rot)+h*math.sin(rot) + xc), int(-w*math.sin(rot)-h*math.cos(rot) + yc) )
    return tr,tl,br,bl

def plotRect(img,color,xyrhw,lineWidth=1):
    tr,tl,br,bl=getCorners(xyrhw)

    img_f.line(img,tl,tr,color,lineWidth)
    img_f.line(img,tr,br,color,lineWidth)
    img_f.line(img,br,bl,color,lineWidth)
    img_f.line(img,bl,tl,color,lineWidth)

def draw_graph(outputBoxes,bb_thresh,nodePred,edgePred,edgeIndexes,predGroups,image,predTypes,targetBoxes,model,path,verbosity=2,bbTrans=None,useTextLines=False,targetGroups=None,targetPairs=None):
    #for graphIteration,(outputBoxes,nodePred,edgePred,edgeIndexes,predGroups) in zip(allOutputBoxes,allNodePred,allEdgePred,allEdgeIndexes,allPredGroups):
        if bbTrans is not None:
            transPath = path[:-3]+'txt'
            transOut = open(transPath,'w')
        if not useTextLines and outputBoxes is not None and not useTextLines:
            outputBoxes = outputBoxes.data.numpy()
        image = image.cpu().numpy()
        b=0
        image = (1-((1+np.transpose(image[b][:,:,:],(1,2,0)))/2.0))
        if image.shape[2]==1:
            image = img_f.gray2rgb(image)
            #image = img_f.gray2rgb(image*255)/255
        #if name=='text_start_gt':

        if verbosity>1 and targetBoxes is not None:
            #Draw GT bbs
            for j in range(targetBoxes.size(1)):
                plotRect(image,(1,0.5,0),targetBoxes[0,j,0:5])
        if verbosity>1 and targetGroups is not None:
            color=(0.99,0,0.3)
            lineWidth=1
            groupCenters=[]
            for group in targetGroups:
                xs=[]
                ys=[]
                for bbId in group:
                    corners = getCorners(targetBoxes[0,bbId,0:5])
                    xs+=[c[0] for c in corners]
                    ys+=[c[1] for c in corners]
                maxX = max(xs)+1
                minX = min(xs)-1
                maxY = max(ys)+1
                minY = min(ys)-1
                if len(group)>1:
                    img_f.line(image,(minX,minY),(maxX,minY),color,lineWidth)
                    img_f.line(image,(maxX,maxY),(maxX,minY),color,lineWidth)
                    img_f.line(image,(minX,maxY),(maxX,maxY),color,lineWidth)
                    img_f.line(image,(minX,minY),(minX,maxY),color,lineWidth)
                groupCenters.append((round((minX+maxX)/2),round((minY+maxY)/2)))

            #now to pairs
            for pair in targetPairs:
                img_f.line(image,groupCenters[pair[0]],groupCenters[pair[1]],(1,0,0.1),3,draw='mult')

        to_write_text=[]
        if verbosity>1 and outputBoxes is not None:
            #Draw pred bbs
            bbs = outputBoxes
            for j in range(len(bbs)):
                #circle aligned predictions
                if useTextLines:
                    conf = bbs[j].getConf()
                    maxIndex = np.argmax(bbs[j].getCls())
                    if 'gI0' in path:
                        assert(len(bbs[j].all_primitive_rects)==1)
                else:
                    conf = bbs[j,0]
                    maxIndex =np.argmax(bbs[j,-model.numBBTypes:])
                shade = conf#(conf-bb_thresh)/(1-bb_thresh)
                #print(shade)
                #if name=='text_start_gt' or name=='field_end_gt':
                #    img_f.bb(bbImage[:,:,1],p1,p2,shade,2)
                #if name=='text_end_gt':
                #    img_f.bb(bbImage[:,:,2],p1,p2,shade,2)
                #elif name=='field_end_gt' or name=='field_start_gt':
                #    img_f.bb(bbImage[:,:,0],p1,p2,shade,2)
                if maxIndex==0:
                    color=(0,0,shade) #header
                elif maxIndex==1:
                    color=(0,shade,shade) #question
                elif maxIndex==2:
                    color=(shade,shade,0) #answer
                elif maxIndex==3:
                    color=(shade,0,shade) #other
                else:
                    raise NotImplementedError('Only 4 colors/classes implemented for drawing')
                lineWidth=1
                
                if useTextLines:
                    pts = bbs[j].polyPoints()
                    pts = pts.reshape((-1,1,2))
                    img_f.polylines(image,pts.astype(np.int),'transparent',color,lineWidth)
                    x,y = bbs[j].getCenterPoint()
                else:
                    plotRect(image,color,bbs[j,1:6],lineWidth)
                    x=int(bbs[j,1])
                    y=int(bbs[j,2])

                if verbosity>3 and predNN is not None:
                    targ_j = bbAlignment[j].item()
                    if targ_j>=0:
                        gtNN = target_num_neighbors[0,targ_j].item()
                    else:
                        gtNN = 0
                    pred_nn = predNN[j].item()
                    color2 = min(abs(pred_nn-gtNN),1)#*0.5
                    img_f.putText(image,'{:.2}/{}'.format(pred_nn,gtNN),(x,y), cv2.FONT_HERSHEY_SIMPLEX, 0.5,(color2,0,0),2,cv2.LINE_AA)
                if bbTrans is not None:
                    to_write_text.append(('{}'.format(j),(x,y),(round(color[0]*255),round(color[1]*255),round(color[2]*255))))
                    #img_f.putText(image,'{}'.format(j),(x,y), cv2.FONT_HERSHEY_SIMPLEX, 0.5,color,2,cv2.LINE_AA)
                    transOut.write('{}: {}\n'.format(j,bbTrans[j]))
        if bbTrans is not None:
            transOut.close()
            if len(to_write_text)>0:
                pil_image = Image.fromarray((image*255).astype(np.uint8))
                pil_draw = ImageDraw.Draw(pil_image)
                try:
                    font = ImageFont.truetype("UbuntuMono-R.ttf", 9)
                    for text,loc,color in to_write_text:
                        pil_draw.text(loc,text,color,font=font)
                except OSError:
                    try:
                        font = ImageFont.truetype("google-roboto", 9)
                        for text,loc,color in to_write_text:
                            pil_draw.text(loc,text,color,font=font)
                    except OSError:
                        pass

                image = np.array(pil_image).astype(np.float32)/255


        #Draw pred groups (based on bb pred)
        groupCenters=[]
        if predGroups is not None:
            for group in predGroups:
                maxX=maxY=0
                minY=minX=99999999
                idColor = [random.random()/2+0.5 for i in range(3)]
                for j in group:
                    if useTextLines:
                        pts = outputBoxes[j].polyPoints()
                        for pt in pts:
                            image[int(pt[1]):int(pt[1])+2,int(pt[0]):int(pt[0])+2]=idColor
                        maxX = max(maxX,*outputBoxes[j].polyXs())
                        minX = min(minX,*outputBoxes[j].polyXs())
                        maxY = max(maxY,*outputBoxes[j].polyYs())
                        minY = min(minY,*outputBoxes[j].polyYs())
                    else:
                        tr,tl,br,bl=getCorners(outputBoxes[j,1:6])
                        image[tl[1]:tl[1]+2,tl[0]:tl[0]+2]=idColor
                        image[tr[1]:tr[1]+1,tr[0]:tr[0]+1]=idColor
                        image[bl[1]:bl[1]+1,bl[0]:bl[0]+1]=idColor
                        image[br[1]:br[1]+1,br[0]:br[0]+1]=idColor
                        maxX=max(maxX,tr[0],tl[0],br[0],bl[0])
                        minX=min(minX,tr[0],tl[0],br[0],bl[0])
                        maxY=max(maxY,tr[1],tl[1],br[1],bl[1])
                        minY=min(minY,tr[1],tl[1],br[1],bl[1])
                if useTextLines:
                    maxX=int(maxX)
                    minX=int(minX)
                    maxY=int(maxY)
                    minY=int(minY)
                minX-=2
                minY-=2
                maxX+=2
                maxY+=2
                lineWidth=2
                color=(0.5,0,1)
                if len(group)>1:
                    img_f.line(image,(minX,minY),(maxX,minY),color,lineWidth)
                    img_f.line(image,(maxX,minY),(maxX,maxY),color,lineWidth)
                    img_f.line(image,(maxX,maxY),(minX,maxY),color,lineWidth)
                    img_f.line(image,(minX,maxY),(minX,minY),color,lineWidth)
                    image[minY:minY+3,minX:minX+3]=idColor
                image[maxY:maxY+1,minX:minX+1]=idColor
                image[maxY:maxY+1,maxX:maxX+1]=idColor
                image[minY:minY+1,maxX:maxX+1]=idColor
                groupCenters.append(((minX+maxX)//2,(minY+maxY)//2))



        #Draw pred pairings
        #draw_rel_thresh = relPred.max() * draw_rel_thresh_over
        numrelpred=0
        #hits = [False]*len(adjacency)
        edgesToDraw=[]
        if edgeIndexes is not None:
            for i,(g1,g2) in enumerate(edgeIndexes):
                
                #if score>draw_rel_thresh:
                x1,y1 = groupCenters[g1]
                x2,y2 = groupCenters[g2]
                if (predTypes is not None and
                    (predTypes[0][i]=='TN' or predTypes[0][i]=='UN') and (len(predTypes)==1 or (
                     (predTypes[1][i]=='TN' or predTypes[1][i]=='UN') and
                     (predTypes[3][i]=='TN' or predTypes[3][i]=='UN') and
                     (predTypes[2][i]=='TN' or predTypes[2][i]=='UN') )) ):
                    lineColor = (0,0,edgePred[i,-1,0].item()) #BLUE
                    img_f.line(image,(x1,y1),(x2,y2),lineColor,1)
                else:
                    edgesToDraw.append((i,x1,y1,x2,y2))

        if predTypes is not None:
<<<<<<< HEAD
            if edgePred.size(2) >= len(predTypes):
                edgeClassification = [(predTypes[i],edgePred[:,-1,i]) for i in range(len(predTypes))]
            else:
                edgeClassification = [
                        (predTypes[0],1),
=======
            if edgePred.size(2)>=len(predTypes):
                edgeClassification = [(predTypes[i],edgePred[:,-1,i]) for i in range(len(predTypes))]
            else:
                edgeClassification = [
                        (predTypes[0],torch.ones_like(edgePred[:,-1,0])),
>>>>>>> d60f7d93
                        (predTypes[1],edgePred[:,-1,0]),
                        (predTypes[2],edgePred[:,-1,1]),
                        (predTypes[3],edgePred[:,-1,2])
                        ]
<<<<<<< HEAD
=======

>>>>>>> d60f7d93

            for i,x1,y1,x2,y2 in edgesToDraw:
                    lineColor = (0,edgePred[i,-1,0].item(),0)
                    boxColors=[]
                    for predType,pred in edgeClassification:
                        if predType[i]=='TP':
                            color = (0,pred[i].item(),0) #Green
                        elif predType[i]=='FP':
                            color = (pred[i].item(),pred[i].item()*0.5,0) #Orange
                        elif predType[i]=='TN':
                            color = (0,0,1-pred[i].item()) #Blue
                        elif predType[i]=='TN':
                            color = (1-pred[i].item(),0,0) #Red
                        else: #We don;t know the GT
                            color = (pred[i].item(),pred[i].item(),pred[i].item())
                        boxColors.append(color)
                    img_f.line(image,(x1,y1),(x2,y2),lineColor,2)
                    cX = (x1+x2)//2
                    cY = (y1+y2)//2
                    #print('{} {},  {} {},  > {} {}'.format(x1,y1,x2,y2,cX,cY))
                    for i,(offsetX,offsetY,s) in enumerate([(-2,-2,3),(1,-2,3),(1,1,3),(-2,1,3)]):
                        if i>=len(boxColors):
                            break
                        tX=cX+offsetX
                        tY=cY+offsetY
                        image[tY:tY+s,tX:tX+s]=boxColors[i]
                    #error
                    if len(boxColors)==5 and cY-3>=0 and cY+4<image.shape[0] and cX-3>=0 and cX+4<image.shape[1]:
                        image[cY-3,cX-2:cX+4]=boxColors[4]
                        image[cY-2:cY+4,cX-3]=boxColors[4]
        else:
            lineColor = (0,0.8,0)
            for i,x1,y1,x2,y2 in edgesToDraw:
                img_f.line(image,(x1,y1),(x2,y2),lineColor,2)


        #Draw alginment between gt and pred bbs
        if verbosity>3:
            raise NotImplementedError('alginment lines not implemented')
            for predI in range(bbs.shape[0]):
                targI=bbAlignment[predI].item()
                if useTextLines:
                    x1,y1 = bbs[predI].getCenterPoint()
                    x1 = int(round(x1))
                    y1 = int(round(y1))
                else:
                    x1 = int(round(bbs[predI,1]))
                    y1 = int(round(bbs[predI,2]))
                if targI>0:

                    x2 = round(targetBoxes[0,targI,0].item())
                    y2 = round(targetBoxes[0,targI,1].item())
                    img_f.line(image,(x1,y1),(x2,y2),(1,0,1),1)
                else:
                    #draw 'x', indicating not match
                    img_f.line(image,(x1-5,y1-5),(x1+5,y1+5),(.1,0,.1),1)
                    img_f.line(image,(x1+5,y1-5),(x1-5,y1+5),(.1,0,.1),1)
        #Draw GT pairings
        #TODO
        #if not pretty:
        #    gtcolor=(0.5,0,0.5)
        #    wth=3
        #else:
        #    #gtcolor=(1,0,0.6)
        #    gtcolor=(1,0.6,0)
        #    wth=3
        #for aId,(i,j) in enumerate(adjacency):
        #    if not pretty or not hits[aId]:
        #        x1 = round(targetBoxes[0,i,0].item())
        #        y1 = round(targetBoxes[0,i,1].item())
        #        x2 = round(targetBoxes[0,j,0].item())
        #        y2 = round(targetBoxes[0,j,1].item())
        #        img_f.line(image,(x1,y1),(x2,y2),gtcolor,wth)

    

        #io.imsave(path,image)
        image*=255
        img_f.imwrite(path,image)

<|MERGE_RESOLUTION|>--- conflicted
+++ resolved
@@ -223,27 +223,15 @@
                     edgesToDraw.append((i,x1,y1,x2,y2))
 
         if predTypes is not None:
-<<<<<<< HEAD
-            if edgePred.size(2) >= len(predTypes):
-                edgeClassification = [(predTypes[i],edgePred[:,-1,i]) for i in range(len(predTypes))]
-            else:
-                edgeClassification = [
-                        (predTypes[0],1),
-=======
             if edgePred.size(2)>=len(predTypes):
                 edgeClassification = [(predTypes[i],edgePred[:,-1,i]) for i in range(len(predTypes))]
             else:
                 edgeClassification = [
                         (predTypes[0],torch.ones_like(edgePred[:,-1,0])),
->>>>>>> d60f7d93
                         (predTypes[1],edgePred[:,-1,0]),
                         (predTypes[2],edgePred[:,-1,1]),
                         (predTypes[3],edgePred[:,-1,2])
                         ]
-<<<<<<< HEAD
-=======
-
->>>>>>> d60f7d93
 
             for i,x1,y1,x2,y2 in edgesToDraw:
                     lineColor = (0,edgePred[i,-1,0].item(),0)
