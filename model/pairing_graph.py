--- conflicted
+++ resolved
@@ -343,13 +343,9 @@
             bbPredictions = non_max_sup_iou(bbPredictions.cpu(),threshConf,0.4,hard_detect_limit)
         #I'm assuming batch size of one
         assert(len(bbPredictions)==1)
-<<<<<<< HEAD
-        bbPredictions=bbPredictions[0].detach()
-=======
         bbPredictions=bbPredictions[0]
         if self.no_grad_feats:
             bbPredictions=bbPredictions.detach()
->>>>>>> 30ce3e19
         ##print('process boxes: {}'.format(timeit.default_timer()-tic))
         #bbPredictions should be switched for GT for training? Then we can easily use BCE loss. 
         #Otherwise we have to to alignment first
@@ -357,10 +353,7 @@
             if bbPredictions.size(0)==0:
                 return bbPredictions, offsetPredictions, None, None, None
             useBBs = bbPredictions[:,1:] #remove confidence score
-<<<<<<< HEAD
-
-=======
->>>>>>> 30ce3e19
+
         else:
             if gtBBs is None:
                 return bbPredictions, offsetPredictions, None, None, None
